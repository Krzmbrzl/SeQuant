if (NOT TARGET libperm)
<<<<<<< HEAD
    include(FetchContent)

    FetchContent_Declare(
        libPerm
        GIT_REPOSITORY "https://github.com/Krzmbrzl/libPerm.git"
        GIT_TAG "${SEQUANT_TRACKED_LIBPERM_TAG}"
        GIT_SHALLOW
        EXCLUDE_FROM_ALL
        SYSTEM
=======
    include(${vg_cmake_kit_SOURCE_DIR}/modules/VRGFindOrFetchPackage.cmake)
    VRGFindOrFetchPackage(libperm "https://github.com/Krzmbrzl/libPerm.git" "${SEQUANT_TRACKED_LIBPERM_TAG}"
            ADD_SUBDIR
            CONFIG_SUBDIR
>>>>>>> 35412c35
    )

    FetchContent_MakeAvailable(libPerm)
endif()

# postcond check
if (NOT TARGET libperm)
    message(FATAL_ERROR "FindOrFetchLibPerm could not make TARGET libperm available")
endif()<|MERGE_RESOLUTION|>--- conflicted
+++ resolved
@@ -1,5 +1,4 @@
 if (NOT TARGET libperm)
-<<<<<<< HEAD
     include(FetchContent)
 
     FetchContent_Declare(
@@ -7,14 +6,7 @@
         GIT_REPOSITORY "https://github.com/Krzmbrzl/libPerm.git"
         GIT_TAG "${SEQUANT_TRACKED_LIBPERM_TAG}"
         GIT_SHALLOW
-        EXCLUDE_FROM_ALL
         SYSTEM
-=======
-    include(${vg_cmake_kit_SOURCE_DIR}/modules/VRGFindOrFetchPackage.cmake)
-    VRGFindOrFetchPackage(libperm "https://github.com/Krzmbrzl/libPerm.git" "${SEQUANT_TRACKED_LIBPERM_TAG}"
-            ADD_SUBDIR
-            CONFIG_SUBDIR
->>>>>>> 35412c35
     )
 
     FetchContent_MakeAvailable(libPerm)
