#include <SeQuant/core/math.hpp>
#include <SeQuant/core/op.hpp>
#include <SeQuant/core/runtime.hpp>
#include <SeQuant/core/tensor_canonicalizer.hpp>
#include <SeQuant/core/timer.hpp>
#include <SeQuant/domain/mbpt/context.hpp>
#include <SeQuant/domain/mbpt/convention.hpp>
#include <SeQuant/domain/mbpt/models/cc.hpp>
#include <SeQuant/domain/mbpt/spin.hpp>
#include <clocale>
#include <fstream>

using namespace sequant;

#define runtime_assert(tf)                                         \
  if (!(tf)) {                                                     \
    std::ostringstream oss;                                        \
    oss << "failed assert at line " << __LINE__                    \
        << " in closed-shell spin-traced coupled cluster example"; \
    throw std::runtime_error(oss.str().c_str());                   \
  }

int main(int argc, char* argv[]) {
<<<<<<< HEAD
  // std::setlocale(LC_ALL, "en_US.UTF-8");
  // std::wcout.precision(std::numeric_limits<double>::max_digits10);
  // std::wcerr.precision(std::numeric_limits<double>::max_digits10);
  // std::wcout.sync_with_stdio(false);
  // std::wcerr.sync_with_stdio(false);
  // std::wcout.imbue(std::locale("en_US.UTF-8"));
  // std::wcerr.imbue(std::locale("en_US.UTF-8"));
  // std::wcout.sync_with_stdio(true);
  // std::wcerr.sync_with_stdio(true);

  // // set global locale, keep precision as what it was, but global locale
=======
>>>>>>> a3414be4
  std::wcout.precision(std::numeric_limits<double>::max_digits10);
  std::wcerr.precision(std::numeric_limits<double>::max_digits10);
  sequant::set_locale();

  sequant::set_default_context(Context(
      mbpt::make_min_sr_spaces(), Vacuum::SingleProduct, IndexSpaceMetric::Unit,
      BraKetSymmetry::conjugate, SPBasis::spinorbital));
  TensorCanonicalizer::register_instance(
      std::make_shared<DefaultTensorCanonicalizer>());

#ifndef NDEBUG
  const size_t DEFAULT_NMAX = 3;
#else
  const size_t DEFAULT_NMAX = 4;
#endif
  const size_t NMAX = argc > 1 ? std::atoi(argv[1]) : DEFAULT_NMAX;

  // Spin-orbital coupled cluster
  auto cc_r = sequant::mbpt::CC{NMAX}.t();
  for (auto i = 1; i < cc_r.size(); ++i) {
    std::cout << "Spin-orbital CC R" << i << " size: " << cc_r[i]->size()
              << "\n";
  }

  //
  // Closed-shell spintrace (fast)
  std::cout << "\nClosed-shell coupled cluster spintrace with biorthogonal "
               "transformation:\n";
  std::vector<ExprPtr> cc_st_r(cc_r.size());
  for (auto i = 1; i < cc_r.size(); ++i) {
    const auto tstart = std::chrono::high_resolution_clock::now();
    cc_st_r[i] = sequant::closed_shell_CC_spintrace(cc_r[i]);

    auto tstop = std::chrono::high_resolution_clock::now();
    std::chrono::duration<double> time_elapsed = tstop - tstart;
    printf("CC R%d size: %lu time: %5.3f sec.\n", i, cc_st_r[i]->size(),
           time_elapsed.count());
  }

  if (NMAX == 4) {
    runtime_assert(cc_st_r.size() == 5)
        runtime_assert(cc_st_r.at(1)->size() == 30)    // T1
        runtime_assert(cc_st_r.at(2)->size() == 78)    // T2
        runtime_assert(cc_st_r.at(3)->size() == 567)   // T3
        runtime_assert(cc_st_r.at(4)->size() == 2150)  // T4
  } else if (NMAX == 3) {
    runtime_assert(cc_st_r.size() == 4)
        runtime_assert(cc_st_r.at(1)->size() == 30)   // T1
        runtime_assert(cc_st_r.at(2)->size() == 73)   // T2
        runtime_assert(cc_st_r.at(3)->size() == 490)  // T3
  }

  return 0;
}<|MERGE_RESOLUTION|>--- conflicted
+++ resolved
@@ -7,8 +7,9 @@
 #include <SeQuant/domain/mbpt/convention.hpp>
 #include <SeQuant/domain/mbpt/models/cc.hpp>
 #include <SeQuant/domain/mbpt/spin.hpp>
+#include <fstream>
+
 #include <clocale>
-#include <fstream>
 
 using namespace sequant;
 
@@ -21,20 +22,6 @@
   }
 
 int main(int argc, char* argv[]) {
-<<<<<<< HEAD
-  // std::setlocale(LC_ALL, "en_US.UTF-8");
-  // std::wcout.precision(std::numeric_limits<double>::max_digits10);
-  // std::wcerr.precision(std::numeric_limits<double>::max_digits10);
-  // std::wcout.sync_with_stdio(false);
-  // std::wcerr.sync_with_stdio(false);
-  // std::wcout.imbue(std::locale("en_US.UTF-8"));
-  // std::wcerr.imbue(std::locale("en_US.UTF-8"));
-  // std::wcout.sync_with_stdio(true);
-  // std::wcerr.sync_with_stdio(true);
-
-  // // set global locale, keep precision as what it was, but global locale
-=======
->>>>>>> a3414be4
   std::wcout.precision(std::numeric_limits<double>::max_digits10);
   std::wcerr.precision(std::numeric_limits<double>::max_digits10);
   sequant::set_locale();
@@ -61,6 +48,7 @@
 
   //
   // Closed-shell spintrace (fast)
+  //
   std::cout << "\nClosed-shell coupled cluster spintrace with biorthogonal "
                "transformation:\n";
   std::vector<ExprPtr> cc_st_r(cc_r.size());
