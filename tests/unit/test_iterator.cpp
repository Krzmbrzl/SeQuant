--- conflicted
+++ resolved
@@ -4,11 +4,9 @@
 
 #include "catch.hpp"
 
-<<<<<<< HEAD
 #include "SeQuant/core/op.hpp"
 #include "SeQuant/core/ranges.hpp"
 #include "SeQuant/domain/mbpt/convention.hpp"
-=======
 #include <SeQuant/core/op.hpp>
 #include <SeQuant/core/ranges.hpp>
 #include <SeQuant/core/algorithm.hpp>
@@ -19,11 +17,11 @@
 #include <vector>
 
 #include <range/v3/all.hpp>
->>>>>>> 90de0146
 
 TEST_CASE("Iterators", "[elements]") {
 
   using namespace sequant;
+
   SECTION("constructor") {
 
     {
