--- conflicted
+++ resolved
@@ -2,16 +2,10 @@
 // Created by Eduard Valeyev on 3/20/18.
 //
 
-<<<<<<< HEAD
-#include "SeQuant/core/space.hpp"
-#include "SeQuant/domain/mbpt/convention.hpp"
-#include "catch.hpp"
-=======
 #include <catch2/catch_test_macros.hpp>
 
 #include <SeQuant/core/space.hpp>
 #include <SeQuant/domain/mbpt/convention.hpp>
->>>>>>> 07789bfb
 
 TEST_CASE("IndexSpace", "[elements]") {
   using namespace sequant;
@@ -20,12 +14,8 @@
     REQUIRE_NOTHROW(standard_registry.retrieve(L"i"));
 
     REQUIRE_NOTHROW(standard_registry.relabel(L"i", L"j"));
-<<<<<<< HEAD
     REQUIRE_THROWS(standard_registry.relabel(
         L"i", L"l"));  // cannot relabel a removed entry
-=======
-    REQUIRE_THROWS(standard_registry.relabel(L"i", L"l"));
->>>>>>> 07789bfb
 
     REQUIRE_NOTHROW(standard_registry.remove(L"j"));
     IndexSpace active_occupied(L"i", {0b0010});
@@ -33,7 +23,6 @@
     REQUIRE_THROWS(standard_registry.add(
         active_occupied));  // cannot add a space that is already present
     IndexSpace jactive_occupied(L"j", {0b0010});
-<<<<<<< HEAD
     REQUIRE_THROWS(standard_registry.add(
         jactive_occupied));  // cannot add a space with duplicate attr
 
@@ -44,9 +33,6 @@
     REQUIRE_THROWS(spinlabeled_registry.relabel(
         L"p↓", L"k↓"));  // up and down arrows are not allowed during space
                          // construction.
-=======
-    REQUIRE_THROWS(standard_registry.add(jactive_occupied));
->>>>>>> 07789bfb
   }
 
   SECTION("equality") {
