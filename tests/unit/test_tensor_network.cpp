--- conflicted
+++ resolved
@@ -1656,12 +1656,8 @@
         for (bool fast : {true, false}) {
           TN tn(std::vector<ExprPtr>{variant == 1 ? input1 : input2});
           tn.canonicalize(TensorCanonicalizer::cardinal_tensor_labels(),
-<<<<<<< HEAD
-                          fast ? TN::CanonicalizationMethod::Rapid
-                               : TN::CanonicalizationMethod::Complete);
-=======
-                          CanonicalizationMethod::Rapid);
->>>>>>> 39ddcb98
+                          fast ? CanonicalizationMethod::Rapid
+                               : CanonicalizationMethod::Complete);
           REQUIRE(tn.tensors().size() == 1);
           auto result = ex<Product>(to_tensors(tn.tensors()));
           REQUIRE(to_latex(result) == (variant == 1 ? expected1 : expected2));
