--- conflicted
+++ resolved
@@ -107,13 +107,8 @@
     REQUIRE_THAT(node(node2, {L, L}).as_tensor(),
                  EquivalentTo("g{i3,i4; a3,a4}:A"));
 
-<<<<<<< HEAD
-    REQUIRE(validate_tensor(node(node2, {L, R}).as_tensor(),
-                            L"I{a1,a2,a3,a4;i1,i2,i3,i4}"));
-=======
     REQUIRE_THAT(node(node2, {L, R}).as_tensor(),
                  EquivalentTo("I{a1,a2,a3,a4;i3,i4,i1,i2}:N"));
->>>>>>> 64a4c847
 
     REQUIRE_THAT(node(node2, {L, R, L}).as_tensor(),
                  EquivalentTo("t{a1,a2;i3,i4}:A"));
@@ -138,20 +133,12 @@
                  EquivalentTo("Y{a1,a2;i1,i2}:A"));
 
     REQUIRE(node1.right()->op_type() == EvalOp::Prod);
-<<<<<<< HEAD
-    REQUIRE(validate_tensor(node1.right()->as_tensor(), L"I_{a1,a2}^{i1,i2}"));
-    REQUIRE(validate_tensor(node1.right().left()->as_tensor(),
-                            L"g_{i3,a1}^{i1,i2}"));
-    REQUIRE(
-        validate_tensor(node1.right().right()->as_tensor(), L"t_{a2}^{i3}"));
-=======
     REQUIRE_THAT(node1.right()->as_tensor(),
                  EquivalentTo("I{a1,a2;i1,i2}:N-C-N"));
     REQUIRE_THAT(node1.right().left()->as_tensor(),
                  EquivalentTo("g{i3,a1;i1,i2}:A"));
     REQUIRE_THAT(node1.right().right()->as_tensor(),
                  EquivalentTo("t{a2;i3}:A"));
->>>>>>> 64a4c847
   }
 
   SECTION("variable") {
