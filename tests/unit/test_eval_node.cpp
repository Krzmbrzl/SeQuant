--- conflicted
+++ resolved
@@ -133,11 +133,7 @@
                  EquivalentTo("g{i3,i4; a3,a4}:A"));
 
     REQUIRE_THAT(node(node2, {L, R}).as_tensor(),
-<<<<<<< HEAD
-                 EquivalentTo("I{a1,a2,a3,a4;i1,i2,i3,i4}:N"));
-=======
-                 EquivalentTo("I{a1,a2,a3,a4;i3,i4,i1,i2}:N-N-N"));
->>>>>>> 11a26e25
+                 EquivalentTo("I{a1,a2,a3,a4;i1,i2,i3,i4}:N-N-N"));
 
     REQUIRE_THAT(node(node2, {L, R, L}).as_tensor(),
                  EquivalentTo("t{a1,a2;i3,i4}:A"));
