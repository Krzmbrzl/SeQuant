//
// Created by Nakul Teke on 12/20/19.
//

#include <catch2/catch_test_macros.hpp>
#include "catch2_sequant.hpp"
#include "test_config.hpp"

#include <SeQuant/core/abstract_tensor.hpp>
#include <SeQuant/core/attr.hpp>
#include <SeQuant/core/container.hpp>
#include <SeQuant/core/expr.hpp>
#include <SeQuant/core/hash.hpp>
#include <SeQuant/core/index.hpp>
#include <SeQuant/core/latex.hpp>
#include <SeQuant/core/parse.hpp>
#include <SeQuant/core/rational.hpp>
#include <SeQuant/core/space.hpp>
#include <SeQuant/core/tensor.hpp>
#include <SeQuant/core/tensor_canonicalizer.hpp>
#include <SeQuant/domain/mbpt/convention.hpp>
#include <SeQuant/domain/mbpt/spin.hpp>

#include <catch2/catch_test_macros.hpp>
#include "test_config.hpp"

#include <cassert>
#include <cstddef>
#include <initializer_list>
#include <memory>
#include <stdexcept>
#include <string>
#include <string_view>
#include <type_traits>
#include <vector>

#include <range/v3/all.hpp>

TEST_CASE("Spin", "[spin]") {
  using namespace sequant;

  TensorCanonicalizer::register_instance(
      std::make_shared<DefaultTensorCanonicalizer>());

  auto reset_idx_tags = [](ExprPtr& expr) {
    if (expr->is<Tensor>())
      ranges::for_each(expr->as<Tensor>().const_braket(),
                       [](const Index& idx) { idx.reset_tag(); });
  };

  SECTION("protoindices supported") {
    auto isr = get_default_context().index_space_registry();
    Index i1(L"i_1", isr->retrieve(L"i"));
    Index a1(L"a_1", isr->retrieve(L"a"), {i1});

    const auto expr =
        ex<Tensor>(L"t", bra{i1}, ket{a1}) * ex<Tensor>(L"F", bra{a1}, ket{i1});
    REQUIRE_NOTHROW(spintrace(expr));
    {  // assume spin-free spaces
      auto expr_st = spintrace(expr);
      simplify(expr_st);
      REQUIRE_THAT(expr_st, EquivalentTo("2 t{i1;a1<i1>} F{a1<i1>;i1}"));
    }
    {  // assume spin-dependent spaces
      auto expr_st = spintrace(expr, {}, /* assume_spin_free_spaces */ false);
      simplify(expr_st);
      REQUIRE_THAT(expr_st, EquivalentTo("t{i↓1;a↓1<i↓1>} F{a↓1<i↓1>;i↓1} + "
                                         "t{i↑1;a↑1<i↑1>} F{a↑1<i↑1>;i↑1}"));
    }
  }

  SECTION("ASCII label") {
    IndexSpace pup(L"p", 0b011, mbpt::Spin::alpha);
    IndexSpace pdown(L"p", 0b011, mbpt::Spin::beta);
    IndexSpace alphaup(L"α", 0b110, mbpt::Spin::alpha);

    auto p1 = Index(L"p↑_1", pup);
    auto p2 = Index(L"p↓_2", pdown);
    auto p3 = Index(L"p↑_3", pup);
    auto p4 = Index(L"p↓_4", pdown);
    auto alpha1 = Index(L"α↑_1", alphaup);

    SEQUANT_PRAGMA_CLANG(diagnostic push)
    SEQUANT_PRAGMA_CLANG(diagnostic ignored "-Wdeprecated-declarations")
    SEQUANT_PRAGMA_GCC(diagnostic push)
    SEQUANT_PRAGMA_GCC(diagnostic ignored "-Wdeprecated-declarations")
    REQUIRE(p1.ascii_label() == "pa_1");
    REQUIRE(p2.ascii_label() == "pb_2");
    REQUIRE(p3.ascii_label() == "pa_3");
    REQUIRE(p4.ascii_label() == "pb_4");
    REQUIRE(alpha1.ascii_label() == "alphaa_1");
    SEQUANT_PRAGMA_GCC(diagnostic pop)
    SEQUANT_PRAGMA_CLANG(diagnostic pop)
  }

  SECTION("Index: add/remove spin") {
    auto i = Index(L"i", {L"i", 0b01, mbpt::Spin::any});
    auto i1 = Index(L"i_1", {L"i", 0b01, mbpt::Spin::any});
    auto p = Index(L"p", {L"p", 0b11, mbpt::Spin::any});
    auto p1 = Index(L"p_1", {L"p", 0b11, mbpt::Spin::any});
    auto p1_a = Index(L"p↑_1", {L"p↑", 0b11, mbpt::Spin::alpha});
    auto p2 = Index(L"p_2", {L"p", 0b11, mbpt::Spin::any});
    auto p2_b = Index(L"p↓_2", {L"p↓", 0b11, mbpt::Spin::beta});

    auto p_i = Index(L"p", {L"p", 0b11, mbpt::Spin::any}, {i});
    auto p1_i = Index(L"p_1", {L"p", 0b11, mbpt::Spin::any}, {i});
    auto p_i1 = Index(L"p", {L"p", 0b11, mbpt::Spin::any}, {i1});
    auto p1_i1 = Index(L"p_1", {L"p", 0b11, mbpt::Spin::any}, {i1});

    // make_spinalpha
    {
      // plain
      REQUIRE_NOTHROW(make_spinalpha(p));
      REQUIRE(make_spinalpha(p).label() == L"p↑");
      IndexSpace p_a(L"p↑", 0b11, mbpt::Spin::alpha);
      REQUIRE(make_spinalpha(p).space() == p_a);
      REQUIRE_NOTHROW(make_spinalpha(p1));
      REQUIRE(make_spinalpha(p1) == p1_a);
      // idempotent
      REQUIRE_NOTHROW(make_spinalpha(p1_a));
      REQUIRE(make_spinalpha(p1_a) == p1_a);
      // can flip spin
      REQUIRE_NOTHROW(make_spinalpha(p2_b));
      REQUIRE(make_spinalpha(p2_b) == make_spinalpha(p2));

      // proto
      REQUIRE_NOTHROW(make_spinalpha(p_i));
      REQUIRE(make_spinalpha(p_i).label() == L"p↑");
      REQUIRE(make_spinalpha(p_i).full_label() == L"p↑<i↑>");
      REQUIRE(make_spinalpha(p_i).to_latex() == L"{p↑^{{i↑}}}");
      REQUIRE_NOTHROW(make_spinalpha(p1_i));
      REQUIRE(make_spinalpha(p1_i).label() == L"p↑_1");
      REQUIRE(make_spinalpha(p1_i).full_label() == L"p↑_1<i↑>");
      REQUIRE(make_spinalpha(p1_i).to_latex() == L"{p↑_1^{{i↑}}}");
      REQUIRE_NOTHROW(make_spinalpha(p_i1));
      REQUIRE(make_spinalpha(p_i1).label() == L"p↑");
      REQUIRE(make_spinalpha(p_i1).full_label() == L"p↑<i↑_1>");
      REQUIRE(make_spinalpha(p_i1).to_latex() == L"{p↑^{{i↑_1}}}");
      REQUIRE_NOTHROW(make_spinalpha(p1_i1));
      REQUIRE(make_spinalpha(p1_i1).label() == L"p↑_1");
      REQUIRE(make_spinalpha(p1_i1).full_label() == L"p↑_1<i↑_1>");
      REQUIRE(make_spinalpha(p1_i1).to_latex() == L"{p↑_1^{{i↑_1}}}");
    }

    // make_spinbeta
    {
      REQUIRE_NOTHROW(make_spinbeta(p1));
      REQUIRE(make_spinbeta(p2) == p2_b);
      // idempotent
      REQUIRE_NOTHROW(make_spinbeta(p2_b));
      REQUIRE(make_spinbeta(p2_b) == p2_b);
      // can flip spin
      REQUIRE_NOTHROW(make_spinbeta(p1_a));
      REQUIRE(make_spinbeta(p1_a) == make_spinbeta(p1));

      // proto
      // N.B. only test spin flip
      REQUIRE_NOTHROW(make_spinbeta(make_spinalpha(p1_i1)));
      REQUIRE(make_spinbeta(make_spinalpha(p1_i1)) == make_spinbeta((p1_i1)));
      REQUIRE(make_spinbeta(make_spinalpha(p1_i1)) ==
              make_spinbeta(make_spinbeta((p1_i1))));
    }

    // make spinnull
    {
      // plain
      REQUIRE_NOTHROW(make_spinfree(p1_a));
      REQUIRE(make_spinfree(p1_a) == p1);
      REQUIRE_NOTHROW(make_spinfree(p2_b));
      REQUIRE(make_spinfree(p2_b) == p2);
      REQUIRE_NOTHROW(make_spinfree(p1));
      REQUIRE(make_spinfree(p1) == p1);
      // idempotent
      REQUIRE_NOTHROW(make_spinfree(p2));
      REQUIRE(make_spinfree(p2) == p2);

      // proto
      REQUIRE_NOTHROW(make_spinfree(make_spinalpha(p1_i1)));
      REQUIRE(make_spinfree(make_spinalpha(p1_i1)) == p1_i1);
      REQUIRE(make_spinfree(make_spinalpha(p1_i1)) == make_spinfree(p1_i1));
    }
  }

  SECTION("Tensor: can_expand, spin_symm_tensor, remove_spin") {
    auto p1 = Index(L"p↑_1");
    auto p2 = Index(L"p↓_2");
    auto p3 = Index(L"p↑_3");
    auto p4 = Index(L"p↓_4");

    auto input = ex<Tensor>(L"t", bra{p1, p2}, ket{p3, p4});
    REQUIRE(can_expand(input->as<Tensor>()) == true);
    REQUIRE(spin_symm_tensor(input->as<Tensor>()) == true);

    auto spin_swap_tensor = swap_spin(input->as<Tensor>());
    REQUIRE_THAT(spin_swap_tensor, EquivalentTo("t{p↓1,p↑2;p↓3,p↑4}"));

    auto result = remove_spin(input);
    for (auto& i : result->as<Tensor>().const_braket())
      REQUIRE(i.space().base_key() == L"p");

    input = ex<Tensor>(L"t", bra{p1, p3}, ket{p2, p4});
    REQUIRE_THAT(swap_spin(input), EquivalentTo("t{p↓1,p↓3;p↑2,p↑4}"));
    REQUIRE(can_expand(input->as<Tensor>()) == false);
    REQUIRE(spin_symm_tensor(input->as<Tensor>()) == false);
  }

  SECTION("Tensor: expand_antisymm") {
    // 1-body
    auto input = ex<Tensor>(L"t", bra{L"a_1"}, ket{L"i_1"});
    auto result = expand_antisymm(input->as<Tensor>());
    REQUIRE(input->as<Tensor>() == result->as<Tensor>());
    REQUIRE(!result->is<Sum>());
    REQUIRE_THAT(result, EquivalentTo("t{a1;i1}"));

    // 1-body
    input = ex<Tensor>(L"t", bra{L"a_1"}, ket{L"i_1"}, Symmetry::antisymm);
    result = expand_antisymm(input->as<Tensor>());
    REQUIRE(input->as<Tensor>().symmetry() == Symmetry::antisymm);
    REQUIRE(result->as<Tensor>().symmetry() == Symmetry::nonsymm);
    REQUIRE_THAT(result, EquivalentTo("t{a1;i1}"));

    // 2-body
    input = ex<Tensor>(L"g", bra{L"i_1", L"i_2"}, ket{L"a_1", L"a_2"},
                       Symmetry::antisymm);
    result = expand_antisymm(input->as<Tensor>());
    REQUIRE_THAT(result, EquivalentTo("g{i1,i2;a1,a2} - g{i2,i1;a1,a2}"));

    // 3-body
    input = ex<Tensor>(L"t", bra{L"a_1", L"a_2", L"a_3"},
                       ket{L"i_1", L"i_2", L"i_3"}, Symmetry::antisymm);
    result = expand_antisymm(input->as<Tensor>());
    REQUIRE_THAT(result,
                 EquivalentTo("t{a1,a2,a3;i1,i2,i3} - t{a1,a3,a2;i1,i2,i3} - "
                              "t{a2,a1,a3;i1,i2,i3} + t{a2,a3,a1;i1,i2,i3} + "
                              "t{a3,a1,a2;i1,i2,i3} - t{a3,a2,a1;i1,i2,i3}"));
  }

  SECTION("Constant") {
    auto exprPtr = ex<Constant>(rational{1, 4});
    auto result = spintrace(exprPtr);
    REQUIRE(result->is<Constant>());
    REQUIRE(result->is_atom());
    REQUIRE_THAT(result, EquivalentTo("1/4"));
    REQUIRE_THAT(swap_spin(exprPtr), EquivalentTo("1/4"));
  }

  SECTION("Tensor") {
    const auto expr = ex<Constant>(rational{1, 4}) *
                      ex<Tensor>(L"g", bra{L"p_1", L"p_2"}, ket{L"p_3", L"p_4"},
                                 Symmetry::antisymm);
    auto result = spintrace(expr);
    REQUIRE(result->is<Sum>());
    canonicalize(result);
    REQUIRE(result->size() == 2);
    REQUIRE_THAT(result, EquivalentTo("- g{p1,p2;p4,p3} + g{p1,p2;p3,p4}"));
  }

  SECTION("Product") {
    const auto expr = ex<Tensor>(L"f", bra{L"i_1"}, ket{L"a_1"}) *
                      ex<Tensor>(L"t", bra{L"a_1"}, ket{L"i_1"});
    auto result = spintrace(expr, {{L"i_1", L"a_1"}});
    canonicalize(result);
    REQUIRE_THAT(result, EquivalentTo("2 f{i1;a1} t{a1;i1}"));
  }

  SECTION("Scaled Product") {
    {
      // 1/2 * g * t1 * t1
      const auto expr = ex<Constant>(rational{1, 2}) *
                        ex<Tensor>(L"g", bra{L"i_1", L"i_2"},
                                   ket{L"a_1", L"a_2"}, Symmetry::antisymm) *
                        ex<Tensor>(L"t", bra{L"a_1"}, ket{L"i_1"}) *
                        ex<Tensor>(L"t", bra{L"a_2"}, ket{L"i_2"});
      auto result = spintrace(expr, {{L"i_1", L"a_1"}});
      canonicalize(result);
      REQUIRE_THAT(result,
                   EquivalentTo("- g{i1,i2;a1,a2} t{a1;i2} t{a2;i1} "
                                "+ 2 g{i1,i2;a1,a2} t{a1;i1} t{a2;i2}"));
    }
  }

  SECTION("Sum") {
    // f * t1 + 1/2 * g * t1 * t1 + 1/4 * g * t2
    const auto ex1 = ex<Tensor>(L"f", bra{L"i_1"}, ket{L"a_1"}) *
                     ex<Tensor>(L"t", bra{L"a_1"}, ket{L"i_1"});
    const auto ex2 = ex<Constant>(rational{1, 2}) *
                     ex<Tensor>(L"g", bra{L"i_1", L"i_2"}, ket{L"a_1", L"a_2"},
                                Symmetry::antisymm) *
                     ex<Tensor>(L"t", bra{L"a_1"}, ket{L"i_1"}) *
                     ex<Tensor>(L"t", bra{L"a_2"}, ket{L"i_2"});
    const auto ex3 = ex<Constant>(rational{1, 4}) *
                     ex<Tensor>(L"g", bra{L"i_1", L"i_2"}, ket{L"a_1", L"a_2"},
                                Symmetry::antisymm) *
                     ex<Tensor>(L"t", bra{L"a_1", L"a_2"}, ket{L"i_1", L"i_2"},
                                Symmetry::antisymm);

    auto expr = ex1 + ex2 + ex3;
    auto result = ex<Constant>(rational{1, 2}) * spintrace(expr);
    expand(result);
    rapid_simplify(result);
    canonicalize(result);
    REQUIRE(result->is<Sum>());
    REQUIRE(result->size() == 5);
    REQUIRE_THAT(result, EquivalentTo("-1/2 g{i1,i2;a1,a2} t{a1,a2;i2,i1} "
                                      "+ g{i1,i2;a1,a2} t{a1,a2;i1,i2} "
                                      "+ f{i1;a1} t{a1;i1} "
                                      "- 1/2 g{i1,i2;a1,a2} t{a1;i2} t{a2;i1} "
                                      "+ g{i1,i2;a1,a2} t{a1;i1} t{a2;i2}"));
  }  // Sum

  SECTION("Expand Antisymmetrizer"){// 0-body
                                    {auto input = ex<Constant>(1);
  auto result = expand_A_op(input);
  REQUIRE(result->size() == 0);
  REQUIRE(result->is_atom());

  input = ex<Constant>(1) *
          ex<Tensor>(L"A", bra{L"i_1"}, ket{L"a_1"}, Symmetry::antisymm);
  result = expand_A_op(input);
  REQUIRE(result->size() == 0);
  REQUIRE(result->is_atom());
}

// 1-body
{
  auto input = ex<Tensor>(L"A", bra{L"i_1"}, ket{L"a_1"}, Symmetry::antisymm) *
               ex<Tensor>(L"t", bra{L"a_1"}, ket{L"i_1"}, Symmetry::antisymm);
  auto result = expand_A_op(input);
  REQUIRE(result->size() == 1);
  REQUIRE(!result->is<Sum>());
}

// 2-body
{
  auto input = ex<Constant>(rational{1, 4}) *
               ex<Tensor>(L"g", bra{L"i_1", L"i_2"}, ket{L"a_1", L"a_2"},
                          Symmetry::antisymm);
  auto result = expand_A_op(input);
  REQUIRE_THAT(result, EquivalentTo("1/4 g{i1,i2;a1,a2}:A"));

  input = ex<Constant>(rational{1, 4}) *
          ex<Tensor>(L"A", bra{L"a_1", L"a_2"}, ket{L"i_1", L"i_2"},
                     Symmetry::antisymm) *
          ex<Tensor>(L"g", bra{L"i_1", L"i_2"}, ket{L"a_1", L"a_2"},
                     Symmetry::antisymm);
  result = expand_A_op(input);
  REQUIRE_THAT(result, SimplifiesTo("1/4 g{i1,i2;a1,a2}:A "
                                    "- 1/4 g{i1,i2;a2,a1}:A "
                                    "- 1/4 g{i2,i1;a1,a2}:A "
                                    "+ 1/4 g{i2,i1;a2,a1}:A"));

  // 1/4 * A * g * t1 * t1
  input = ex<Constant>(rational{1, 4}) *
          ex<Tensor>(L"A", bra{L"a_1", L"a_2"}, ket{L"i_1", L"i_2"},
                     Symmetry::antisymm) *
          ex<Tensor>(L"g", bra{L"a_1", L"a_2"}, ket{L"a_3", L"a_4"},
                     Symmetry::antisymm) *
          ex<Tensor>(L"t", bra{L"a_3"}, ket{L"i_1"}) *
          ex<Tensor>(L"t", bra{L"a_4"}, ket{L"i_2"});
  result = expand_A_op(input);
  REQUIRE(result->is<Sum>());
  REQUIRE(result->size() == 4);
  REQUIRE_THAT(result,
               SimplifiesTo("1/4 g{a1,a2;a3,a4}:A t{a3;i1} t{a4;i2} "
                            "- 1/4 g{a2,a1;a3,a4}:A t{a3;i1} t{a4;i2} "
                            "- 1/4 g{a1,a2;a3,a4}:A t{a3;i2} t{a4;i1} "
                            "+ 1/4 g{a2,a1;a3,a4}:A t{a3;i2} t{a4;i1}"));

  // 1/4 * A * g * t1 * t1 * t1 * t1
  input = ex<Constant>(rational{1, 4}) *
          ex<Tensor>(L"A", bra{L"i_1", L"i_2"}, ket{L"a_1", L"a_2"},
                     Symmetry::antisymm) *
          ex<Tensor>(L"g", bra{L"i_3", L"i_4"}, ket{L"a_3", L"a_4"},
                     Symmetry::antisymm) *
          ex<Tensor>(L"t", bra{L"a_3"}, ket{L"i_1"}) *
          ex<Tensor>(L"t", bra{L"a_4"}, ket{L"i_2"}) *
          ex<Tensor>(L"t", bra{L"a_1"}, ket{L"i_3"}) *
          ex<Tensor>(L"t", bra{L"a_2"}, ket{L"i_4"});
  result = expand_A_op(input);
  REQUIRE_THAT(
      result,
      SimplifiesTo(
          "1/4 g{i3,i4;a3,a4}:A t{a3;i1} t{a4;i2} t{a1;i3} t{a2;i4} "
          "- 1/4 g{i3,i4;a3,a4}:A t{a3;i2} t{a4;i1} t{a1;i3} t{a2;i4} "
          "- 1/4 g{i3,i4;a3,a4}:A t{a3;i1} t{a4;i2} t{a2;i3} t{a1;i4} "
          "+ 1/4 g{i3,i4;a3,a4}:A t{a3;i2} t{a4;i1} t{a2;i3} t{a1;i4}"));
}

// 3-body
{
  auto input = ex<Tensor>(L"t", bra{L"a_1", L"a_2", L"a_3"},
                          ket{L"i_1", L"i_2", L"i_3"}, Symmetry::antisymm);
  auto result = expand_A_op(input);
  REQUIRE_THAT(result, SimplifiesTo("t{a1,a2,a3;i1,i2,i3}:A"));

  input = ex<Tensor>(L"A", bra{L"i_1", L"i_2", L"i_3"},
                     ket{L"a_1", L"a_2", L"a_3"}, Symmetry::antisymm) *
          ex<Tensor>(L"t", bra{L"a_1", L"a_2", L"a_3"},
                     ket{L"i_1", L"i_2", L"i_3"}, Symmetry::antisymm);
  result = expand_A_op(input);
  REQUIRE(result->is<Sum>());
  REQUIRE(result->size() == 36);
}

{  // 4-body
  const auto input =
      ex<Tensor>(L"A", bra{L"i_1", L"i_2", L"i_3", L"i_4"},
                 ket{L"a_1", L"a_2", L"a_3", L"a_4"}, Symmetry::antisymm) *
      ex<Tensor>(L"t", bra{L"a_1", L"a_2", L"a_3", L"a_4"},
                 ket{L"i_1", L"i_2", L"i_3", L"i_4"}, Symmetry::antisymm);
  auto asm_input = expand_A_op(input);
  REQUIRE(asm_input->size() == 576);
  REQUIRE(asm_input->is<Sum>());
}

#ifndef SEQUANT_SKIP_LONG_TESTS
{  // 5-body
  const auto input =
      ex<Tensor>(L"A", bra{L"i_1", L"i_2", L"i_3", L"i_4", L"i_5"},
                 ket{L"a_1", L"a_2", L"a_3", L"a_4", L"a_5"},
                 Symmetry::antisymm) *
      ex<Tensor>(L"t", bra{L"a_1", L"a_2", L"a_3", L"a_4", L"a_5"},
                 ket{L"i_1", L"i_2", L"i_3", L"i_4", L"i_5"},
                 Symmetry::antisymm);
  auto asm_input = expand_A_op(input);
  REQUIRE(asm_input->size() == 14400);
  REQUIRE(asm_input->is<Sum>());
}
#endif
}

SECTION("Expand Symmetrizer") {
  {  // 2-body
    const auto input = ex<Tensor>(L"S", bra{L"i_1", L"i_2"},
                                  ket{L"a_1", L"a_2"}, Symmetry::nonsymm) *
                       ex<Tensor>(L"t", bra{L"a_1", L"a_2"},
                                  ket{L"i_1", L"i_2"}, Symmetry::antisymm);
    auto result = S_maps(input);
    REQUIRE(result->size() == 2);
    REQUIRE(result->is<Sum>());
    REQUIRE_THAT(result, SimplifiesTo("t{a1,a2;i1,i2}:A + t{a2,a1;i2,i1}:A"));
  }

  {  // 3-body
    const auto input =
        ex<Tensor>(L"S", bra{L"i_1", L"i_2", L"i_3"},
                   ket{L"a_1", L"a_2", L"a_3"}, Symmetry::nonsymm) *
        ex<Tensor>(L"t", bra{L"a_1", L"a_2", L"a_3"},
                   ket{L"i_1", L"i_2", L"i_3"}, Symmetry::antisymm);
    auto result = S_maps(input);
    REQUIRE_THAT(result, SimplifiesTo("t{a1,a2,a3;i1,i2,i3}:A "
                                      "+ t{a1,a3,a2;i1,i3,i2}:A "
                                      "+ t{a2,a1,a3;i2,i1,i3}:A "
                                      "+ t{a2,a3,a1;i2,i3,i1}:A "
                                      "+ t{a3,a1,a2;i3,i1,i2}:A "
                                      "+ t{a3,a2,a1;i3,i2,i1}:A"));
  }

  {  // 4-body
    const auto input =
        ex<Tensor>(L"S", bra{L"i_1", L"i_2", L"i_3", L"i_4"},
                   ket{L"a_1", L"a_2", L"a_3", L"a_4"}, Symmetry::nonsymm) *
        ex<Tensor>(L"t", bra{L"a_1", L"a_2", L"a_3", L"a_4"},
                   ket{L"i_1", L"i_2", L"i_3", L"i_4"}, Symmetry::antisymm);
    auto result = S_maps(input);
    REQUIRE_THAT(result, SimplifiesTo("t{a1,a2,a3,a4;i1,i2,i3,i4}:A "
                                      "+ t{a1,a2,a4,a3;i1,i2,i4,i3}:A "
                                      "+ t{a1,a3,a2,a4;i1,i3,i2,i4}:A "
                                      "+ t{a1,a3,a4,a2;i1,i3,i4,i2}:A "
                                      "+ t{a1,a4,a2,a3;i1,i4,i2,i3}:A "
                                      "+ t{a1,a4,a3,a2;i1,i4,i3,i2}:A "
                                      "+ t{a2,a1,a3,a4;i2,i1,i3,i4}:A "
                                      "+ t{a2,a1,a4,a3;i2,i1,i4,i3}:A "
                                      "+ t{a2,a3,a1,a4;i2,i3,i1,i4}:A "
                                      "+ t{a2,a3,a4,a1;i2,i3,i4,i1}:A "
                                      "+ t{a2,a4,a1,a3;i2,i4,i1,i3}:A "
                                      "+ t{a2,a4,a3,a1;i2,i4,i3,i1}:A "
                                      "+ t{a3,a1,a2,a4;i3,i1,i2,i4}:A "
                                      "+ t{a3,a1,a4,a2;i3,i1,i4,i2}:A "
                                      "+ t{a3,a2,a1,a4;i3,i2,i1,i4}:A "
                                      "+ t{a3,a2,a4,a1;i3,i2,i4,i1}:A "
                                      "+ t{a3,a4,a1,a2;i3,i4,i1,i2}:A "
                                      "+ t{a3,a4,a2,a1;i3,i4,i2,i1}:A "
                                      "+ t{a4,a1,a2,a3;i4,i1,i2,i3}:A "
                                      "+ t{a4,a1,a3,a2;i4,i1,i3,i2}:A "
                                      "+ t{a4,a2,a1,a3;i4,i2,i1,i3}:A "
                                      "+ t{a4,a2,a3,a1;i4,i2,i3,i1}:A "
                                      "+ t{a4,a3,a1,a2;i4,i3,i1,i2}:A "
                                      "+ t{a4,a3,a2,a1;i4,i3,i2,i1}:A"));
  }

  {
    const auto input =
        ex<Constant>(4) *
        ex<Tensor>(L"S", bra{L"i_1", L"i_2", L"i_3"},
                   ket{L"a_1", L"a_2", L"a_3"}, Symmetry::nonsymm) *
        ex<Tensor>(L"g", bra{L"i_4", L"i_5"}, ket{L"a_4", L"a_5"},
                   Symmetry::nonsymm) *
        ex<Tensor>(L"t", bra{L"a_3"}, ket{L"i_4"}) *
        ex<Tensor>(L"t", bra{L"a_5"}, ket{L"i_1"}) *
        ex<Tensor>(L"t", bra{L"a_4"}, ket{L"i_2"}) *
        ex<Tensor>(L"t", bra{L"a_1", L"a_2"}, ket{L"i_5", L"i_3"});
    auto result = S_maps(input);
    REQUIRE(result->is<Sum>());
    REQUIRE(result->size() == 6);
    result->canonicalize();
    rapid_simplify(result);
    REQUIRE_THAT(
        result,
        EquivalentTo(
            "4 g{i4,i5;a4,a5} t{a2;i4} t{a4;i3} t{a5;i1} t{a1,a3;i5,i2} + "
            "4 g{i4,i5;a4,a5} t{a1;i5} t{a4;i2} t{a5;i3} t{a2,a3;i4,i1} + "
            "4 g{i4,i5;a4,a5} t{a3;i4} t{a4;i1} t{a5;i2} t{a1,a2;i3,i5} + "
            "4 g{i4,i5;a4,a5} t{a1;i5} t{a4;i3} t{a5;i2} t{a2,a3;i1,i4} + "
            "4 g{i4,i5;a4,a5} t{a2;i4} t{a4;i1} t{a5;i3} t{a1,a3;i2,i5} + "
            "4 g{i4,i5;a4,a5} t{a3;i4} t{a4;i2} t{a5;i1} t{a1,a2;i5,i3}"));
  }
}

SECTION("Symmetrize expression") {
  {
    // g * t1 + g * t1
    auto input = ex<Tensor>(L"g", bra{L"a_1", L"a_2"}, ket{L"i_1", L"a_3"},
                            Symmetry::symm) *
                     ex<Tensor>(L"t", bra{L"a_3"}, ket{L"i_2"}) +
                 ex<Tensor>(L"g", bra{L"a_2", L"a_1"}, ket{L"i_2", L"a_3"},
                            Symmetry::symm) *
                     ex<Tensor>(L"t", bra{L"a_3"}, ket{L"i_1"});
    auto result =
        factorize_S(input, {{L"i_1", L"a_1"}, {L"i_2", L"a_2"}}, true);
    REQUIRE_THAT(result,
                 EquivalentTo("S{i1,i2;a1,a2} g{a1,a2;i2,a3}:S t{a3;i1}"));
  }

  {
    // g * t1 * t1 * t1 + g * t1 * t1 * t1
    auto input = ex<Tensor>(L"g", bra{L"i_3", L"i_4"}, ket{L"i_1", L"a_3"},
                            Symmetry::symm) *
                     ex<Tensor>(L"t", bra{L"a_1"}, ket{L"i_3"}) *
                     ex<Tensor>(L"t", bra{L"a_2"}, ket{L"i_4"}) *
                     ex<Tensor>(L"t", bra{L"a_3"}, ket{L"i_2"}) +
                 ex<Tensor>(L"g", bra{L"i_3", L"i_4"}, ket{L"i_2", L"a_3"},
                            Symmetry::symm) *
                     ex<Tensor>(L"t", bra{L"a_2"}, ket{L"i_3"}) *
                     ex<Tensor>(L"t", bra{L"a_1"}, ket{L"i_4"}) *
                     ex<Tensor>(L"t", bra{L"a_3"}, ket{L"i_1"});
    auto result = factorize_S(input, {{L"i_1", L"a_1"}, {L"i_2", L"a_2"}});
    REQUIRE_THAT(
        result,
        EquivalentTo(
            "S{i3,i4;a2,a1} g{i1,i2;i4,a3}:S t{a1;i1} t{a2;i2} t{a3;i3}"));
  }

  {
    // g * t1 * t1 * t2 + g * t1 * t1 * t2
    auto input =
        ex<Constant>(2) *
            ex<Tensor>(L"g", bra{L"i_3", L"i_4"}, ket{L"a_3", L"a_4"},
                       Symmetry::symm) *
            ex<Tensor>(L"t", bra{L"a_3"}, ket{L"i_3"}) *
            ex<Tensor>(L"t", bra{L"a_2"}, ket{L"i_4"}) *
            ex<Tensor>(L"t", bra{L"a_1", L"a_4"}, ket{L"i_1", L"i_2"}) +
        ex<Constant>(2) *
            ex<Tensor>(L"g", bra{L"i_3", L"i_4"}, ket{L"a_3", L"a_4"},
                       Symmetry::symm) *
            ex<Tensor>(L"t", bra{L"a_3"}, ket{L"i_3"}) *
            ex<Tensor>(L"t", bra{L"a_1"}, ket{L"i_4"}) *
            ex<Tensor>(L"t", bra{L"a_2", L"a_4"}, ket{L"i_2", L"i_1"});
    auto result =
        factorize_S(input, {{L"i_1", L"a_1"}, {L"i_2", L"a_2"}}, true);
    REQUIRE(result->is<Sum>() == false);
    REQUIRE_THAT(result, EquivalentTo("2 S{i1,i2;a1,a2} g{i3,i4;a3,a4}:S "
                                      "t{a4;i3} t{a2;i4} t{a1,a3;i1,i2}"));
  }
}

SECTION("Transform expression") {
  // - A * g * t1
  const auto input = ex<Constant>(-1) *
                     ex<Tensor>(L"A", bra{L"i_1"}, ket{L"a_1"}) *
                     ex<Tensor>(L"g", bra{L"i_2", L"a_1"}, ket{L"i_1", L"a_2"},
                                Symmetry::antisymm) *
                     ex<Tensor>(L"t", bra{L"a_2"}, ket{L"i_2"});
  auto result =
      ex<Constant>(rational{1, 2}) * spintrace(input, {{L"i_1", L"a_1"}});
  expand(result);
  rapid_simplify(result);
  canonicalize(result);
  REQUIRE_THAT(
      result,
      EquivalentTo("- g{a1,i2;a2,i1} t{a2;i2} + 2 g{a1,i2;i1,a2} t{a2;i2}"));

  container::map<Index, Index> idxmap = {{Index{L"i_1"}, Index{L"i_2"}},
                                         {Index{L"i_2"}, Index{L"i_1"}}};
  auto transformed_result = transform_expr(result, idxmap);
  REQUIRE(transformed_result->is<Sum>());
  REQUIRE(transformed_result->size() == 2);
  REQUIRE_THAT(
      transformed_result,
      EquivalentTo("- g{a1,i1;a2,i2} t{a2;i1} + 2 g{a1,i1;i2,a2} t{a2;i1}"));
}

SECTION("Swap bra kets") {
  // Constant
  {
    auto input = ex<Constant>(rational{1, 2});
    auto result = swap_bra_ket(input);
    REQUIRE_THAT(result, EquivalentTo("1/2"));
  }

  // Tensor
  {
    auto input = ex<Tensor>(L"g", bra{L"i_1", L"i_2"}, ket{L"a_1", L"a_2"},
                            Symmetry::nonsymm);
    auto result = swap_bra_ket(input);
    REQUIRE_THAT(result, EquivalentTo("g{a1,a2;i1,i2}"));
  }

  // Product
  {
    auto input = ex<Tensor>(L"g", bra{L"a_5", L"a_6"}, ket{L"i_5", L"i_6"},
                            Symmetry::nonsymm) *
                 ex<Tensor>(L"t", bra{L"i_2"}, ket{L"a_6"});
    auto result = swap_bra_ket(input);
    REQUIRE_THAT(result, EquivalentTo("g{i5,i6;a5,a6} t{a6;i2}"));
  }

  // Sum
  {
    auto input = ex<Tensor>(L"f", bra{L"i_1"}, ket{L"i_5"}) +
                 ex<Tensor>(L"g", bra{L"a_5", L"a_6"}, ket{L"i_5", L"i_6"},
                            Symmetry::nonsymm) *
                     ex<Tensor>(L"t", bra{L"i_2"}, ket{L"a_6"});
    auto result = swap_bra_ket(input);
    // TODO: This should be EquivalentTo but canonicalization currently doesn't
    // permit expressions that break co/contra variance of index contractions.
    REQUIRE_THAT(result, SimplifiesTo("f{i5;i1} + g{i5,i6;a5,a6} t{a6;i2}"));
  }
}

SECTION("Closed-shell spintrace CCD") {
  // Energy expression
  {
    {  // standard
      const auto input = ex<Sum>(ExprPtrList{parse_expr(
          L"1/4 g{i_1,i_2;a_1,a_2} t{a_1,a_2;i_1,i_2}", Symmetry::antisymm)});
      auto result = closed_shell_CC_spintrace(input);
      REQUIRE_THAT(result,
                   EquivalentTo(L"- g{i_1,i_2;a_1,a_2} t{a_1,a_2;i_2,i_1} + "
                                L"2 g{i_1,i_2;a_1,a_2} t{a_1,a_2;i_1,i_2}"));
    }
    {  // CSV (aka PNO)
      const auto pno_ccd_energy_so = parse_expr(
          L"1/4 g{a1<i1,i2>, a2<i1,i2>;i1, i2}:A-C t{i1,i2;a1<i1,i2>, "
          L"a2<i1,i2>}:A");

      // why???
      const auto pno_ccd_energy_so_as_sum =
          ex<Sum>(ExprPtrList{pno_ccd_energy_so});
      auto pno_ccd_energy_sf =
          closed_shell_CC_spintrace(pno_ccd_energy_so_as_sum);
      REQUIRE_THAT(pno_ccd_energy_sf,
                   SimplifiesTo("2 g{a1<i1,i2>,a2<i1,i2>;i1,i2}:N-C "
                                "t{i1,i2;a1<i1,i2>,a2<i1,i2>}:N-C - "
                                "g{a1<i1,i2>,a2<i1,i2>;i1,i2}:N-C "
                                "t{i1,i2;a2<i1,i2>,a1<i1,i2>}:N-C"));
    }
  }
}

SECTION("Closed-shell spintrace CCSD") {
  // These terms from CCSD R1 equations
  {
    // A * f
    const auto input = ex<Tensor>(L"A", bra{L"i_1"}, ket{L"a_1"}) *
                       ex<Tensor>(L"f", bra{L"a_1"}, ket{L"i_1"});
    auto result =
        ex<Constant>(rational{1, 2}) * spintrace(input, {{L"i_1", L"a_1"}});
    expand(result);
    rapid_simplify(result);
    canonicalize(result);
    REQUIRE_THAT(result, EquivalentTo("f{a1;i1}"));
  }

  {
    // Transform indices in an expression
    // - A * g * t1
    const auto input = ex<Constant>(-1) *
                       ex<Tensor>(L"A", bra{L"i_1"}, ket{L"a_1"}) *
                       ex<Tensor>(L"g", bra{L"i_2", L"a_1"},
                                  ket{L"i_1", L"a_2"}, Symmetry::antisymm) *
                       ex<Tensor>(L"t", bra{L"a_2"}, ket{L"i_2"});
    auto result =
        ex<Constant>(rational{1, 2}) * spintrace(input, {{L"i_1", L"a_1"}});
    simplify(result);

<<<<<<< HEAD
    REQUIRE(
        to_latex(result) ==
        L"{ \\bigl( - {{g^{{i_1}{a_2}}_{{i_2}{a_1}}}{t^{{i_2}}_{{a_2}}}} + "
        L"{{{2}}{g^{{a_2}{i_1}}_{{i_2}{a_1}}}{t^{{i_2}}_{{a_2}}}}\\bigr) }");
    container::map<Index, Index> idxmap = {{Index{L"i_1"}, Index{L"i_2"}},
                                           {Index{L"i_2"}, Index{L"i_1"}}};
    auto transformed_result = transform_expr(result, idxmap);
    REQUIRE(
        to_latex(transformed_result) ==
        L"{ \\bigl( - {{g^{{i_2}{a_2}}_{{i_1}{a_1}}}{t^{{i_1}}_{{a_2}}}} + "
        L"{{{2}}{g^{{a_2}{i_2}}_{{i_1}{a_1}}}{t^{{i_1}}_{{a_2}}}}\\bigr) }");
=======
    REQUIRE_THAT(
        result,
        EquivalentTo("- g{a1,i2;a2,i1} t{a2;i2} + 2 g{a1,i2;i1,a2} t{a2;i2}"));
    container::map<Index, Index> idxmap = {{Index{L"i_1"}, Index{L"i_2"}},
                                           {Index{L"i_2"}, Index{L"i_1"}}};
    auto transformed_result = transform_expr(result, idxmap);
    REQUIRE_THAT(
        transformed_result,
        EquivalentTo("- g{a1,i1;a2,i2} t{a2;i1} + 2 g{a1,i1;i2,a2} t{a2;i1}"));
>>>>>>> d0f8b2fa
  }

  {
    // - A * f * t1
    const auto input = ex<Constant>(-1) *
                       ex<Tensor>(L"A", bra{L"i_1"}, ket{L"a_1"}) *
                       ex<Tensor>(L"f", bra{L"i_2"}, ket{L"i_1"}) *
                       ex<Tensor>(L"t", bra{L"a_1"}, ket{L"i_2"});
    auto result =
        ex<Constant>(rational{1, 2}) * spintrace(input, {{L"i_1", L"a_1"}});
    expand(result);
    REQUIRE_THAT(result, EquivalentTo("- f{i2;i1} t{a1;i2}"));
  }

  {
    // A * f * t1
    const auto input = ex<Tensor>(L"A", bra{L"i_1"}, ket{L"a_1"}) *
                       ex<Tensor>(L"f", bra{L"a_1"}, ket{L"a_2"}) *
                       ex<Tensor>(L"t", bra{L"a_2"}, ket{L"i_1"});
    auto result =
        ex<Constant>(rational{1, 2}) * spintrace(input, {{L"i_1", L"a_1"}});
    expand(result);
    REQUIRE_THAT(result, EquivalentTo("f{a1;a2} t{a2;i1}"));
  }

  {
    // -1/2 * A * g * t2
    const auto input = ex<Constant>(rational{-1, 2}) *
                       ex<Tensor>(L"A", bra{L"i_1"}, ket{L"a_1"}) *
                       ex<Tensor>(L"g", bra{L"i_2", L"i_3"},
                                  ket{L"i_1", L"a_2"}, Symmetry::antisymm) *
                       ex<Tensor>(L"t", bra{L"a_1", L"a_2"},
                                  ket{L"i_2", L"i_3"}, Symmetry::antisymm);
    auto result =
        ex<Constant>(rational{1, 2}) * spintrace(input, {{L"i_1", L"a_1"}});
    expand(result);
    REQUIRE_THAT(
        result,
        EquivalentTo(
            "g{i2,i3;i1,a2} t{a1,a2;i3,i2} - 2 g{i2,i3;a2,i1} t{a1,a2;i3,i2}"));
  }

  {
    // -1/2 * A * g * t2
    const auto input = ex<Constant>(rational{-1, 2}) *
                       ex<Tensor>(L"A", bra{L"i_1"}, ket{L"a_1"}) *
                       ex<Tensor>(L"g", bra{L"i_2", L"a_1"},
                                  ket{L"a_2", L"a_3"}, Symmetry::antisymm) *
                       ex<Tensor>(L"t", bra{L"a_2", L"a_3"},
                                  ket{L"i_1", L"i_2"}, Symmetry::antisymm);
    auto result =
        ex<Constant>(rational{1, 2}) * spintrace(input, {{L"i_1", L"a_1"}});
    expand(result);

    REQUIRE_THAT(result, EquivalentTo("- g{a1,i2;a3,a2} t{a2,a3;i1,i2} + 2 "
                                      "g{a1,i2;a3,a2} t{a2,a3;i2,i1}"));
  }

  {
    // A * f * t2
    const auto input =
        ex<Tensor>(L"A", bra{L"i_1"}, ket{L"a_1"}) *
        ex<Tensor>(L"f", bra{L"i_2"}, ket{L"a_2"}, Symmetry::antisymm) *
        ex<Tensor>(L"t", bra{L"a_1", L"a_2"}, ket{L"i_1", L"i_2"},
                   Symmetry::antisymm);
    auto result =
        ex<Constant>(rational{1, 2}) * spintrace(input, {{L"i_1", L"a_1"}});
    expand(result);
    REQUIRE_THAT(
        result,
        EquivalentTo("-f{i2;a2} t{a1,a2;i2,i1} + 2 f{i2;a2} t{a1,a2;i1,i2}"));
  }

  {
    // A * g * t1 * t1
    const auto input = ex<Tensor>(L"A", bra{L"i_1"}, ket{L"a_1"}) *
                       ex<Tensor>(L"g", bra{L"i_2", L"a_1"},
                                  ket{L"a_2", L"a_3"}, Symmetry::antisymm) *
                       ex<Tensor>(L"t", bra{L"a_2"}, ket{L"i_2"}) *
                       ex<Tensor>(L"t", bra{L"a_3"}, ket{L"i_1"});
    auto result =
        ex<Constant>(rational{1, 2}) * spintrace(input, {{L"i_1", L"a_1"}});
    expand(result);
    REQUIRE_THAT(result, EquivalentTo("2 g{a1,i2;a3,a2} t{a2;i2} t{a3;i1} - "
                                      "g{a1,i2;a3,a2} t{a2;i1} t{a3;i2}"));
  }

  {
    // A * g * t2 * t2
    const auto input = ex<Tensor>(L"A", bra{L"i_1"}, ket{L"a_1"}) *
                       ex<Tensor>(L"g", bra{L"i_2", L"i_3"},
                                  ket{L"i_1", L"a_2"}, Symmetry::antisymm) *
                       ex<Tensor>(L"t", bra{L"a_2"}, ket{L"i_2"}) *
                       ex<Tensor>(L"t", bra{L"a_1"}, ket{L"i_3"});
    auto result =
        ex<Constant>(rational{1, 2}) * spintrace(input, {{L"i_1", L"a_1"}});
    expand(result);
    REQUIRE_THAT(result, EquivalentTo("g{i2,i3;i1,a2} t{a1;i3} t{a2;i2} - 2 "
                                      "g{i2,i3;a2,i1} t{a1;i3} t{a2;i2}"));
  }

  {
    // A * f * t1 * t1
    const auto input = ex<Constant>(-1) *
                       ex<Tensor>(L"A", bra{L"i_1"}, ket{L"a_1"}) *
                       ex<Tensor>(L"f", bra{L"i_2"}, ket{L"a_2"}) *
                       ex<Tensor>(L"t", bra{L"a_2"}, ket{L"i_1"}) *
                       ex<Tensor>(L"t", bra{L"a_1"}, ket{L"i_2"});
    auto result =
        ex<Constant>(rational{1, 2}) * spintrace(input, {{L"i_1", L"a_1"}});
    expand(result);
    REQUIRE_THAT(result, EquivalentTo("-f{i2;a2} t{a1;i2} t{a2;i1}"));
  }

  {
    // -1/2 * A * g * t1 * t2
    const auto input = ex<Constant>(rational{-1, 2}) *
                       ex<Tensor>(L"A", bra{L"i_1"}, ket{L"a_1"}) *
                       ex<Tensor>(L"g", bra{L"i_2", L"i_3"},
                                  ket{L"a_2", L"a_3"}, Symmetry::antisymm) *
                       ex<Tensor>(L"t", bra{L"a_1"}, ket{L"i_2"}) *
                       ex<Tensor>(L"t", bra{L"a_2", L"a_3"},
                                  ket{L"i_1", L"i_3"}, Symmetry::antisymm);
    auto result =
        ex<Constant>(rational{1, 2}) * spintrace(input, {{L"i_1", L"a_1"}});
    expand(result);
    REQUIRE_THAT(result,
                 EquivalentTo("g{i2,i3;a2,a3} t{a1;i3} t{a2,a3;i1,i2} - 2 "
                              "g{i2,i3;a2,a3} t{a1;i3} t{a2,a3;i2,i1}"));
  }

  {
    // -1/2 * A * g * t1 * t2
    const auto input = ex<Constant>(rational{-1, 2}) *
                       ex<Tensor>(L"A", bra{L"i_1"}, ket{L"a_1"}) *
                       ex<Tensor>(L"g", bra{L"i_2", L"i_3"},
                                  ket{L"a_2", L"a_3"}, Symmetry::antisymm) *
                       ex<Tensor>(L"t", bra{L"a_2"}, ket{L"i_1"}) *
                       ex<Tensor>(L"t", bra{L"a_1", L"a_3"},
                                  ket{L"i_2", L"i_3"}, Symmetry::antisymm);
    auto result =
        ex<Constant>(rational{1, 2}) * spintrace(input, {{L"i_1", L"a_1"}});
    expand(result);
    REQUIRE_THAT(result,
                 EquivalentTo("g{i2,i3;a2,a3} t{a2;i1} t{a1,a3;i3,i2} - 2 "
                              "g{i2,i3;a2,a3} t{a3;i1} t{a1,a2;i3,i2}"));
  }

  {
    // A * g * t1 * t2
    const auto input = ex<Constant>(1) *
                       ex<Tensor>(L"A", bra{L"i_1"}, ket{L"a_1"}) *
                       ex<Tensor>(L"g", bra{L"i_2", L"i_3"},
                                  ket{L"a_2", L"a_3"}, Symmetry::antisymm) *
                       ex<Tensor>(L"t", bra{L"a_2"}, ket{L"i_2"}) *
                       ex<Tensor>(L"t", bra{L"a_1", L"a_3"},
                                  ket{L"i_1", L"i_3"}, Symmetry::antisymm);
    auto result =
        ex<Constant>(rational{1, 2}) * spintrace(input, {{L"i_1", L"a_1"}});
    expand(result);
    REQUIRE_THAT(result,
                 EquivalentTo("-2 g{i2,i3;a2,a3} t{a3;i2} t{a1,a2;i1,i3} + 4 "
                              "g{i2,i3;a2,a3} t{a2;i2} t{a1,a3;i1,i3} + "
                              "g{i2,i3;a2,a3} t{a3;i2} t{a1,a2;i3,i1} - 2 "
                              "g{i2,i3;a2,a3} t{a2;i2} t{a1,a3;i3,i1}"));
  }

  {
    // - A * g * t1 * t1 * t1
    auto input = ex<Constant>(-1) *
                 ex<Tensor>(L"g", bra{L"i_2", L"i_3"}, ket{L"a_2", L"a_3"},
                            Symmetry::antisymm) *
                 ex<Tensor>(L"t", bra{L"a_2"}, ket{L"i_2"}) *
                 ex<Tensor>(L"t", bra{L"a_3"}, ket{L"i_1"}) *
                 ex<Tensor>(L"t", bra{L"a_1"}, ket{L"i_3"});
    auto result =
        ex<Constant>(rational{1, 2}) * spintrace(input, {{L"i_1", L"a_1"}});
    expand(result);
    REQUIRE_THAT(result,
                 EquivalentTo("-2 g{i2,i3;a2,a3} t{a1;i3} t{a2;i2} t{a3;i1} + "
                              "g{i2,i3;a2,a3} t{a1;i3} t{a2;i1} t{a3;i2}"));
  }
}  // CCSD R1

SECTION("Closed-shell spintrace CCSDT terms") {
  {  // A3 * f * t3
    auto input = ex<Constant>(rational{1, 12}) *
                 ex<Tensor>(L"A", bra{L"i_1", L"i_2", L"i_3"},
                            ket{L"a_1", L"a_2", L"a_3"}, Symmetry::antisymm) *
                 ex<Tensor>(L"f", bra{L"i_4"}, ket{L"i_1"}) *
                 ex<Tensor>(L"t", bra{L"a_1", L"a_2", L"a_3"},
                            ket{L"i_2", L"i_3", L"i_4"}, Symmetry::antisymm);

    auto result = expand_A_op(input);
    REQUIRE(result->size() == 36);
    result = expand_antisymm(result);
    result = closed_shell_spintrace(
        input, {{L"i_1", L"a_1"}, {L"i_2", L"a_2"}, {L"i_3", L"a_3"}});
    simplify(result);
    REQUIRE(result->size() == 4);
    REQUIRE_THAT(
        result,
        EquivalentTo("2 S{i1,i2,i3;a1,a2,a3} f{i4;i3} t{a1,a2,a3;i4,i1,i2} - 4 "
                     "S{i1,i2,i3;a1,a2,a3} f{i4;i3} t{a1,a2,a3;i1,i4,i2} + 4 "
                     "S{i1,i2,i3;a1,a2,a3} f{i4;i3} t{a1,a2,a3;i1,i2,i4} - 2 "
                     "S{i1,i2,i3;a1,a2,a3} f{i4;i3} t{a1,a2,a3;i2,i1,i4}"));
  }

  {  // f * t3
    auto input = ex<Tensor>(L"f", bra{L"i_4"}, ket{L"i_1"}) *
                 ex<Tensor>(L"t", bra{L"a_1", L"a_2", L"a_3"},
                            ket{L"i_2", L"i_3", L"i_4"}, Symmetry::antisymm);

    auto result = expand_A_op(input);
    REQUIRE(result->size() == 2);
    result = expand_antisymm(result);
    result = closed_shell_spintrace(
        input, {{L"i_1", L"a_1"}, {L"i_2", L"a_2"}, {L"i_3", L"a_3"}});
    REQUIRE(result->size() == 6);
    simplify(result);
    REQUIRE(result->size() == 6);
  }

  {  // A * g * t3
    auto input = ex<Constant>(rational{-1, 4}) *
                 ex<Tensor>(L"A", bra{L"i_1", L"i_2", L"i_3"},
                            ket{L"a_1", L"a_2", L"a_3"}, Symmetry::antisymm) *
                 ex<Tensor>(L"g", bra{L"i_4", L"a_1"}, ket{L"i_1", L"a_4"},
                            Symmetry::antisymm) *
                 ex<Tensor>(L"t", bra{L"a_2", L"a_3", L"a_4"},
                            ket{L"i_2", L"i_3", L"i_4"}, Symmetry::antisymm);
    auto result = expand_A_op(input);
    REQUIRE(result->size() == 36);
    result = expand_antisymm(result);
    result = closed_shell_spintrace(
        input, {{L"i_1", L"a_1"}, {L"i_2", L"a_2"}, {L"i_3", L"a_3"}});
    REQUIRE(result->size() == 20);
  }

  {  // g * t3
    auto input = ex<Tensor>(L"g", bra{L"i_4", L"a_1"}, ket{L"i_1", L"a_4"},
                            Symmetry::antisymm) *
                 ex<Tensor>(L"t", bra{L"a_2", L"a_3", L"a_4"},
                            ket{L"i_2", L"i_3", L"i_4"}, Symmetry::antisymm);
    auto result = expand_A_op(input);
    REQUIRE(result->size() == 2);
    result = expand_antisymm(result);
    result = closed_shell_spintrace(
        input, {{L"i_1", L"a_1"}, {L"i_2", L"a_2"}, {L"i_3", L"a_3"}});
    REQUIRE(result->size() == 12);
    simplify(result);
    REQUIRE(result->size() == 12);
  }
}

SECTION("Merge P operators") {
  auto P1 = Tensor(L"P", bra{L"i_1", L"i_2"}, ket{});
  auto P2 = Tensor(L"P", bra{}, ket{L"a_1", L"a_2"});
  auto P3 = Tensor(L"P", bra{L"i_1", L"i_2"}, ket{L"a_1", L"a_2"});
  auto P4 = Tensor(L"P", bra{}, ket{});
  auto P12 = merge_tensors(P1, P2);
  auto P34 = merge_tensors(P3, P4);
  auto P11 = merge_tensors(P1, P1);
  REQUIRE_THAT(P12, EquivalentTo("P{i1,i2;a1,a2}"));
  REQUIRE_THAT(P34, EquivalentTo("P{i1,i2;a1,a2}"));
  REQUIRE_THAT(P11, EquivalentTo("P{i1,i2,i1,i2;}"));
}

SECTION("Permutation operators") {
  auto A_12 = ex<Tensor>(L"A", bra{L"i_1", L"i_2"}, ket{L"a_1", L"a_2"},
                         Symmetry::antisymm);
  auto A_23 = ex<Tensor>(L"A", bra{L"i_2", L"i_3"}, ket{L"a_2", L"a_3"},
                         Symmetry::antisymm);
  auto A2 = ex<Tensor>(L"A", bra{L"i_1", L"i_2"}, ket{L"a_1", L"a_2"},
                       Symmetry::antisymm);
  auto A3 = ex<Tensor>(L"A", bra{L"i_1", L"i_2", L"i_3"},
                       ket{L"a_1", L"a_2", L"a_3"}, Symmetry::antisymm);
  auto A4 = ex<Tensor>(L"A", bra{L"i_1", L"i_2", L"i_3", L"i_4"},
                       ket{L"a_1", L"a_2", L"a_3", L"a_4"}, Symmetry::antisymm);
  auto A5 = ex<Tensor>(L"A", bra{L"i_1", L"i_2", L"i_3", L"i_4", L"i_5"},
                       ket{L"a_1", L"a_2", L"a_3", L"a_4", L"a_5"},
                       Symmetry::antisymm);

  auto Avec2 = open_shell_A_op(A2->as<Tensor>());
  auto P3 = open_shell_P_op_vector(A3->as<Tensor>());
  auto Avec3 = open_shell_A_op(A3->as<Tensor>());
  assert(P3[0]->size() == 0);
  assert(P3[1]->size() == 9);
  assert(P3[2]->size() == 9);
  assert(P3[3]->size() == 0);

  auto P4 = open_shell_P_op_vector(A4->as<Tensor>());
  auto Avec4 = open_shell_A_op(A4->as<Tensor>());
  assert(P4[0]->size() == 0);
  assert(P4[1]->size() == 16);
  assert(P4[2]->size() == 36);
  assert(P4[3]->size() == 16);
  assert(P4[4]->size() == 0);

  auto P5 = open_shell_P_op_vector(A5->as<Tensor>());
  auto Avec5 = open_shell_A_op(A5->as<Tensor>());
  assert(P5[0]->size() == 0);
  assert(P5[1]->size() == 25);
  assert(P5[2]->size() == 100);
  assert(P5[3]->size() == 100);
  assert(P5[4]->size() == 25);
  assert(P5[5]->size() == 0);
}

SECTION("Relation in spin P operators") {
  auto input = ex<Tensor>(L"g", bra{L"i_4", L"a_1"}, ket{L"i_1", L"i_2"},
                          Symmetry::antisymm) *
               ex<Tensor>(L"t", bra{L"a_2", L"a_3"}, ket{L"i_3", L"i_4"},
                          Symmetry::antisymm);

  auto P13_b = ex<Tensor>(L"P", bra{}, ket{L"a_1", L"a_3"}, Symmetry::nonsymm);
  auto P13_k = ex<Tensor>(L"P", bra{L"i_1", L"i_3"}, ket{}, Symmetry::nonsymm);
  auto P12_b = ex<Tensor>(L"P", bra{}, ket{L"a_1", L"a_2"}, Symmetry::nonsymm);
  auto P12_k = ex<Tensor>(L"P", bra{L"i_1", L"i_2"}, ket{}, Symmetry::nonsymm);

  auto P23_b = ex<Tensor>(L"P", bra{}, ket{L"a_2", L"a_3"}, Symmetry::nonsymm);
  auto P23_k = ex<Tensor>(L"P", bra{L"i_2", L"i_3"}, ket{}, Symmetry::nonsymm);

  auto P4_1313 = ex<Tensor>(L"P", bra{L"i_1", L"i_3"}, ket{L"a_1", L"a_3"},
                            Symmetry::nonsymm);
  auto P4_1323 = ex<Tensor>(L"P", bra{L"i_1", L"i_3"}, ket{L"a_2", L"a_3"},
                            Symmetry::nonsymm);
  auto P4_2313 = ex<Tensor>(L"P", bra{L"i_2", L"i_3"}, ket{L"a_1", L"a_3"},
                            Symmetry::nonsymm);
  auto P4_2323 = ex<Tensor>(L"P", bra{L"i_2", L"i_3"}, ket{L"a_2", L"a_3"},
                            Symmetry::nonsymm);

  auto P4_1212 = ex<Tensor>(L"P", bra{L"i_1", L"i_2"}, ket{L"a_1", L"a_2"},
                            Symmetry::nonsymm);
  auto P4_1213 = ex<Tensor>(L"P", bra{L"i_1", L"i_2"}, ket{L"a_1", L"a_3"},
                            Symmetry::nonsymm);
  auto P4_1312 = ex<Tensor>(L"P", bra{L"i_1", L"i_3"}, ket{L"a_1", L"a_2"},
                            Symmetry::nonsymm);

  auto p_aab = ex<Constant>(1) - P13_b - P23_b - P13_k - P23_k + P4_1313 +
               P4_1323 + P4_2313 + P4_2323;

  auto p_abb = ex<Constant>(1) - P13_b - P12_b - P13_k - P12_k + P4_1212 +
               P4_1213 + P4_1312 + P4_1313;

  auto p6_input = p_aab * input;
  expand(p6_input);
  auto p6_result = expand_P_op(p6_input);
  p6_result->visit(reset_idx_tags);
  simplify(p6_result);

  auto A_12 = ex<Tensor>(L"A", bra{L"i_1", L"i_2"}, ket{L"a_1", L"a_2"},
                         Symmetry::antisymm);
  auto A_23 = ex<Tensor>(L"A", bra{L"i_2", L"i_3"}, ket{L"a_2", L"a_3"},
                         Symmetry::antisymm);
  auto A3 = ex<Tensor>(L"A", bra{L"i_1", L"i_2", L"i_3"},
                       ket{L"a_1", L"a_2", L"a_3"}, Symmetry::antisymm);

  p6_result = A_12 * p6_result;
  expand(p6_result);
  canonicalize(p6_result);
  p6_result = expand_A_op(p6_result);
  p6_result->visit(reset_idx_tags);
  simplify(p6_result);

  auto p7_input = p_abb * input;
  expand(p7_input);
  auto p7_result = expand_P_op(p7_input);
  p7_result->visit(reset_idx_tags);
  simplify(p7_result);

  p7_result = A_23 * p7_result;
  expand(p7_result);
  p7_result = expand_A_op(p7_result);
  p7_result->visit(reset_idx_tags);
  simplify(p7_result);

  auto expanded_A = A3 * input;
  expanded_A = expand_A_op(expanded_A);
  expanded_A->visit(reset_idx_tags);
  simplify(expanded_A);
  REQUIRE(p6_result == p7_result);
  REQUIRE(p6_result == expanded_A);
}

SECTION("Expand P operator pair-wise") {
  auto P1 = Tensor(L"P", bra{L"i_1", L"i_2"}, ket{});
  auto P2 = Tensor(L"P", bra{L"i_1", L"i_2", L"i_3", L"i_4"}, ket{});
  auto P3 = Tensor(L"P", bra{}, ket{L"a_1", L"a_2"});
  auto P4 = Tensor(L"P", bra{L"i_1", L"i_2"}, ket{L"a_1", L"a_2"});
  auto P5 = Tensor(L"P", bra{L"i_1", L"i_2", L"i_3", L"i_4"},
                   ket{L"a_1", L"a_2", L"a_3", L"a_4"});

  // g* t3
  auto input = ex<Tensor>(L"g", bra{L"i_4", L"a_1"}, ket{L"i_1", L"a_4"},
                          Symmetry::antisymm) *
               ex<Tensor>(L"t", bra{L"a_2", L"a_3", L"a_4"},
                          ket{L"i_2", L"i_3", L"i_4"}, Symmetry::antisymm);

  size_t n_p = 0;
  for (auto& P : {P1, P2, P3, P4, P5}) {
    auto term = ex<Tensor>(P) * input;
    expand(term);
    auto result = expand_P_op(term);
    switch (n_p) {
      case 0:
        REQUIRE_THAT(result,
                     EquivalentTo("g{i4,a1;i2,a4}:A t{a2,a3,a4;i1,i3,i4}:A"));
        break;
      case 1:
        REQUIRE_THAT(result,
                     EquivalentTo("g{i3,a1;i2,a4}:A t{a2,a3,a4;i1,i4,i3}:A"));
        break;
      case 2:
        REQUIRE_THAT(result,
                     EquivalentTo("g{i4,a2;i1,a4}:A t{a1,a3,a4;i2,i3,i4}:A"));
        break;
      case 3:
        REQUIRE_THAT(result,
                     EquivalentTo("g{i4,a2;i2,a4}:A t{a1,a3,a4;i1,i3,i4}:A"));
        break;
      case 4:
        REQUIRE_THAT(result,
                     EquivalentTo("g{i3,a2;i2,a3}:A t{a1,a4,a3;i1,i4,i3}:A"));
        break;
      default:
        break;
    }
    ++n_p;
  }

  auto input2 = ex<Tensor>(L"g", bra{L"a_1", L"a_2"}, ket{L"i_1", L"i_2"},
                           Symmetry::antisymm);
  auto term = ex<Tensor>(P2) * input2;
  expand(term);
  auto result = expand_P_op(term);
  REQUIRE_THAT(result, EquivalentTo("-g{a1,a2;i1,i2}:A"));
}

SECTION("Open-shell spin-tracing") {
  const auto i1A = Index(L"i↑_1");
  const auto i2A = Index(L"i↑_2");
  const auto i3A = Index(L"i↑_3");
  const auto i4A = Index(L"i↑_4");
  const auto i5A = Index(L"i↑_5");
  const auto i1B = Index(L"i↓_1");
  const auto i2B = Index(L"i↓_2");
  const auto i3B = Index(L"i↓_3");

  const auto a1A = Index(L"a↑_1");
  const auto a2A = Index(L"a↑_2");
  const auto a3A = Index(L"a↑_3");
  const auto a1B = Index(L"a↓_1");
  const auto a2B = Index(L"a↓_2");
  const auto a3B = Index(L"a↓_3");

  // Tensor canonicalize
  {
    auto t3 = ex<Tensor>(Tensor(L"t", bra{a3A, a2B, a2A}, ket{i1A, i2B, i3A}));
    auto f = ex<Tensor>(Tensor(L"f", bra{a1A}, ket{a2A}));
    auto ft3 = f * t3;
    ft3->canonicalize();
    REQUIRE_THAT(ft3, EquivalentTo("f{a↑1;a↑2} t{a↑3,a↑2,a↓2;i↑1,i↑3,i↓2}"));
  }

  //  g
  {
    auto input = ex<Constant>(rational{1, 4}) *
                 ex<Tensor>(L"g", bra{L"a_1", L"a_2"}, ket{L"i_1", L"i_2"},
                            Symmetry::antisymm);
    auto result =
        open_shell_spintrace(input, {{L"i_1", L"a_1"}, {L"i_2", L"a_2"}});
    REQUIRE(result.size() == 3);
    REQUIRE_THAT(result[0], EquivalentTo("1/4 g{a↑1,a↑2;i↑1,i↑2}:A"));
    REQUIRE_THAT(result[1], EquivalentTo("1/4 g{a↑1,a↓2;i↑1,i↓2}"));
    REQUIRE_THAT(result[2], EquivalentTo("1/4 g{a↓1,a↓2;i↓1,i↓2}:A"));
  }

  // f_oo * t2
  {
    auto input = ex<Constant>(rational{1, 2}) *
                 ex<Tensor>(L"f", bra{L"i_3"}, ket{L"i_1"}) *
                 ex<Tensor>(L"t", bra{L"a_1", L"a_2"}, ket{L"i_2", L"i_3"},
                            Symmetry::antisymm);

    auto result =
        open_shell_spintrace(input, {{L"i_1", L"a_1"}, {L"i_2", L"a_2"}});
    REQUIRE(result.size() == 3);
    REQUIRE_THAT(result[0],
                 EquivalentTo("1/2 f{i↑3;i↑1} t{a↑1,a↑2;i↑2,i↑3}:A"));
    REQUIRE_THAT(result[1], EquivalentTo("-1/2 f{i↑2;i↑1} t{a↑1,a↓2;i↑2,i↓2}"));
    REQUIRE_THAT(result[2],
                 EquivalentTo("1/2 f{i↓3;i↓1} t{a↓1,a↓2;i↓2,i↓3}:A"));
  }

  // g * t1
  {
    auto input = ex<Constant>(rational{1, 2}) *
                 ex<Tensor>(L"g", bra{L"i_3", L"a_1"}, ket{L"i_1", L"i_2"},
                            Symmetry::antisymm) *
                 ex<Tensor>(L"t", bra{L"a_2"}, ket{L"i_3"}, Symmetry::nonsymm);
    auto result =
        open_shell_spintrace(input, {{L"i_1", L"a_1"}, {L"i_2", L"a_2"}});
    REQUIRE(result.size() == 3);
<<<<<<< HEAD
    REQUIRE(
        toUtf8(to_latex(result[0])) ==
        toUtf8(L"{{{\\frac{1}{2}}}{\\bar{g}^{{i↑_1}{i↑_2}}_{{i↑_3}{a↑_1}}}{t^{{"
               L"i↑_3}}_{{a↑_2}}}}"));
    REQUIRE(to_latex(result[1]) ==
            L"{{{-\\frac{1}{2}}}{g^{{i↑_1}{i↓_2}}_{{a↑_1}{i↓_1}}}{t^{{i↓_1}}_"
            L"{{a↓_2}}}}");
    REQUIRE(to_latex(result[2]) ==
            L"{{{\\frac{1}{2}}}{\\bar{g}^{{i↓_1}{i↓_2}}_{{i↓_3}{a↓_1}}}{t^{{"
            L"i↓_3}}_{{a↓_2}}}}");
=======
    REQUIRE_THAT(result[0],
                 EquivalentTo("-1/2 g{a↑1,i↑3;i↑1,i↑2}:A t{a↑2;i↑3}"));
    REQUIRE_THAT(result[1], EquivalentTo("-1/2 g{a↑1,i↓1;i↑1,i↓2} t{a↓2;i↓1}"));
    REQUIRE_THAT(result[2],
                 EquivalentTo("-1/2 g{a↓1,i↓3;i↓1,i↓2}:A t{a↓2;i↓3}"));
>>>>>>> d0f8b2fa
  }

  // f * t3
  {
    auto input = ex<Constant>(rational{1, 12}) *
                 ex<Tensor>(L"f", bra{L"a_1"}, ket{L"a_4"}) *
                 ex<Tensor>(L"t", bra{L"a_2", L"a_3", L"a_4"},
                            ket{L"i_1", L"i_2", L"i_3"}, Symmetry::antisymm);
    auto result = open_shell_spintrace(
        input, {{L"i_1", L"a_1"}, {L"i_2", L"a_2"}, {L"i_3", L"a_3"}});
    REQUIRE(result.size() == 4);
    REQUIRE_THAT(result[0],
                 EquivalentTo("1/12 f{a↑1;a↑4} t{a↑2,a↑3,a↑4;i↑1,i↑2,i↑3}:A"));
    REQUIRE_THAT(result[1],
                 EquivalentTo("-1/12 f{a↑1;a↑3} t{a↑2,a↑3,a↓3;i↑_1,i↑2,i↓3} + "
                              "1/12 f{a↑1;a↑3} t{a↑2,a↑3,a↓3;i↑2,i↑1,i↓3}"));
    REQUIRE_THAT(result[2],
                 EquivalentTo("-1/12 f{a↑1;a↑2} t{a↑2,a↓2,a↓3;i↑1,i↓3,i↓2} + "
                              "1/12 f{a↑1;a↑2} t{a↑2,a↓2,a↓3;i↑1,i↓2,i↓3}"));
    REQUIRE_THAT(result[3],
                 EquivalentTo("1/12 f{a↓1;a↓4} t{a↓2,a↓3,a↓4;i↓1,i↓2,i↓3}:A"));
  }

  // aab: g*t3 (CCSDT R3 4)
  {
    auto A2_aab =
        Tensor(L"A", bra{i1A, i2A}, ket{a1A, a2A}, Symmetry::antisymm);
    auto A2_abb =
        Tensor(L"A", bra{i2B, i3B}, ket{a2B, a3B}, Symmetry::antisymm);

    auto g = Tensor(L"g", bra{i3A, i4A}, ket{i1A, i2A}, Symmetry::antisymm);
    auto t3 =
        Tensor(L"t", bra{a1A, a2A, a3B}, ket{i3A, i4A, i3B}, Symmetry::nonsymm);

    auto input = ex<Constant>(rational{1, 12}) * ex<Tensor>(A2_aab) *
                 ex<Tensor>(g) * ex<Tensor>(t3);
    auto result = expand_A_op(input);
    result->visit(reset_idx_tags);
    REQUIRE_THAT(
        result,
        EquivalentTo("1/3 g{i↑3,i↑4;i↑1,i↑2}:A t{a↑1,a↑2,a↓3;i↑3,i↑4,i↓3}:N"));

    g = Tensor(L"g", bra{i4A, i5A}, ket{i1A, i2A}, Symmetry::antisymm);
    t3 =
        Tensor(L"t", bra{a1A, a2A, a3B}, ket{i4A, i5A, i3B}, Symmetry::nonsymm);

    input = ex<Constant>(rational{1, 12}) * ex<Tensor>(A2_aab) * ex<Tensor>(g) *
            ex<Tensor>(t3);
    result = expand_A_op(input);
    result->visit(reset_idx_tags);
    REQUIRE_THAT(
        result,
        EquivalentTo("1/3 g{i↑3,i↑4;i↑1,i↑2}:A t{a↑_1,a↑2,a↓3;i↑3,i↑4,i↓3}:N"));
  }

  // CCSDT R3 10 aaa, bbb
  {
    auto input = ex<Constant>(rational{1, 8}) *
                 ex<Tensor>(L"g", bra{L"i_4", L"i_5"}, ket{L"a_4", L"a_5"},
                            Symmetry::antisymm) *
                 ex<Tensor>(L"t", bra{L"a_1", L"a_4"}, ket{L"i_1", L"i_2"},
                            Symmetry::antisymm) *
                 ex<Tensor>(L"t", bra{L"a_2", L"a_3", L"a_5"},
                            ket{L"i_3", L"i_4", L"i_5"}, Symmetry::antisymm);

    auto result = open_shell_spintrace(
        input, {{L"i_1", L"a_1"}, {L"i_2", L"a_2"}, {L"i_3", L"a_3"}});
    REQUIRE(result[0]->size() == 3);
    auto A3_aaa = Tensor(L"A", bra{i1A, i2A, i3A}, ket{a1A, a2A, a3A},
                         Symmetry::antisymm);
    auto result2 = ex<Tensor>(A3_aaa) * result[0];
    expand(result2);
    result2 = expand_A_op(result2);
    result2->visit(reset_idx_tags);
    canonicalize(result2);
    rapid_simplify(result2);
    REQUIRE(result2->size() == 27);

    auto A3_bbb = Tensor(L"A", bra{i1B, i2B, i3B}, ket{a1B, a2B, a3B},
                         Symmetry::antisymm);
    auto result3 = ex<Tensor>(A3_bbb) * result[3];
    expand(result3);
    result3 = expand_A_op(result3);
    result3->visit(reset_idx_tags);
    canonicalize(result3);
    rapid_simplify(result3);
    REQUIRE(result3->size() == 27);
  }

  // CCSDT R3 10 aab
  {
    auto input =
        ex<Constant>(rational{1, 8}) *
            ex<Tensor>(L"P", bra{L"i_1", L"i_3"}, ket{L"a_1", L"a_3"},
                       Symmetry::nonsymm) *
            ex<Tensor>(L"g", bra{L"i_4", L"i_5"}, ket{L"a_4", L"a_5"},
                       Symmetry::antisymm) *
            ex<Tensor>(L"t", bra{L"a_1", L"a_4"}, ket{L"i_1", L"i_2"},
                       Symmetry::antisymm) *
            ex<Tensor>(L"t", bra{L"a_2", L"a_3", L"a_5"},
                       ket{L"i_3", L"i_4", L"i_5"}, Symmetry::antisymm) +
        ex<Constant>(rational{1, 8}) *
            ex<Tensor>(L"P", bra{L"i_2", L"i_3"}, ket{L"a_2", L"a_3"},
                       Symmetry::nonsymm) *
            ex<Tensor>(L"g", bra{L"i_4", L"i_5"}, ket{L"a_4", L"a_5"},
                       Symmetry::antisymm) *
            ex<Tensor>(L"t", bra{L"a_1", L"a_4"}, ket{L"i_1", L"i_2"},
                       Symmetry::antisymm) *
            ex<Tensor>(L"t", bra{L"a_2", L"a_3", L"a_5"},
                       ket{L"i_3", L"i_4", L"i_5"}, Symmetry::antisymm);

    input = expand_P_op(input);
    input->visit(reset_idx_tags);
    auto result = open_shell_spintrace(
        input, {{L"i_1", L"a_1"}, {L"i_2", L"a_2"}, {L"i_3", L"a_3"}});

    auto result_aab = ex<Tensor>(Tensor(L"A", bra{i1A, i2A}, ket{a1A, a2A},
                                        Symmetry::antisymm)) *
                      result[1];
    expand(result_aab);
    result_aab = expand_A_op(result_aab);
    result_aab->visit(reset_idx_tags);
    canonicalize(result_aab);
    rapid_simplify(result_aab);
    REQUIRE(result_aab->size() == 18);

    auto input2 = ex<Constant>(rational{1, 8}) *
                  ex<Tensor>(L"A", bra{L"i_1", L"i_2", L"i_3"},
                             ket{L"a_1", L"a_2", L"a_3"}, Symmetry::antisymm) *
                  ex<Tensor>(L"g", bra{L"i_4", L"i_5"}, ket{L"a_4", L"a_5"},
                             Symmetry::antisymm) *
                  ex<Tensor>(L"t", bra{L"a_1", L"a_4"}, ket{L"i_1", L"i_2"},
                             Symmetry::antisymm) *
                  ex<Tensor>(L"t", bra{L"a_2", L"a_3", L"a_5"},
                             ket{L"i_3", L"i_4", L"i_5"}, Symmetry::antisymm);

    auto result2 = open_shell_spintrace(
        input2, {{L"i_1", L"a_1"}, {L"i_2", L"a_2"}, {L"i_3", L"a_3"}});
    REQUIRE(result2[1]->size() == 24);
  }
}
}<|MERGE_RESOLUTION|>--- conflicted
+++ resolved
@@ -694,7 +694,6 @@
         ex<Constant>(rational{1, 2}) * spintrace(input, {{L"i_1", L"a_1"}});
     simplify(result);
 
-<<<<<<< HEAD
     REQUIRE(
         to_latex(result) ==
         L"{ \\bigl( - {{g^{{i_1}{a_2}}_{{i_2}{a_1}}}{t^{{i_2}}_{{a_2}}}} + "
@@ -706,17 +705,6 @@
         to_latex(transformed_result) ==
         L"{ \\bigl( - {{g^{{i_2}{a_2}}_{{i_1}{a_1}}}{t^{{i_1}}_{{a_2}}}} + "
         L"{{{2}}{g^{{a_2}{i_2}}_{{i_1}{a_1}}}{t^{{i_1}}_{{a_2}}}}\\bigr) }");
-=======
-    REQUIRE_THAT(
-        result,
-        EquivalentTo("- g{a1,i2;a2,i1} t{a2;i2} + 2 g{a1,i2;i1,a2} t{a2;i2}"));
-    container::map<Index, Index> idxmap = {{Index{L"i_1"}, Index{L"i_2"}},
-                                           {Index{L"i_2"}, Index{L"i_1"}}};
-    auto transformed_result = transform_expr(result, idxmap);
-    REQUIRE_THAT(
-        transformed_result,
-        EquivalentTo("- g{a1,i1;a2,i2} t{a2;i1} + 2 g{a1,i1;i2,a2} t{a2;i1}"));
->>>>>>> d0f8b2fa
   }
 
   {
@@ -1221,7 +1209,6 @@
     auto result =
         open_shell_spintrace(input, {{L"i_1", L"a_1"}, {L"i_2", L"a_2"}});
     REQUIRE(result.size() == 3);
-<<<<<<< HEAD
     REQUIRE(
         toUtf8(to_latex(result[0])) ==
         toUtf8(L"{{{\\frac{1}{2}}}{\\bar{g}^{{i↑_1}{i↑_2}}_{{i↑_3}{a↑_1}}}{t^{{"
@@ -1232,13 +1219,6 @@
     REQUIRE(to_latex(result[2]) ==
             L"{{{\\frac{1}{2}}}{\\bar{g}^{{i↓_1}{i↓_2}}_{{i↓_3}{a↓_1}}}{t^{{"
             L"i↓_3}}_{{a↓_2}}}}");
-=======
-    REQUIRE_THAT(result[0],
-                 EquivalentTo("-1/2 g{a↑1,i↑3;i↑1,i↑2}:A t{a↑2;i↑3}"));
-    REQUIRE_THAT(result[1], EquivalentTo("-1/2 g{a↑1,i↓1;i↑1,i↓2} t{a↓2;i↓1}"));
-    REQUIRE_THAT(result[2],
-                 EquivalentTo("-1/2 g{a↓1,i↓3;i↓1,i↓2}:A t{a↓2;i↓3}"));
->>>>>>> d0f8b2fa
   }
 
   // f * t3
