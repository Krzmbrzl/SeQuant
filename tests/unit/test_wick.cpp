--- conflicted
+++ resolved
@@ -420,17 +420,11 @@
       simplify(wick_result_2);
 
       std::wcout << L"H2*T2 = " << to_latex(wick_result_2) << std::endl;
-<<<<<<< HEAD
       std::wcout << L"H2*T2 = " << to_wolfram(wick_result_2) << std::endl;
-
-      REQUIRE(to_latex(wick_result_2)
-                  == L"{ \\left({{4.000000} \\times {g^{{a_{100}}{a_{101}}}_{{i_{100}}{i_{101}}}}{t^{{i_{100}}{i_{101}}}_{{a_{100}}{a_{101}}}}}\\right) }");
-=======
       REQUIRE(to_latex(wick_result_2) ==
               L"{ \\left({{4} \\times "
               L"{g^{{a_1}{a_2}}_{{i_1}{i_2}}}{t^{{i_1}{i_2}}_{{a_1}{a_2}}}}"
               L"\\right) }");
->>>>>>> 546cf0cc
     });
 
     // 2-body ^ 1-body ^ 1-body
