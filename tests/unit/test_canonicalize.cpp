--- conflicted
+++ resolved
@@ -29,50 +29,26 @@
 
   SECTION("Tensors") {
     {
-<<<<<<< HEAD
-      auto op =
-          ex<Tensor>(L"g", WstrList{L"p_1", L"p_2"}, WstrList{L"p_3", L"p_4"},
-                     WstrList{}, Symmetry::nonsymm);
-=======
       auto op = ex<Tensor>(L"g", bra{L"p_1", L"p_2"}, ket{L"p_3", L"p_4"},
                            Symmetry::nonsymm);
->>>>>>> a9206a58
       canonicalize(op);
       REQUIRE(to_latex(op) == L"{g^{{p_3}{p_4}}_{{p_1}{p_2}}}");
     }
     {
-<<<<<<< HEAD
-      auto op =
-          ex<Tensor>(L"g", WstrList{L"p_2", L"p_1"}, WstrList{L"p_3", L"p_4"},
-                     WstrList{}, Symmetry::nonsymm);
-=======
       auto op = ex<Tensor>(L"g", bra{L"p_2", L"p_1"}, ket{L"p_3", L"p_4"},
                            Symmetry::nonsymm);
->>>>>>> a9206a58
       canonicalize(op);
       REQUIRE(to_latex(op) == L"{g^{{p_4}{p_3}}_{{p_1}{p_2}}}");
     }
     {
-<<<<<<< HEAD
-      auto op =
-          ex<Tensor>(L"g", WstrList{L"p_1", L"p_2"}, WstrList{L"p_4", L"p_3"},
-                     WstrList{}, Symmetry::nonsymm);
-=======
       auto op = ex<Tensor>(L"g", bra{L"p_1", L"p_2"}, ket{L"p_4", L"p_3"},
                            Symmetry::nonsymm);
->>>>>>> a9206a58
       canonicalize(op);
       REQUIRE(to_latex(op) == L"{g^{{p_4}{p_3}}_{{p_1}{p_2}}}");
     }
     {
-<<<<<<< HEAD
-      auto op =
-          ex<Tensor>(L"g", WstrList{L"p_2", L"p_1"}, WstrList{L"p_4", L"p_3"},
-                     WstrList{}, Symmetry::nonsymm);
-=======
       auto op = ex<Tensor>(L"g", bra{L"p_2", L"p_1"}, ket{L"p_4", L"p_3"},
                            Symmetry::nonsymm);
->>>>>>> a9206a58
       canonicalize(op);
       REQUIRE(to_latex(op) == L"{g^{{p_3}{p_4}}_{{p_1}{p_2}}}");
     }
@@ -81,23 +57,12 @@
   SECTION("Products") {
     {
       auto input =
-<<<<<<< HEAD
-          ex<Tensor>(L"S", WstrList{L"a_1", L"a_2"}, WstrList{L"i_1", L"i_2"},
-                     WstrList{}, Symmetry::nonsymm) *
-          ex<Tensor>(L"f", IndexList{{L"a_5"}}, IndexList{{L"i_5"}},
-                     IndexList{}, Symmetry::nonsymm) *
-          ex<Tensor>(L"t", IndexList{{L"i_5"}}, IndexList{{L"a_1"}}, WstrList{},
-                     Symmetry::nonsymm) *
-          ex<Tensor>(L"t", WstrList{L"i_1", L"i_2"}, WstrList{L"a_5", L"a_2"},
-                     WstrList{}, Symmetry::nonsymm);
-=======
           ex<Tensor>(L"S", bra{L"a_1", L"a_2"}, ket{L"i_1", L"i_2"},
                      Symmetry::nonsymm) *
           ex<Tensor>(L"f", bra{L"a_5"}, ket{L"i_5"}, Symmetry::nonsymm) *
           ex<Tensor>(L"t", bra{L"i_5"}, ket{L"a_1"}, Symmetry::nonsymm) *
           ex<Tensor>(L"t", bra{L"i_1", L"i_2"}, ket{L"a_5", L"a_2"},
                      Symmetry::nonsymm);
->>>>>>> a9206a58
       canonicalize(input);
       REQUIRE(to_latex(input) ==
               L"{{S^{{i_1}{i_2}}_{{a_1}{a_2}}}{f^{{i_3}}_{{"
@@ -105,23 +70,12 @@
     }
     {
       auto input =
-<<<<<<< HEAD
-          ex<Tensor>(L"S", WstrList{L"a_1", L"a_2"}, WstrList{L"i_1", L"i_2"},
-                     WstrList{}, Symmetry::nonsymm) *
-          ex<Tensor>(L"f", IndexList{{L"a_5"}}, IndexList{{L"i_5"}}, WstrList{},
-                     Symmetry::nonsymm) *
-          ex<Tensor>(L"t", IndexList{{L"i_1"}}, IndexList{{L"a_5"}},
-                     IndexList{}, Symmetry::nonsymm) *
-          ex<Tensor>(L"t", WstrList{L"i_5", L"i_2"}, WstrList{L"a_1", L"a_2"},
-                     WstrList{}, Symmetry::nonsymm);
-=======
           ex<Tensor>(L"S", bra{L"a_1", L"a_2"}, ket{L"i_1", L"i_2"},
                      Symmetry::nonsymm) *
           ex<Tensor>(L"f", bra{L"a_5"}, ket{L"i_5"}, Symmetry::nonsymm) *
           ex<Tensor>(L"t", bra{L"i_1"}, ket{L"a_5"}, Symmetry::nonsymm) *
           ex<Tensor>(L"t", bra{L"i_5", L"i_2"}, ket{L"a_1", L"a_2"},
                      Symmetry::nonsymm);
->>>>>>> a9206a58
       canonicalize(input);
       REQUIRE(to_latex(input) ==
               L"{{S^{{i_1}{i_2}}_{{a_1}{a_2}}}{f^{{i_3}}_{{"
@@ -131,19 +85,6 @@
       auto q2 = ex<Variable>(L"q2");
       q2->adjoint();
       auto input =
-<<<<<<< HEAD
-          ex<Tensor>(L"S", WstrList{L"a_1", L"a_2"}, WstrList{L"i_1", L"i_2"},
-                     WstrList{}, Symmetry::nonsymm) *
-          q2 *
-          ex<Tensor>(L"f", IndexList{{L"a_5"}}, IndexList{{L"i_5"}}, WstrList{},
-                     Symmetry::nonsymm) *
-          ex<Variable>(L"p") *
-          ex<Tensor>(L"t", IndexList{{L"i_1"}}, IndexList{{L"a_5"}}, WstrList{},
-                     Symmetry::nonsymm) *
-          ex<Variable>(L"q1") *
-          ex<Tensor>(L"t", WstrList{L"i_5", L"i_2"}, WstrList{L"a_1", L"a_2"},
-                     WstrList{}, Symmetry::nonsymm);
-=======
           ex<Tensor>(L"S", bra{L"a_1", L"a_2"}, ket{L"i_1", L"i_2"},
                      Symmetry::nonsymm) *
           q2 * ex<Tensor>(L"f", bra{L"a_5"}, ket{L"i_5"}, Symmetry::nonsymm) *
@@ -152,39 +93,12 @@
           ex<Variable>(L"q1") *
           ex<Tensor>(L"t", bra{L"i_5", L"i_2"}, ket{L"a_1", L"a_2"},
                      Symmetry::nonsymm);
->>>>>>> a9206a58
       canonicalize(input);
       REQUIRE(to_latex(input) ==
               L"{{p}{q1}{{q2}^*}{S^{{i_1}{i_2}}_{{a_1}{a_2}}}{f^{{i_3}}_{{"
               L"a_3}}}{t^{{a_3}}_{{i_2}}}{t^{{a_1}{a_2}}_{{i_1}{i_3}}}}");
     }
     {  // Product containing adjoint of a Tensor
-<<<<<<< HEAD
-      auto f2 =
-          ex<Tensor>(L"f", WstrList{L"i_5", L"i_2"}, WstrList{L"a_1", L"a_2"},
-                     WstrList{}, Symmetry::nonsymm, BraKetSymmetry::nonsymm);
-      f2->adjoint();
-      auto input1 =
-          ex<Tensor>(L"S", WstrList{L"a_1", L"a_2"}, WstrList{L"i_1", L"i_2"},
-                     WstrList{}, Symmetry::nonsymm) *
-          ex<Tensor>(L"f", IndexList{{L"a_5"}}, IndexList{{L"i_5"}},
-                     IndexList{}, Symmetry::nonsymm) *
-          ex<Tensor>(L"t", IndexList{{L"i_1"}}, IndexList{{L"a_5"}},
-                     IndexList{}, Symmetry::nonsymm) *
-          f2;
-      canonicalize(input1);
-      REQUIRE(to_latex(input1) ==
-              L"{{S^{{i_1}{i_2}}_{{a_1}{a_2}}}{f^{{i_3}}_{{a_3}}}{f⁺^{{i_1}{i_"
-              L"3}}_{{a_1}{a_2}}}{t^{{a_3}}_{{i_2}}}}");
-      auto input2 =
-          ex<Tensor>(L"S", WstrList{L"a_1", L"a_2"}, WstrList{L"i_1", L"i_2"},
-                     WstrList{}, Symmetry::nonsymm) *
-          ex<Tensor>(L"f", IndexList{{L"a_5"}}, IndexList{{L"i_5"}},
-                     IndexList{}, Symmetry::nonsymm) *
-          ex<Tensor>(L"t", IndexList{{L"i_1"}}, IndexList{{L"a_5"}},
-                     IndexList{}, Symmetry::nonsymm) *
-          f2 * ex<Variable>(L"w") * ex<Constant>(rational{1, 2});
-=======
       auto f2 = ex<Tensor>(L"f", bra{L"i_5", L"i_2"}, ket{L"a_1", L"a_2"},
                            Symmetry::nonsymm, BraKetSymmetry::nonsymm);
       f2->adjoint();
@@ -203,7 +117,6 @@
           ex<Tensor>(L"f", bra{L"a_5"}, ket{L"i_5"}, Symmetry::nonsymm) *
           ex<Tensor>(L"t", bra{L"i_1"}, ket{L"a_5"}, Symmetry::nonsymm) * f2 *
           ex<Variable>(L"w") * ex<Constant>(rational{1, 2});
->>>>>>> a9206a58
       canonicalize(input2);
       REQUIRE(to_latex(input2) ==
               L"{{{\\frac{1}{2}}}{w}{S^{{i_1}{i_2}}_{{a_1}{a_2}}}{f^{{i_3}}_{{"
@@ -216,23 +129,6 @@
       // CASE 1: Non-symmetric tensors
       auto input =
           ex<Constant>(rational{1, 2}) *
-<<<<<<< HEAD
-              ex<Tensor>(L"g", WstrList{L"p_1", L"p_2"},
-                         WstrList{L"p_3", L"p_4"}, WstrList{},
-                         Symmetry::nonsymm) *
-              ex<Tensor>(L"t", IndexList{{L"p_3"}}, IndexList{{L"p_1"}},
-                         IndexList{}, Symmetry::nonsymm) *
-              ex<Tensor>(L"t", IndexList{{L"p_4"}}, IndexList{{L"p_2"}},
-                         IndexList{}, Symmetry::nonsymm) +
-          ex<Constant>(rational{1, 2}) *
-              ex<Tensor>(L"g", WstrList{L"p_2", L"p_1"},
-                         WstrList{L"p_4", L"p_3"}, IndexList{},
-                         Symmetry::nonsymm) *
-              ex<Tensor>(L"t", IndexList{{L"p_3"}}, IndexList{{L"p_1"}},
-                         IndexList{}, Symmetry::nonsymm) *
-              ex<Tensor>(L"t", IndexList{{L"p_4"}}, IndexList{{L"p_2"}},
-                         IndexList{}, Symmetry::nonsymm);
-=======
               ex<Tensor>(L"g", bra{L"p_1", L"p_2"}, ket{L"p_3", L"p_4"},
                          Symmetry::nonsymm) *
               ex<Tensor>(L"t", bra{L"p_3"}, ket{L"p_1"}, Symmetry::nonsymm) *
@@ -242,7 +138,6 @@
                          Symmetry::nonsymm) *
               ex<Tensor>(L"t", bra{L"p_3"}, ket{L"p_1"}, Symmetry::nonsymm) *
               ex<Tensor>(L"t", bra{L"p_4"}, ket{L"p_2"}, Symmetry::nonsymm);
->>>>>>> a9206a58
       canonicalize(input);
       REQUIRE(to_latex(input) ==
               L"{ "
@@ -254,22 +149,6 @@
     {
       auto input =
           ex<Constant>(rational{1, 2}) *
-<<<<<<< HEAD
-              ex<Tensor>(L"g", WstrList{L"p_1", L"p_2"},
-                         WstrList{L"p_3", L"p_4"}, WstrList{}, Symmetry::symm) *
-              ex<Tensor>(L"t", IndexList{{L"p_3"}}, IndexList{{L"p_1"}},
-                         IndexList{}, Symmetry::nonsymm) *
-              ex<Tensor>(L"t", IndexList{{L"p_4"}}, IndexList{{L"p_2"}},
-                         IndexList{}, Symmetry::nonsymm) +
-          ex<Constant>(rational{1, 2}) *
-              ex<Tensor>(L"g", WstrList{L"p_2", L"p_1"},
-                         WstrList{L"p_4", L"p_3"}, IndexList{},
-                         Symmetry::symm) *
-              ex<Tensor>(L"t", IndexList{{L"p_3"}}, IndexList{{L"p_1"}},
-                         IndexList{}, Symmetry::nonsymm) *
-              ex<Tensor>(L"t", IndexList{{L"p_4"}}, IndexList{{L"p_2"}},
-                         IndexList{}, Symmetry::nonsymm);
-=======
               ex<Tensor>(L"g", bra{L"p_1", L"p_2"}, ket{L"p_3", L"p_4"},
                          Symmetry::symm) *
               ex<Tensor>(L"t", bra{L"p_3"}, ket{L"p_1"}, Symmetry::nonsymm) *
@@ -279,7 +158,6 @@
                          Symmetry::symm) *
               ex<Tensor>(L"t", bra{L"p_3"}, ket{L"p_1"}, Symmetry::nonsymm) *
               ex<Tensor>(L"t", bra{L"p_4"}, ket{L"p_2"}, Symmetry::nonsymm);
->>>>>>> a9206a58
       canonicalize(input);
       REQUIRE(to_latex(input) ==
               L"{ "
@@ -291,23 +169,6 @@
     {
       auto input =
           ex<Constant>(rational{1, 2}) *
-<<<<<<< HEAD
-              ex<Tensor>(L"g", WstrList{L"p_1", L"p_2"},
-                         WstrList{L"p_3", L"p_4"}, WstrList{},
-                         Symmetry::antisymm) *
-              ex<Tensor>(L"t", IndexList{{L"p_3"}}, IndexList{{L"p_1"}},
-                         IndexList{}, Symmetry::nonsymm) *
-              ex<Tensor>(L"t", IndexList{{L"p_4"}}, IndexList{{L"p_2"}},
-                         IndexList{}, Symmetry::nonsymm) +
-          ex<Constant>(rational{1, 2}) *
-              ex<Tensor>(L"g", WstrList{L"p_2", L"p_1"},
-                         WstrList{L"p_4", L"p_3"}, WstrList{},
-                         Symmetry::antisymm) *
-              ex<Tensor>(L"t", IndexList{{L"p_3"}}, IndexList{{L"p_1"}},
-                         IndexList{}, Symmetry::nonsymm) *
-              ex<Tensor>(L"t", IndexList{{L"p_4"}}, IndexList{{L"p_2"}},
-                         IndexList{}, Symmetry::nonsymm);
-=======
               ex<Tensor>(L"g", bra{L"p_1", L"p_2"}, ket{L"p_3", L"p_4"},
                          Symmetry::antisymm) *
               ex<Tensor>(L"t", bra{L"p_3"}, ket{L"p_1"}, Symmetry::nonsymm) *
@@ -317,7 +178,6 @@
                          Symmetry::antisymm) *
               ex<Tensor>(L"t", bra{L"p_3"}, ket{L"p_1"}, Symmetry::nonsymm) *
               ex<Tensor>(L"t", bra{L"p_4"}, ket{L"p_2"}, Symmetry::nonsymm);
->>>>>>> a9206a58
       canonicalize(input);
       REQUIRE(to_latex(input) ==
               L"{ "
@@ -329,24 +189,6 @@
     {
       auto input =
           ex<Constant>(rational{4, 3}) *
-<<<<<<< HEAD
-              ex<Tensor>(L"g", WstrList{L"i_3", L"i_4"},
-                         WstrList{L"a_3", L"i_1"}, WstrList{},
-                         Symmetry::antisymm) *
-              ex<Tensor>(L"t", IndexList{{L"a_2"}}, IndexList{{L"i_3"}},
-                         IndexList{}, Symmetry::nonsymm) *
-              ex<Tensor>(L"t", IndexList{L"a_1", L"a_3"},
-                         IndexList{L"i_4", L"i_2"}, IndexList{},
-                         Symmetry::antisymm) -
-          ex<Constant>(rational{1, 3}) *
-              ex<Tensor>(L"g", WstrList{L"i_3", L"i_4"},
-                         WstrList{L"i_1", L"a_3"}, WstrList{},
-                         Symmetry::antisymm) *
-              ex<Tensor>(L"t", IndexList{{L"a_2"}}, IndexList{{L"i_4"}},
-                         IndexList{}, Symmetry::nonsymm) *
-              ex<Tensor>(L"t", IndexList{L"a_1", L"a_3"},
-                         IndexList{L"i_3", L"i_2"}, IndexList{},
-=======
               ex<Tensor>(L"g", bra{L"i_3", L"i_4"}, ket{L"a_3", L"i_1"},
                          Symmetry::antisymm) *
               ex<Tensor>(L"t", bra{L"a_2"}, ket{L"i_3"}, Symmetry::nonsymm) *
@@ -357,7 +199,6 @@
                          Symmetry::antisymm) *
               ex<Tensor>(L"t", bra{L"a_2"}, ket{L"i_4"}, Symmetry::nonsymm) *
               ex<Tensor>(L"t", bra{L"a_1", L"a_3"}, ket{L"i_3", L"i_2"},
->>>>>>> a9206a58
                          Symmetry::antisymm);
       canonicalize(input);
       REQUIRE(input->size() == 1);
@@ -371,24 +212,6 @@
     {
       auto input =
           ex<Constant>(rational{4, 3}) *
-<<<<<<< HEAD
-              ex<Tensor>(L"g", WstrList{L"i_3", L"i_4"},
-                         WstrList{L"a_3", L"i_1"}, WstrList{},
-                         Symmetry::nonsymm) *
-              ex<Tensor>(L"t", IndexList{{L"a_2"}}, IndexList{{L"i_3"}},
-                         IndexList{}, Symmetry::nonsymm) *
-              ex<Tensor>(L"t", IndexList{L"a_1", L"a_3"},
-                         IndexList{L"i_4", L"i_2"}, IndexList{},
-                         Symmetry::nonsymm) -
-          ex<Constant>(rational{1, 3}) *
-              ex<Tensor>(L"g", WstrList{L"i_3", L"i_4"},
-                         WstrList{L"i_1", L"a_3"}, WstrList{},
-                         Symmetry::nonsymm) *
-              ex<Tensor>(L"t", IndexList{{L"a_2"}}, IndexList{{L"i_4"}},
-                         IndexList{}, Symmetry::nonsymm) *
-              ex<Tensor>(L"t", IndexList{L"a_1", L"a_3"},
-                         IndexList{L"i_3", L"i_2"}, IndexList{},
-=======
               ex<Tensor>(L"g", bra{L"i_3", L"i_4"}, ket{L"a_3", L"i_1"},
                          Symmetry::nonsymm) *
               ex<Tensor>(L"t", bra{L"a_2"}, ket{L"i_3"}, Symmetry::nonsymm) *
@@ -399,7 +222,6 @@
                          Symmetry::nonsymm) *
               ex<Tensor>(L"t", bra{L"a_2"}, ket{L"i_4"}, Symmetry::nonsymm) *
               ex<Tensor>(L"t", bra{L"a_1", L"a_3"}, ket{L"i_3", L"i_2"},
->>>>>>> a9206a58
                          Symmetry::nonsymm);
 
       canonicalize(input);
@@ -413,26 +235,6 @@
     {  // Case 5: CCSDT R3: S3 * F * T3
 
       {  // Terms 1 and 6 from spin-traced result
-<<<<<<< HEAD
-        auto input = ex<Constant>(-4) *
-                         ex<Tensor>(L"S", WstrList{L"i_1", L"i_2", L"i_3"},
-                                    WstrList{L"a_1", L"a_2", L"a_3"},
-                                    WstrList{}, Symmetry::nonsymm) *
-                         ex<Tensor>(L"f", WstrList{L"i_4"}, WstrList{L"i_1"},
-                                    WstrList{}) *
-                         ex<Tensor>(L"t", WstrList{L"a_1", L"a_2", L"a_3"},
-                                    WstrList{L"i_3", L"i_2", L"i_4"},
-                                    WstrList{}, Symmetry::nonsymm) +
-                     ex<Constant>(-4) *
-                         ex<Tensor>(L"S", WstrList{L"i_1", L"i_2", L"i_3"},
-                                    WstrList{L"a_1", L"a_2", L"a_3"},
-                                    WstrList{}, Symmetry::nonsymm) *
-                         ex<Tensor>(L"f", WstrList{L"i_4"}, WstrList{L"i_1"},
-                                    WstrList{}) *
-                         ex<Tensor>(L"t", WstrList{L"a_1", L"a_2", L"a_3"},
-                                    WstrList{L"i_2", L"i_4", L"i_3"},
-                                    WstrList{}, Symmetry::nonsymm);
-=======
         auto input =
             ex<Constant>(-4) *
                 ex<Tensor>(L"S", bra{L"i_1", L"i_2", L"i_3"},
@@ -446,7 +248,6 @@
                 ex<Tensor>(L"f", bra{L"i_4"}, ket{L"i_1"}) *
                 ex<Tensor>(L"t", bra{L"a_1", L"a_2", L"a_3"},
                            ket{L"i_2", L"i_4", L"i_3"}, Symmetry::nonsymm);
->>>>>>> a9206a58
         canonicalize(input);
         REQUIRE(to_latex(input) ==
                 L"{ \\bigl( - "
@@ -457,24 +258,6 @@
       {
         auto term1 =
             ex<Constant>(-4) *
-<<<<<<< HEAD
-            ex<Tensor>(L"S", WstrList{L"i_1", L"i_2", L"i_3"},
-                       WstrList{L"a_1", L"a_2", L"a_3"}, WstrList{},
-                       Symmetry::nonsymm) *
-            ex<Tensor>(L"f", WstrList{L"i_4"}, WstrList{L"i_1"}, WstrList{}) *
-            ex<Tensor>(L"t", WstrList{L"a_1", L"a_2", L"a_3"},
-                       WstrList{L"i_3", L"i_2", L"i_4"}, WstrList{},
-                       Symmetry::nonsymm);
-        auto term2 =
-            ex<Constant>(-4) *
-            ex<Tensor>(L"S", WstrList{L"i_1", L"i_2", L"i_3"},
-                       WstrList{L"a_1", L"a_2", L"a_3"}, WstrList{},
-                       Symmetry::nonsymm) *
-            ex<Tensor>(L"f", WstrList{L"i_4"}, WstrList{L"i_1"}, WstrList{}) *
-            ex<Tensor>(L"t", WstrList{L"a_1", L"a_2", L"a_3"},
-                       WstrList{L"i_2", L"i_4", L"i_3"}, WstrList{},
-                       Symmetry::nonsymm);
-=======
             ex<Tensor>(L"S", bra{L"i_1", L"i_2", L"i_3"},
                        ket{L"a_1", L"a_2", L"a_3"}, Symmetry::nonsymm) *
             ex<Tensor>(L"f", bra{L"i_4"}, ket{L"i_1"}) *
@@ -487,7 +270,6 @@
             ex<Tensor>(L"f", bra{L"i_4"}, ket{L"i_1"}) *
             ex<Tensor>(L"t", bra{L"a_1", L"a_2", L"a_3"},
                        ket{L"i_2", L"i_4", L"i_3"}, Symmetry::nonsymm);
->>>>>>> a9206a58
         canonicalize(term1);
         canonicalize(term2);
         REQUIRE(to_latex(term1) ==
@@ -504,26 +286,6 @@
       }
 
       {  // Terms 2 and 4 from spin-traced result
-<<<<<<< HEAD
-        auto input = ex<Constant>(2) *
-                         ex<Tensor>(L"S", WstrList{L"i_1", L"i_2", L"i_3"},
-                                    WstrList{L"a_1", L"a_2", L"a_3"},
-                                    WstrList{}, Symmetry::nonsymm) *
-                         ex<Tensor>(L"f", WstrList{L"i_4"}, WstrList{L"i_1"},
-                                    WstrList{}) *
-                         ex<Tensor>(L"t", WstrList{L"a_1", L"a_2", L"a_3"},
-                                    WstrList{L"i_3", L"i_4", L"i_2"},
-                                    WstrList{}, Symmetry::nonsymm) +
-                     ex<Constant>(2) *
-                         ex<Tensor>(L"S", WstrList{L"i_1", L"i_2", L"i_3"},
-                                    WstrList{L"a_1", L"a_2", L"a_3"},
-                                    WstrList{}, Symmetry::nonsymm) *
-                         ex<Tensor>(L"f", WstrList{L"i_4"}, WstrList{L"i_1"},
-                                    WstrList{}) *
-                         ex<Tensor>(L"t", WstrList{L"a_1", L"a_2", L"a_3"},
-                                    WstrList{L"i_2", L"i_3", L"i_4"},
-                                    WstrList{}, Symmetry::nonsymm);
-=======
         auto input =
             ex<Constant>(2) *
                 ex<Tensor>(L"S", bra{L"i_1", L"i_2", L"i_3"},
@@ -537,7 +299,6 @@
                 ex<Tensor>(L"f", bra{L"i_4"}, ket{L"i_1"}) *
                 ex<Tensor>(L"t", bra{L"a_1", L"a_2", L"a_3"},
                            ket{L"i_2", L"i_3", L"i_4"}, Symmetry::nonsymm);
->>>>>>> a9206a58
         canonicalize(input);
         REQUIRE(to_latex(input) ==
                 L"{ "
