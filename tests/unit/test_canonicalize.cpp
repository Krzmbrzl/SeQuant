#include <iostream>

#include "../../src/SeQuant/core/expr.hpp"
#include "../../src/SeQuant/core/expr_algorithm.hpp"
#include "../../src/SeQuant/core/tensor.hpp"
#include "catch.hpp"

TEST_CASE("Canonicalizer", "[algorithms]") {
  using namespace sequant;

  TensorCanonicalizer::register_instance(
      std::make_shared<DefaultTensorCanonicalizer>());

  SECTION("nonsymmetric tensor") {
    {
    auto op = ex<Tensor>(L"g", WstrList{L"p_1", L"p_2"},
                         WstrList{L"p_3", L"p_4"}, Symmetry::nonsymm);
    canonicalize(op);
    REQUIRE(to_latex(op) == L"{g^{{p_3}{p_4}}_{{p_1}{p_2}}}");
    }
    {
      auto op = ex<Tensor>(L"g", WstrList{L"p_2", L"p_1"},
                           WstrList{L"p_3", L"p_4"}, Symmetry::nonsymm);
      canonicalize(op);
      REQUIRE(to_latex(op) == L"{g^{{p_4}{p_3}}_{{p_1}{p_2}}}");
    }
    {
      auto op = ex<Tensor>(L"g", WstrList{L"p_1", L"p_2"},
                           WstrList{L"p_4", L"p_3"}, Symmetry::nonsymm);
      canonicalize(op);
      REQUIRE(to_latex(op) == L"{g^{{p_4}{p_3}}_{{p_1}{p_2}}}");
    }
    {
      auto op = ex<Tensor>(L"g", WstrList{L"p_2", L"p_1"},
                           WstrList{L"p_4", L"p_3"}, Symmetry::nonsymm);
      canonicalize(op);
      REQUIRE(to_latex(op) == L"{g^{{p_3}{p_4}}_{{p_1}{p_2}}}");
    }
  }

  SECTION("sum of products") {
    auto input = ex<Constant>(0.5) *
                     ex<Tensor>(L"g", WstrList{L"p_1", L"p_2"},
                                WstrList{L"p_3", L"p_4"}, Symmetry::nonsymm) *
                     ex<Tensor>(L"t", IndexList{{L"p_3"}}, IndexList{{L"p_1"}},
                                Symmetry::nonsymm) *
                     ex<Tensor>(L"t", IndexList{{L"p_4"}}, IndexList{{L"p_2"}},
                                Symmetry::nonsymm) +
                 ex<Constant>(0.5) *
                     ex<Tensor>(L"g", WstrList{L"p_2", L"p_1"},
                                WstrList{L"p_4", L"p_3"}, Symmetry::nonsymm) *
                     ex<Tensor>(L"t", IndexList{{L"p_3"}}, IndexList{{L"p_1"}},
                                Symmetry::nonsymm) *
                     ex<Tensor>(L"t", IndexList{{L"p_4"}}, IndexList{{L"p_2"}},
                                Symmetry::nonsymm);
    canonicalize(input);
<<<<<<< HEAD
    std::wcout << "nonsymmetric: " << to_latex(input) << std::endl;
  }

  SECTION("asymmetric op") {
    auto input = ex<Constant>(0.5) *
        ex<Tensor>(L"g", WstrList{L"p_1", L"p_2"},
                   WstrList{L"p_3", L"p_4"}, Symmetry::symm) *
        ex<Tensor>(L"t", IndexList{{L"p_3"}}, IndexList{{L"p_1"}},
                   Symmetry::nonsymm) *
        ex<Tensor>(L"t", IndexList{{L"p_4"}}, IndexList{{L"p_2"}},
                   Symmetry::nonsymm) +
        ex<Constant>(0.5) *
            ex<Tensor>(L"g", WstrList{L"p_2", L"p_1"},
                       WstrList{L"p_4", L"p_3"}, Symmetry::symm) *
            ex<Tensor>(L"t", IndexList{{L"p_3"}}, IndexList{{L"p_1"}},
                       Symmetry::nonsymm) *
            ex<Tensor>(L"t", IndexList{{L"p_4"}}, IndexList{{L"p_2"}},
                       Symmetry::nonsymm);
    // std::wcout << "" << to_latex(input) << std::endl;
    canonicalize(input);
    std::wcout << "asymmetric: " << to_latex(input) << std::endl;
=======
    REQUIRE(to_latex(input) == L"{ \\left({{g^{{p_2}{p_4}}_{{p_1}{p_3}}}{t^{{p_1}}_{{p_2}}}{t^{{p_3}}_{{p_4}}}}\\right) }");
>>>>>>> 9f3363c2
  }

  SECTION("antisymmetric op") {
    auto input = ex<Constant>(0.5) *
        ex<Tensor>(L"g", WstrList{L"p_1", L"p_2"},
                   WstrList{L"p_3", L"p_4"}, Symmetry::antisymm) *
        ex<Tensor>(L"t", IndexList{{L"p_3"}}, IndexList{{L"p_1"}},
                   Symmetry::nonsymm) *
        ex<Tensor>(L"t", IndexList{{L"p_4"}}, IndexList{{L"p_2"}},
                   Symmetry::nonsymm) +
        ex<Constant>(0.5) *
            ex<Tensor>(L"g", WstrList{L"p_2", L"p_1"},
                       WstrList{L"p_4", L"p_3"}, Symmetry::antisymm) *
            ex<Tensor>(L"t", IndexList{{L"p_3"}}, IndexList{{L"p_1"}},
                       Symmetry::nonsymm) *
            ex<Tensor>(L"t", IndexList{{L"p_4"}}, IndexList{{L"p_2"}},
                       Symmetry::nonsymm);
    // std::wcout << "" << to_latex(input) << std::endl;
    canonicalize(input);
    std::wcout << "nonsymmetric: " << to_latex(input) << std::endl;
  }

}<|MERGE_RESOLUTION|>--- conflicted
+++ resolved
@@ -1,8 +1,8 @@
 #include <iostream>
 
-#include "../../src/SeQuant/core/expr.hpp"
-#include "../../src/SeQuant/core/expr_algorithm.hpp"
-#include "../../src/SeQuant/core/tensor.hpp"
+#include "SeQuant/core/expr.hpp"
+#include "SeQuant/core/expr_algorithm.hpp"
+#include "SeQuant/core/tensor.hpp"
 #include "catch.hpp"
 
 TEST_CASE("Canonicalizer", "[algorithms]") {
@@ -11,7 +11,7 @@
   TensorCanonicalizer::register_instance(
       std::make_shared<DefaultTensorCanonicalizer>());
 
-  SECTION("nonsymmetric tensor") {
+  SECTION("Tensors") {
     {
     auto op = ex<Tensor>(L"g", WstrList{L"p_1", L"p_2"},
                          WstrList{L"p_3", L"p_4"}, Symmetry::nonsymm);
@@ -41,64 +41,85 @@
   SECTION("sum of products") {
     auto input = ex<Constant>(0.5) *
                      ex<Tensor>(L"g", WstrList{L"p_1", L"p_2"},
-                                WstrList{L"p_3", L"p_4"}, Symmetry::nonsymm) *
+                                WstrList{L"p_3", L"p_4"}, Symmetry::nonsymm, BraKetSymmetry::symm) *
                      ex<Tensor>(L"t", IndexList{{L"p_3"}}, IndexList{{L"p_1"}},
                                 Symmetry::nonsymm) *
                      ex<Tensor>(L"t", IndexList{{L"p_4"}}, IndexList{{L"p_2"}},
                                 Symmetry::nonsymm) +
                  ex<Constant>(0.5) *
                      ex<Tensor>(L"g", WstrList{L"p_2", L"p_1"},
-                                WstrList{L"p_4", L"p_3"}, Symmetry::nonsymm) *
+                                WstrList{L"p_4", L"p_3"}, Symmetry::nonsymm, BraKetSymmetry::symm) *
                      ex<Tensor>(L"t", IndexList{{L"p_3"}}, IndexList{{L"p_1"}},
                                 Symmetry::nonsymm) *
                      ex<Tensor>(L"t", IndexList{{L"p_4"}}, IndexList{{L"p_2"}},
                                 Symmetry::nonsymm);
+    std::wcout <<  "\nInput: " << to_latex(input) << std::endl;
     canonicalize(input);
-<<<<<<< HEAD
     std::wcout << "nonsymmetric: " << to_latex(input) << std::endl;
   }
 
   SECTION("asymmetric op") {
     auto input = ex<Constant>(0.5) *
         ex<Tensor>(L"g", WstrList{L"p_1", L"p_2"},
-                   WstrList{L"p_3", L"p_4"}, Symmetry::symm) *
+                   WstrList{L"p_3", L"p_4"}, Symmetry::symm, BraKetSymmetry::symm) *
         ex<Tensor>(L"t", IndexList{{L"p_3"}}, IndexList{{L"p_1"}},
                    Symmetry::nonsymm) *
         ex<Tensor>(L"t", IndexList{{L"p_4"}}, IndexList{{L"p_2"}},
                    Symmetry::nonsymm) +
         ex<Constant>(0.5) *
             ex<Tensor>(L"g", WstrList{L"p_2", L"p_1"},
-                       WstrList{L"p_4", L"p_3"}, Symmetry::symm) *
+                       WstrList{L"p_4", L"p_3"}, Symmetry::symm, BraKetSymmetry::symm) *
             ex<Tensor>(L"t", IndexList{{L"p_3"}}, IndexList{{L"p_1"}},
                        Symmetry::nonsymm) *
             ex<Tensor>(L"t", IndexList{{L"p_4"}}, IndexList{{L"p_2"}},
                        Symmetry::nonsymm);
-    // std::wcout << "" << to_latex(input) << std::endl;
+     std::wcout << "\nInput: " << to_latex(input) << std::endl;
     canonicalize(input);
     std::wcout << "asymmetric: " << to_latex(input) << std::endl;
-=======
-    REQUIRE(to_latex(input) == L"{ \\left({{g^{{p_2}{p_4}}_{{p_1}{p_3}}}{t^{{p_1}}_{{p_2}}}{t^{{p_3}}_{{p_4}}}}\\right) }");
->>>>>>> 9f3363c2
   }
 
   SECTION("antisymmetric op") {
-    auto input = ex<Constant>(0.5) *
-        ex<Tensor>(L"g", WstrList{L"p_1", L"p_2"},
-                   WstrList{L"p_3", L"p_4"}, Symmetry::antisymm) *
-        ex<Tensor>(L"t", IndexList{{L"p_3"}}, IndexList{{L"p_1"}},
-                   Symmetry::nonsymm) *
-        ex<Tensor>(L"t", IndexList{{L"p_4"}}, IndexList{{L"p_2"}},
-                   Symmetry::nonsymm) +
-        ex<Constant>(0.5) *
-            ex<Tensor>(L"g", WstrList{L"p_2", L"p_1"},
-                       WstrList{L"p_4", L"p_3"}, Symmetry::antisymm) *
-            ex<Tensor>(L"t", IndexList{{L"p_3"}}, IndexList{{L"p_1"}},
-                       Symmetry::nonsymm) *
-            ex<Tensor>(L"t", IndexList{{L"p_4"}}, IndexList{{L"p_2"}},
-                       Symmetry::nonsymm);
-    // std::wcout << "" << to_latex(input) << std::endl;
-    canonicalize(input);
-    std::wcout << "nonsymmetric: " << to_latex(input) << std::endl;
+
+    // CASE 1
+    {
+      auto input = ex<Constant>(0.5) *
+          ex<Tensor>(L"g", WstrList{L"p_1", L"p_2"},
+                     WstrList{L"p_3", L"p_4"}, Symmetry::antisymm, BraKetSymmetry::symm) *
+          ex<Tensor>(L"t", IndexList{{L"p_3"}}, IndexList{{L"p_1"}},
+                     Symmetry::nonsymm) *
+          ex<Tensor>(L"t", IndexList{{L"p_4"}}, IndexList{{L"p_2"}},
+                     Symmetry::nonsymm) +
+          ex<Constant>(0.5) *
+              ex<Tensor>(L"g", WstrList{L"p_2", L"p_1"},
+                         WstrList{L"p_4", L"p_3"}, Symmetry::antisymm, BraKetSymmetry::symm) *
+              ex<Tensor>(L"t", IndexList{{L"p_3"}}, IndexList{{L"p_1"}},
+                         Symmetry::nonsymm) *
+              ex<Tensor>(L"t", IndexList{{L"p_4"}}, IndexList{{L"p_2"}},
+                         Symmetry::nonsymm);
+      std::wcout << "\nInput: " << to_latex(input) << std::endl;
+      canonicalize(input);
+      // REQUIRE(to_latex(input) == L"{ \\left({{g^{{p_2}{p_4}}_{{p_1}{p_3}}}{t^{{p_1}}_{{p_2}}}{t^{{p_3}}_{{p_4}}}}\\right) }");
+      std::wcout << "antisymmetric: " << to_latex(input) << std::endl;
+    }
+
+    // CASE 2
+    {
+      auto input = ex<Constant>(0.5) *
+          ex<Tensor>(L"g", WstrList{L"p_2", L"p_1"},
+                     WstrList{L"p_3", L"p_4"}, Symmetry::antisymm, BraKetSymmetry::symm) *
+          ex<Tensor>(L"t", IndexList{{L"p_3"}}, IndexList{{L"p_1"}}) *
+          ex<Tensor>(L"t", IndexList{{L"p_4"}}, IndexList{{L"p_2"}}) +
+          ex<Constant>(0.5) *
+              ex<Tensor>(L"g", WstrList{L"p_2", L"p_1"},
+                         WstrList{L"p_3", L"p_4"}, Symmetry::antisymm, BraKetSymmetry::symm) *
+              ex<Tensor>(L"t", IndexList{{L"p_3"}}, IndexList{{L"p_1"}}) *
+              ex<Tensor>(L"t", IndexList{{L"p_4"}}, IndexList{{L"p_2"}});
+      std::wcout << "\n**Input: " << to_latex(input) << std::endl;
+      canonicalize(input);
+      // REQUIRE(to_latex(input) == L"{ \\left({{g^{{p_2}{p_4}}_{{p_1}{p_3}}}{t^{{p_1}}_{{p_2}}}{t^{{p_3}}_{{p_4}}}}\\right) }");
+      std::wcout << "antisymmetric: " << to_latex(input) << std::endl;
+
+    }
   }
 
 }