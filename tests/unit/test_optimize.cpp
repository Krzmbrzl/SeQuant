--- conflicted
+++ resolved
@@ -27,28 +27,20 @@
 TEST_CASE("TEST_OPTIMIZE", "[optimize]") {
   using namespace sequant;
 
-<<<<<<< HEAD
-  auto idx2size = [nocc = 10, nvirt = 140, nact = 4](Index const& idx) {
-    if (idx.space() == IndexSpace::active_occupied) return nocc;
-    if (idx.space() == IndexSpace::active_unoccupied) return nvirt;
-    if (idx.space() == IndexSpace::all_active)
-      return nact;
-    else
-      throw std::runtime_error("Unsupported IndexSpace type encountered");
-  };
-=======
-  // for optimization tests, set occupied and unoccupied index extents
+  // for optimization tests, set index space sizes
   {
     auto reg = get_default_context().mutable_index_space_registry();
     auto occ = reg->retrieve_ptr(L"i");
     auto uocc = reg->retrieve_ptr(L"a");
+    auto aux = reg->retrieve_ptr(L"x");
     assert(occ);
     assert(uocc);
+    assert(aux);
     occ->approximate_size(10);
     uocc->approximate_size(100);
+    aux->approximate_size(4);
     assert(uocc->approximate_size() == 100);
   }
->>>>>>> 7f31851a
 
   auto single_term_opt = [](Product const& prod) {
     return opt::single_term_opt(prod, [](Index const& ix) {
