--- conflicted
+++ resolved
@@ -12,39 +12,21 @@
 void try_main() {
   using namespace sequant::mbpt;
   std::wcout << "START ANTISYMM_TEST: " << std::endl;
-<<<<<<< HEAD
-  const auto cumulant =
-      ex<Tensor>(optype2label.at(OpType::RDMCumulant), WstrList{L"a_1"},
-                 WstrList{L"i_1"}, WstrList{});
-  // const auto a =ex<Tensor>(L"a",WstrList{L"i_2", L"i_3"},WstrList{L"a_2",
-  // L"a_3"}, WstrList{});
-  const auto a = ex<FNOperator>(
-      std::initializer_list<Index>({Index(L"i_2"), Index(L"i_3")}),
-      std::initializer_list<Index>({Index(L"a_2"), Index(L"a_3")}));
-=======
   const auto cumulant = ex<Tensor>(optype2label.at(OpType::RDMCumulant),
                                    bra{L"a_1"}, ket{L"i_1"});
   // const auto a =ex<Tensor>(L"a",bra{L"i_2", L"i_3"},ket{L"a_2",
   // L"a_3"});
   const auto a = ex<FNOperator>(cre{Index(L"i_2"), Index(L"i_3")},
                                 ann{Index(L"a_2"), Index(L"a_3")});
->>>>>>> a9206a58
   auto a_cumulant = cumulant * a;
   std::wcout << "a_cumulant " << to_latex_align(a_cumulant) << std::endl;
   antisymmetrize _a_cumulant(a_cumulant);
   std::wcout << to_latex_align(_a_cumulant.result) << std::endl;
 
-<<<<<<< HEAD
-  auto cumulant2 = ex<Tensor>(optype2label.at(OpType::RDMCumulant),
-                              WstrList{L"a_2"}, WstrList{L"i_2"}, WstrList{});
-  auto cumulant3 = ex<Tensor>(optype2label.at(OpType::RDMCumulant),
-                              WstrList{L"a_3"}, WstrList{L"i_3"}, WstrList{});
-=======
   auto cumulant2 = ex<Tensor>(optype2label.at(OpType::RDMCumulant), bra{L"a_2"},
                               ket{L"i_2"});
   auto cumulant3 = ex<Tensor>(optype2label.at(OpType::RDMCumulant), bra{L"a_3"},
                               ket{L"i_3"});
->>>>>>> a9206a58
   auto cumulant_3x = cumulant * cumulant2 * cumulant3;
   std::wcout << "cumulant_3x " << to_latex_align(cumulant_3x) << std::endl;
   antisymmetrize _cumulant_3x(cumulant_3x);
@@ -56,14 +38,8 @@
   antisymmetrize _a1_cumu1_cumu2(a1_cumu1_cumu2);
   std::wcout << to_latex_align(_a1_cumu1_cumu2.result) << std::endl;
 
-<<<<<<< HEAD
-  auto two_body_cumu =
-      ex<Tensor>(optype2label.at(OpType::RDMCumulant), WstrList{L"a_2", L"a_3"},
-                 WstrList{L"i_2", L"i_3"}, WstrList{});
-=======
   auto two_body_cumu = ex<Tensor>(optype2label.at(OpType::RDMCumulant),
                                   bra{L"a_2", L"a_3"}, ket{L"i_2", L"i_3"});
->>>>>>> a9206a58
   auto a1_cumu2 = a1 * two_body_cumu;
   std::wcout << " a1 y2 " << to_latex_align(a1_cumu2) << std::endl;
   antisymmetrize _a1_cumu2(a1_cumu2);
@@ -74,15 +50,9 @@
   antisymmetrize _cumu1_cumu2(cumu1_cumu2);
   std::wcout << to_latex_align(_cumu1_cumu2.result) << std::endl;
 
-<<<<<<< HEAD
-  auto cumu3 = ex<Tensor>(optype2label.at(OpType::RDMCumulant),
-                          WstrList{L"a_1", L"a_2", L"a_3"},
-                          WstrList{L"i_1", L"i_2", L"i_3"}, WstrList{});
-=======
   auto cumu3 =
       ex<Tensor>(optype2label.at(OpType::RDMCumulant),
                  bra{L"a_1", L"a_2", L"a_3"}, ket{L"i_1", L"i_2", L"i_3"});
->>>>>>> a9206a58
   std::wcout << " y3 " << to_latex_align(cumu3) << std::endl;
   antisymmetrize _cumu3(cumu3);
   std::wcout << to_latex_align(_cumu3.result) << std::endl;
