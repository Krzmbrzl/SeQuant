#include <SeQuant/core/op.hpp>
#include <SeQuant/core/timer.hpp>
#include <SeQuant/domain/eqs/cceqs.hpp>
#include <SeQuant/domain/mbpt/convention.hpp>

#include <Eigen/Dense>
#include <Eigen/Eigenvalues>

#include <clocale>

#include <Eigen/Dense>
#include <Eigen/Eigenvalues>

using namespace sequant;

#define CLOSED_SHELL_SPINTRACE 0
#if CLOSED_SHELL_SPINTRACE
<<<<<<< HEAD
container::vector<double> biorthogonal_tran_coeff(const int n_particles,
                                                  const double& threshold);
std::vector<std::map<Index, Index>> biorthogonal_tran_idx_map(
    const container::vector<container::vector<Index>> ext_index_groups);
ExprPtr symmetrize_expr(
    ExprPtr& expr,
    const container::vector<container::vector<Index>> ext_index_groups = {{}});
=======
container::vector<double> biorthogonal_tran_coeff(const int n_particles, const double& threshold);
std::vector<std::map<Index, Index>> biorthogonal_tran_idx_map(const container::vector<container::vector<Index>> ext_index_groups);
ExprPtr symmetrize_expr(ExprPtr& expr, const container::vector<container::vector<Index>> ext_index_groups = {{}});
>>>>>>> 0b22e0dd
#endif

int main(int argc, char* argv[]) {
  std::setlocale(LC_ALL, "en_US.UTF-8");
  std::wcout.precision(std::numeric_limits<double>::max_digits10);
  std::wcerr.precision(std::numeric_limits<double>::max_digits10);
  std::wcout.sync_with_stdio(false);
  std::wcerr.sync_with_stdio(false);
  std::wcout.imbue(std::locale("en_US.UTF-8"));
  std::wcerr.imbue(std::locale("en_US.UTF-8"));
  std::wcout.sync_with_stdio(true);
  std::wcerr.sync_with_stdio(true);
  sequant::detail::OpIdRegistrar op_id_registrar;

  mbpt::set_default_convention();

  TensorCanonicalizer::register_instance(
      std::make_shared<DefaultTensorCanonicalizer>());
  // set_num_threads(1);

#ifndef NDEBUG
  const size_t DEFAULT_NMAX = 3;
#else
  const size_t DEFAULT_NMAX = 4;
#endif
  const size_t NMAX = argc > 1 ? std::atoi(argv[1]) : DEFAULT_NMAX;
  // change to true to print out the resulting equations
  constexpr bool print = true;
  // change to true to print stats
  Logger::get_instance().wick_stats = false;

<<<<<<< HEAD
  ranges::for_each(std::array<bool, 2>{false, true}, [=](const bool screen) {
    ranges::for_each(
        std::array<bool, 2>{false, true}, [=](const bool use_topology) {
          ranges::for_each(std::array<bool, 2>{false, true},
                           [=](const bool canonical_only) {
                             tpool.clear();
                             // comment out to run all possible combinations
                             if (screen && use_topology && canonical_only)
                               compute_all{NMAX}(print, screen, use_topology,
                                                 true, canonical_only);
                           });
        });
  });

#if CLOSED_SHELL_SPINTRACE
  auto cc_r = cceqvec{4, 4}(true, true, true, true, true);

  /// Make external index
  auto ext_idx_list = [](const int i_max) {
    container::vector<container::vector<Index>> ext_idx_list;

    for (size_t i = 1; i <= i_max; ++i) {
      auto label = std::to_wstring(i);
      auto occ_i = Index::make_label_index(
          IndexSpace::instance(IndexSpace::active_occupied), label);
      auto virt_i = Index::make_label_index(
          IndexSpace::instance(IndexSpace::active_unoccupied), label);
=======
    ranges::for_each(std::array<bool, 2>{false, true}, [=](const bool screen) {
      ranges::for_each(
          std::array<bool, 2>{false, true}, [=](const bool use_topology) {
            ranges::for_each(std::array<bool, 2>{false, true},
                             [=](const bool canonical_only) {
                               tpool.clear();
                               // comment out to run all possible combinations
                               if (screen && use_topology && canonical_only)
                                 compute_all{NMAX}(print, screen, use_topology,
                                                   true, canonical_only);
                             });
          });
    });

#if CLOSED_SHELL_SPINTRACE
  auto cc_r = cceqvec{ 4, 4}(true, true, true, true, true);

  /// Make external index
  auto ext_idx_list = [] (const int i_max){
    container::vector<container::vector<Index>> ext_idx_list;

    for(size_t i = 1; i <= i_max; ++i) {
      auto label = std::to_wstring(i);
      auto occ_i = Index::make_label_index(IndexSpace::instance(IndexSpace::active_occupied), label);
      auto virt_i = Index::make_label_index(IndexSpace::instance(IndexSpace::active_unoccupied), label);
>>>>>>> 0b22e0dd
      container::vector<Index> pair = {occ_i, virt_i};
      ext_idx_list.push_back(pair);
    }
    return ext_idx_list;
  };

  std::vector<ExprPtr> cc_st_r(cc_r.size());
  for (int i = 1; i < cc_r.size(); ++i) {
    const auto tstart = std::chrono::high_resolution_clock::now();
    const auto list = ext_idx_list(i);
    cc_st_r[i] = closed_shell_spintrace(cc_r[i], list);
    auto tstop = std::chrono::high_resolution_clock::now();
    std::chrono::duration<double> time_elapsed = tstop - tstart;
<<<<<<< HEAD
    printf("CC R%d size: %lu spintrace: %5.6f sec.\n", i, cc_st_r[i]->size(),
           time_elapsed.count());
    canonicalize(cc_st_r[i]);
    tstop = std::chrono::high_resolution_clock::now();
    time_elapsed = tstop - tstart;
    printf("CC R%d size: %lu canonicalize: %5.6f sec.\n", i, cc_st_r[i]->size(),
           time_elapsed.count());

    // Remove S operator
    for (auto&& term : *cc_st_r[i]) {
      if (term->is<Product>())
        term = remove_tensor_from_product(term->as<Product>(), L"S");
    }

    // Checks if the replacement map is a canonical sequence
    auto is_canonical = [](const std::map<Index, Index>& idx_map) {
      bool canonical = true;
      for (auto&& pair : idx_map)
        if (pair.first != pair.second) return false;
=======
    printf("CC R%d size: %lu spintrace: %5.6f sec.\n", i, cc_st_r[i]->size(), time_elapsed.count());
    canonicalize(cc_st_r[i]);
    tstop = std::chrono::high_resolution_clock::now();
    time_elapsed = tstop - tstart;
    printf("CC R%d size: %lu canonicalize: %5.6f sec.\n", i, cc_st_r[i]->size(), time_elapsed.count());

    // Remove S operator
    for(auto&& term: *cc_st_r[i]){
      if(term->is<Product>()) term = remove_tensor_from_product(term->as<Product>(), L"S");
    }

    // Checks if the replacement map is a canonical sequence
    auto is_canonical = [] (const std::map<Index, Index>& idx_map){
      bool canonical = true;
      for(auto&& pair: idx_map) if(pair.first != pair.second) return false;
>>>>>>> 0b22e0dd
      return canonical;
    };

    // Get coefficients and replacement maps
    auto btc = biorthogonal_tran_coeff(list.size(), 1.e-12);

    auto idx_map = biorthogonal_tran_idx_map(list);
    assert(btc.size() == idx_map.size());

    // Append scale and append all transformations
    Sum bt_expr{};
    auto btc_ptr = btc.begin();
<<<<<<< HEAD
    for (auto&& map : idx_map) {
      ExprPtr transformed_expr{};
      if (is_canonical(map))
        transformed_expr = ex<Constant>(*btc_ptr) * cc_st_r[i];
      else
        transformed_expr =
            ex<Constant>(*btc_ptr) * transform_expression(cc_st_r[i], map);
=======
    for(auto&& map: idx_map){
      ExprPtr transformed_expr{};
      if(is_canonical(map))
        transformed_expr = ex<Constant>(*btc_ptr) * cc_st_r[i];
      else
        transformed_expr = ex<Constant>(*btc_ptr) * transform_expression(cc_st_r[i], map);
>>>>>>> 0b22e0dd
      btc_ptr++;
      bt_expr.append(transformed_expr);
    }
    cc_st_r[i] = std::make_shared<Sum>(bt_expr);

    tstop = std::chrono::high_resolution_clock::now();
    time_elapsed = tstop - tstart;
<<<<<<< HEAD
    printf("CC R%d size: %lu biorthogonal transform time: %5.6f sec.\n", i,
           cc_st_r[i]->size(), time_elapsed.count());

    if (i != 1) cc_st_r[i] = symmetrize_expr(cc_st_r[i], list);

    tstop = std::chrono::high_resolution_clock::now();
    time_elapsed = tstop - tstart;
    printf("CC R%d size: %lu S time: %5.6f sec.\n", i, cc_st_r[i]->size(),
           time_elapsed.count());
=======
    printf("CC R%d size: %lu biorthogonal transform time: %5.6f sec.\n", i, cc_st_r[i]->size(), time_elapsed.count());

    if(i != 1)
      cc_st_r[i] = symmetrize_expr(cc_st_r[i], list);

    tstop = std::chrono::high_resolution_clock::now();
    time_elapsed = tstop - tstart;
    printf("CC R%d size: %lu S time: %5.6f sec.\n", i, cc_st_r[i]->size(), time_elapsed.count());
>>>>>>> 0b22e0dd
    simplify(cc_st_r[i]);

    tstop = std::chrono::high_resolution_clock::now();
    time_elapsed = tstop - tstart;
<<<<<<< HEAD
    printf("CC R%d size: %lu simplify time: %5.6f sec.\n\n", i,
           cc_st_r[i]->size(), time_elapsed.count());
=======
    printf("CC R%d size: %lu simplify time: %5.6f sec.\n\n", i, cc_st_r[i]->size(), time_elapsed.count());
>>>>>>> 0b22e0dd
  }
#endif

  return 0;
}

#if CLOSED_SHELL_SPINTRACE
// Generate S operator from external index list
<<<<<<< HEAD
ExprPtr symmetrize_expr(
    ExprPtr& expr,
    const container::vector<container::vector<Index>> ext_index_groups) {
  container::vector<Index> bra_list, ket_list;
  for (auto&& idx_group : ext_index_groups) {
=======
ExprPtr symmetrize_expr(ExprPtr& expr, const container::vector<container::vector<Index>> ext_index_groups){

  container::vector<Index> bra_list, ket_list;
  for(auto&& idx_group : ext_index_groups) {
>>>>>>> 0b22e0dd
    bra_list.push_back(*idx_group.begin());
    ket_list.push_back(*(idx_group.begin() + 1));
  }

  assert(bra_list.size() == ket_list.size());
  auto S = Tensor(L"S", bra_list, ket_list, Symmetry::nonsymm);
  return ex<Tensor>(S) * expr;
}

<<<<<<< HEAD
container::vector<double> biorthogonal_tran_coeff(const int n_particles,
                                                  const double& threshold) {
  using namespace Eigen;

  int n = std::tgamma(n_particles +
                      1);  // <- Dimension of permutation matrix is n_particles!
  // Permutation matrix
  Eigen::MatrixXd M(n, n);
=======
container::vector<double> biorthogonal_tran_coeff(const int n_particles, const double& threshold){
  using namespace Eigen;

  int n = std::tgamma(n_particles + 1); // <- Dimension of permutation matrix is n_particles!
  // Permutation matrix
  Eigen::MatrixXd M(n,n);
>>>>>>> 0b22e0dd
  {
    M.setZero();
    size_t n_row = 0;
    container::svector<int, 6> v(n_particles), v1(n_particles);
    std::iota(v.begin(), v.end(), 0);
    std::iota(v1.begin(), v1.end(), 0);
    do {
      container::vector<double> permutation_vector;
      do {
        auto cycles = count_cycles(v1, v);
        permutation_vector.push_back(std::pow(-2, cycles));
      } while (std::next_permutation(v.begin(), v.end()));
<<<<<<< HEAD
      Eigen::VectorXd pv_eig = Eigen::Map<Eigen::VectorXd, Eigen::Unaligned>(
          permutation_vector.data(), permutation_vector.size());
=======
      Eigen::VectorXd pv_eig = Eigen::Map<Eigen::VectorXd, Eigen::Unaligned>(permutation_vector.data(),
                                                                             permutation_vector.size());
>>>>>>> 0b22e0dd
      M.row(n_row) = pv_eig;
      ++n_row;
    } while (std::next_permutation(v1.begin(), v1.end()));
    M *= std::pow(-1, n_particles);
    // std::cout << "permutation_matrix:\n" << M << std::endl;
  }

  // Normalization constant
  double scalar;
  {
<<<<<<< HEAD
    // inline bool nonZero(double d) { return abs(d) > threshold ? true : false;
    // }
    auto nonZero = [&threshold](const double d) {
      return abs(d) > threshold ? true : false;
    };
=======
    // inline bool nonZero(double d) { return abs(d) > threshold ? true : false; }
    auto nonZero = [&threshold] (const double d) { return abs(d) > threshold ? true : false; };
>>>>>>> 0b22e0dd

    // Solve system of equations
    SelfAdjointEigenSolver<MatrixXd> eig_solver(M);
    container::vector<double> eig_vals(eig_solver.eigenvalues().size());
    VectorXd::Map(&eig_vals[0], eig_solver.eigenvalues().size()) =
        eig_solver.eigenvalues();

    double non0count = std::count_if(eig_vals.begin(), eig_vals.end(), nonZero);
    scalar = eig_vals.size() / non0count;
  }
  // std::cout << "scalar: " << scalar << std::endl;
  // Find Pseudo Inverse, get 1st row only
  MatrixXd pinv = M.completeOrthogonalDecomposition().pseudoInverse();
  container::vector<double> result(pinv.rows());
  VectorXd::Map(&result[0], result.size()) = pinv.row(0) * scalar;
  return result;
}

/// @brief Biorthogonal transformation map
<<<<<<< HEAD
std::vector<std::map<Index, Index>> biorthogonal_tran_idx_map(
    const container::vector<container::vector<Index>> ext_index_groups) {
  // Check size of external index group; catch exception otherwise
  if (ext_index_groups.size() == 0)
    throw("Cannot compute index map since " && "ext_index_groups.size() == 0");
  assert(ext_index_groups.size() > 0);

  std::vector<Index> idx_list;
  for (auto&& idx_group : ext_index_groups)
    idx_list.push_back(*idx_group.begin());
=======
std::vector<std::map<Index, Index>> biorthogonal_tran_idx_map(const container::vector<container::vector<Index>> ext_index_groups){
  //Check size of external index group; catch exception otherwise
  if(ext_index_groups.size() == 0) throw( "Cannot compute index map since " && "ext_index_groups.size() == 0");
  assert(ext_index_groups.size() > 0);

  std::vector<Index> idx_list;
  for(auto&& idx_group : ext_index_groups) idx_list.push_back(*idx_group.begin());
>>>>>>> 0b22e0dd

  const container::vector<Index> const_idx_list = idx_list;
  // Do permutations and append to map
  std::vector<std::map<Index, Index>> result;
<<<<<<< HEAD
  do {
    std::map<Index, Index> map;
    auto const_list_ptr = const_idx_list.begin();
    for (auto&& i : idx_list) {
=======
  do{
    std::map<Index, Index> map;
    auto const_list_ptr = const_idx_list.begin();
    for(auto&& i : idx_list){
>>>>>>> 0b22e0dd
      map.emplace(std::make_pair(*const_list_ptr, i));
      const_list_ptr++;
    }
    result.push_back(map);
<<<<<<< HEAD
  } while (std::next_permutation(idx_list.begin(), idx_list.end()));
  return result;
}
#endif
=======
  } while(std::next_permutation(idx_list.begin(), idx_list.end()));
  return result;
}
#endif
>>>>>>> 0b22e0dd
<|MERGE_RESOLUTION|>--- conflicted
+++ resolved
@@ -15,19 +15,9 @@
 
 #define CLOSED_SHELL_SPINTRACE 0
 #if CLOSED_SHELL_SPINTRACE
-<<<<<<< HEAD
-container::vector<double> biorthogonal_tran_coeff(const int n_particles,
-                                                  const double& threshold);
-std::vector<std::map<Index, Index>> biorthogonal_tran_idx_map(
-    const container::vector<container::vector<Index>> ext_index_groups);
-ExprPtr symmetrize_expr(
-    ExprPtr& expr,
-    const container::vector<container::vector<Index>> ext_index_groups = {{}});
-=======
 container::vector<double> biorthogonal_tran_coeff(const int n_particles, const double& threshold);
 std::vector<std::map<Index, Index>> biorthogonal_tran_idx_map(const container::vector<container::vector<Index>> ext_index_groups);
 ExprPtr symmetrize_expr(ExprPtr& expr, const container::vector<container::vector<Index>> ext_index_groups = {{}});
->>>>>>> 0b22e0dd
 #endif
 
 int main(int argc, char* argv[]) {
@@ -59,7 +49,6 @@
   // change to true to print stats
   Logger::get_instance().wick_stats = false;
 
-<<<<<<< HEAD
   ranges::for_each(std::array<bool, 2>{false, true}, [=](const bool screen) {
     ranges::for_each(
         std::array<bool, 2>{false, true}, [=](const bool use_topology) {
@@ -75,34 +64,6 @@
   });
 
 #if CLOSED_SHELL_SPINTRACE
-  auto cc_r = cceqvec{4, 4}(true, true, true, true, true);
-
-  /// Make external index
-  auto ext_idx_list = [](const int i_max) {
-    container::vector<container::vector<Index>> ext_idx_list;
-
-    for (size_t i = 1; i <= i_max; ++i) {
-      auto label = std::to_wstring(i);
-      auto occ_i = Index::make_label_index(
-          IndexSpace::instance(IndexSpace::active_occupied), label);
-      auto virt_i = Index::make_label_index(
-          IndexSpace::instance(IndexSpace::active_unoccupied), label);
-=======
-    ranges::for_each(std::array<bool, 2>{false, true}, [=](const bool screen) {
-      ranges::for_each(
-          std::array<bool, 2>{false, true}, [=](const bool use_topology) {
-            ranges::for_each(std::array<bool, 2>{false, true},
-                             [=](const bool canonical_only) {
-                               tpool.clear();
-                               // comment out to run all possible combinations
-                               if (screen && use_topology && canonical_only)
-                                 compute_all{NMAX}(print, screen, use_topology,
-                                                   true, canonical_only);
-                             });
-          });
-    });
-
-#if CLOSED_SHELL_SPINTRACE
   auto cc_r = cceqvec{ 4, 4}(true, true, true, true, true);
 
   /// Make external index
@@ -113,7 +74,6 @@
       auto label = std::to_wstring(i);
       auto occ_i = Index::make_label_index(IndexSpace::instance(IndexSpace::active_occupied), label);
       auto virt_i = Index::make_label_index(IndexSpace::instance(IndexSpace::active_unoccupied), label);
->>>>>>> 0b22e0dd
       container::vector<Index> pair = {occ_i, virt_i};
       ext_idx_list.push_back(pair);
     }
@@ -127,27 +87,6 @@
     cc_st_r[i] = closed_shell_spintrace(cc_r[i], list);
     auto tstop = std::chrono::high_resolution_clock::now();
     std::chrono::duration<double> time_elapsed = tstop - tstart;
-<<<<<<< HEAD
-    printf("CC R%d size: %lu spintrace: %5.6f sec.\n", i, cc_st_r[i]->size(),
-           time_elapsed.count());
-    canonicalize(cc_st_r[i]);
-    tstop = std::chrono::high_resolution_clock::now();
-    time_elapsed = tstop - tstart;
-    printf("CC R%d size: %lu canonicalize: %5.6f sec.\n", i, cc_st_r[i]->size(),
-           time_elapsed.count());
-
-    // Remove S operator
-    for (auto&& term : *cc_st_r[i]) {
-      if (term->is<Product>())
-        term = remove_tensor_from_product(term->as<Product>(), L"S");
-    }
-
-    // Checks if the replacement map is a canonical sequence
-    auto is_canonical = [](const std::map<Index, Index>& idx_map) {
-      bool canonical = true;
-      for (auto&& pair : idx_map)
-        if (pair.first != pair.second) return false;
-=======
     printf("CC R%d size: %lu spintrace: %5.6f sec.\n", i, cc_st_r[i]->size(), time_elapsed.count());
     canonicalize(cc_st_r[i]);
     tstop = std::chrono::high_resolution_clock::now();
@@ -163,7 +102,6 @@
     auto is_canonical = [] (const std::map<Index, Index>& idx_map){
       bool canonical = true;
       for(auto&& pair: idx_map) if(pair.first != pair.second) return false;
->>>>>>> 0b22e0dd
       return canonical;
     };
 
@@ -176,22 +114,12 @@
     // Append scale and append all transformations
     Sum bt_expr{};
     auto btc_ptr = btc.begin();
-<<<<<<< HEAD
-    for (auto&& map : idx_map) {
-      ExprPtr transformed_expr{};
-      if (is_canonical(map))
-        transformed_expr = ex<Constant>(*btc_ptr) * cc_st_r[i];
-      else
-        transformed_expr =
-            ex<Constant>(*btc_ptr) * transform_expression(cc_st_r[i], map);
-=======
     for(auto&& map: idx_map){
       ExprPtr transformed_expr{};
       if(is_canonical(map))
         transformed_expr = ex<Constant>(*btc_ptr) * cc_st_r[i];
       else
         transformed_expr = ex<Constant>(*btc_ptr) * transform_expression(cc_st_r[i], map);
->>>>>>> 0b22e0dd
       btc_ptr++;
       bt_expr.append(transformed_expr);
     }
@@ -199,17 +127,6 @@
 
     tstop = std::chrono::high_resolution_clock::now();
     time_elapsed = tstop - tstart;
-<<<<<<< HEAD
-    printf("CC R%d size: %lu biorthogonal transform time: %5.6f sec.\n", i,
-           cc_st_r[i]->size(), time_elapsed.count());
-
-    if (i != 1) cc_st_r[i] = symmetrize_expr(cc_st_r[i], list);
-
-    tstop = std::chrono::high_resolution_clock::now();
-    time_elapsed = tstop - tstart;
-    printf("CC R%d size: %lu S time: %5.6f sec.\n", i, cc_st_r[i]->size(),
-           time_elapsed.count());
-=======
     printf("CC R%d size: %lu biorthogonal transform time: %5.6f sec.\n", i, cc_st_r[i]->size(), time_elapsed.count());
 
     if(i != 1)
@@ -218,17 +135,11 @@
     tstop = std::chrono::high_resolution_clock::now();
     time_elapsed = tstop - tstart;
     printf("CC R%d size: %lu S time: %5.6f sec.\n", i, cc_st_r[i]->size(), time_elapsed.count());
->>>>>>> 0b22e0dd
     simplify(cc_st_r[i]);
 
     tstop = std::chrono::high_resolution_clock::now();
     time_elapsed = tstop - tstart;
-<<<<<<< HEAD
-    printf("CC R%d size: %lu simplify time: %5.6f sec.\n\n", i,
-           cc_st_r[i]->size(), time_elapsed.count());
-=======
     printf("CC R%d size: %lu simplify time: %5.6f sec.\n\n", i, cc_st_r[i]->size(), time_elapsed.count());
->>>>>>> 0b22e0dd
   }
 #endif
 
@@ -237,18 +148,10 @@
 
 #if CLOSED_SHELL_SPINTRACE
 // Generate S operator from external index list
-<<<<<<< HEAD
-ExprPtr symmetrize_expr(
-    ExprPtr& expr,
-    const container::vector<container::vector<Index>> ext_index_groups) {
-  container::vector<Index> bra_list, ket_list;
-  for (auto&& idx_group : ext_index_groups) {
-=======
 ExprPtr symmetrize_expr(ExprPtr& expr, const container::vector<container::vector<Index>> ext_index_groups){
 
   container::vector<Index> bra_list, ket_list;
   for(auto&& idx_group : ext_index_groups) {
->>>>>>> 0b22e0dd
     bra_list.push_back(*idx_group.begin());
     ket_list.push_back(*(idx_group.begin() + 1));
   }
@@ -258,23 +161,12 @@
   return ex<Tensor>(S) * expr;
 }
 
-<<<<<<< HEAD
-container::vector<double> biorthogonal_tran_coeff(const int n_particles,
-                                                  const double& threshold) {
-  using namespace Eigen;
-
-  int n = std::tgamma(n_particles +
-                      1);  // <- Dimension of permutation matrix is n_particles!
-  // Permutation matrix
-  Eigen::MatrixXd M(n, n);
-=======
 container::vector<double> biorthogonal_tran_coeff(const int n_particles, const double& threshold){
   using namespace Eigen;
 
   int n = std::tgamma(n_particles + 1); // <- Dimension of permutation matrix is n_particles!
   // Permutation matrix
   Eigen::MatrixXd M(n,n);
->>>>>>> 0b22e0dd
   {
     M.setZero();
     size_t n_row = 0;
@@ -287,13 +179,8 @@
         auto cycles = count_cycles(v1, v);
         permutation_vector.push_back(std::pow(-2, cycles));
       } while (std::next_permutation(v.begin(), v.end()));
-<<<<<<< HEAD
-      Eigen::VectorXd pv_eig = Eigen::Map<Eigen::VectorXd, Eigen::Unaligned>(
-          permutation_vector.data(), permutation_vector.size());
-=======
       Eigen::VectorXd pv_eig = Eigen::Map<Eigen::VectorXd, Eigen::Unaligned>(permutation_vector.data(),
                                                                              permutation_vector.size());
->>>>>>> 0b22e0dd
       M.row(n_row) = pv_eig;
       ++n_row;
     } while (std::next_permutation(v1.begin(), v1.end()));
@@ -304,16 +191,8 @@
   // Normalization constant
   double scalar;
   {
-<<<<<<< HEAD
-    // inline bool nonZero(double d) { return abs(d) > threshold ? true : false;
-    // }
-    auto nonZero = [&threshold](const double d) {
-      return abs(d) > threshold ? true : false;
-    };
-=======
     // inline bool nonZero(double d) { return abs(d) > threshold ? true : false; }
     auto nonZero = [&threshold] (const double d) { return abs(d) > threshold ? true : false; };
->>>>>>> 0b22e0dd
 
     // Solve system of equations
     SelfAdjointEigenSolver<MatrixXd> eig_solver(M);
@@ -333,18 +212,6 @@
 }
 
 /// @brief Biorthogonal transformation map
-<<<<<<< HEAD
-std::vector<std::map<Index, Index>> biorthogonal_tran_idx_map(
-    const container::vector<container::vector<Index>> ext_index_groups) {
-  // Check size of external index group; catch exception otherwise
-  if (ext_index_groups.size() == 0)
-    throw("Cannot compute index map since " && "ext_index_groups.size() == 0");
-  assert(ext_index_groups.size() > 0);
-
-  std::vector<Index> idx_list;
-  for (auto&& idx_group : ext_index_groups)
-    idx_list.push_back(*idx_group.begin());
-=======
 std::vector<std::map<Index, Index>> biorthogonal_tran_idx_map(const container::vector<container::vector<Index>> ext_index_groups){
   //Check size of external index group; catch exception otherwise
   if(ext_index_groups.size() == 0) throw( "Cannot compute index map since " && "ext_index_groups.size() == 0");
@@ -352,34 +219,19 @@
 
   std::vector<Index> idx_list;
   for(auto&& idx_group : ext_index_groups) idx_list.push_back(*idx_group.begin());
->>>>>>> 0b22e0dd
 
   const container::vector<Index> const_idx_list = idx_list;
   // Do permutations and append to map
   std::vector<std::map<Index, Index>> result;
-<<<<<<< HEAD
-  do {
-    std::map<Index, Index> map;
-    auto const_list_ptr = const_idx_list.begin();
-    for (auto&& i : idx_list) {
-=======
   do{
     std::map<Index, Index> map;
     auto const_list_ptr = const_idx_list.begin();
     for(auto&& i : idx_list){
->>>>>>> 0b22e0dd
       map.emplace(std::make_pair(*const_list_ptr, i));
       const_list_ptr++;
     }
     result.push_back(map);
-<<<<<<< HEAD
-  } while (std::next_permutation(idx_list.begin(), idx_list.end()));
-  return result;
-}
-#endif
-=======
   } while(std::next_permutation(idx_list.begin(), idx_list.end()));
   return result;
 }
 #endif
->>>>>>> 0b22e0dd
