#include "../../examples/contract/scf/hartree-fock.h"
#include "../sequant_setup.hpp"

#include <SeQuant/domain/evaluate/eval_tree.hpp>

#include <TiledArray/initialize.h>
#include <tiledarray.h>
#include <libint2.hpp>

#include <array>
#include <memory>

int main(int argc, char* argv[]) {
  using std::cerr;
  using std::cout;
  using std::endl;

  using libint2::Engine;
  using libint2::Operator;
  using libint2::Shell;

  try {
    /*** =========================== ***/
    /*** initialize molecule         ***/
    /*** =========================== ***/

    // read geometry from a file; by default read from h2o.xyz, else take
    // filename (.xyz) from the command line
    const auto filename = (argc > 1) ? argv[1] : "h2o.xyz";
    std::vector<Atom> atoms = read_geometry(filename);

    // count the number of electrons
    size_t nelectron = 0;
    for (auto i = 0; i < atoms.size(); ++i) nelectron += atoms[i].atomic_number;
    const size_t ndocc = nelectron / 2;

    // compute the nuclear repulsion energy
    auto enuc = 0.0;
    for (auto i = 0; i < atoms.size(); i++)
      for (auto j = i + 1; j < atoms.size(); j++) {
        auto xij = atoms[i].x - atoms[j].x;
        auto yij = atoms[i].y - atoms[j].y;
        auto zij = atoms[i].z - atoms[j].z;
        auto r2 = xij * xij + yij * yij + zij * zij;
        auto r = sqrt(r2);
        enuc += atoms[i].atomic_number * atoms[j].atomic_number / r;
      }
    cout << "\tNuclear repulsion energy = " << enuc << endl;

    /*** =========================== ***/
    /*** create basis set            ***/
    /*** =========================== ***/

    auto shells = make_sto3g_basis(atoms);
    size_t nao = 0;
    for (auto s = 0; s < shells.size(); ++s) nao += shells[s].size();
    size_t nvirt = nao - ndocc;

    /*** =========================== ***/
    /*** compute 1-e integrals       ***/
    /*** =========================== ***/

    // initializes the Libint integrals library ... now ready to compute
    libint2::initialize();

    // compute overlap integrals
    auto S = compute_1body_ints(shells, Operator::overlap);
    cout << "\n\tOverlap Integrals:\n";
    cout << S << endl;

    // compute kinetic-energy integrals
    auto T = compute_1body_ints(shells, Operator::kinetic);
    cout << "\n\tKinetic-Energy Integrals:\n";
    cout << T << endl;

    // compute nuclear-attraction integrals
    Matrix V = compute_1body_ints(shells, Operator::nuclear, atoms);
    cout << "\n\tNuclear Attraction Integrals:\n";
    cout << V << endl;

    // Core Hamiltonian = T + V
    Matrix H = T + V;
    cout << "\n\tCore Hamiltonian:\n";
    cout << H << endl;

    // T and V no longer needed, free up the memory
    T.resize(0, 0);
    V.resize(0, 0);

    /*** =========================== ***/
    /*** build initial-guess density ***/
    /*** =========================== ***/

    // use core Hamiltonian eigenstates to guess density?
    // set to true to match the result of versions 0, 1, and 2 of the code
    // HOWEVER !!! even for medium-size molecules hcore will usually fail !!!
    // thus set to false to use Superposition-Of-Atomic-Densities (SOAD) guess
    const auto use_hcore_guess = false;

    Matrix D;
    Matrix C;
    Eigen::VectorXd C_v;    // eigenvalues
    if (use_hcore_guess) {  // hcore guess
      // solve H C = e S C
      Eigen::GeneralizedSelfAdjointEigenSolver<Matrix> gen_eig_solver(H, S);
      auto eps = gen_eig_solver.eigenvalues();
      auto C = gen_eig_solver.eigenvectors();
      cout << "\n\tInitial C Matrix:\n";
      cout << C << endl;

      // compute density, D = C(occ) . C(occ)T
      auto C_occ = C.leftCols(ndocc);
      D = C_occ * C_occ.transpose();
    } else {  // SOAD as the guess density, assumes STO-nG basis
      D = compute_soad(atoms);
    }

    cout << "\n\tInitial Density Matrix:\n";
    cout << D << endl;

    /*** =========================== ***/
    /*** main iterative loop         ***/
    /*** =========================== ***/

    const auto maxiter = 100;
    const auto conv = 1e-12;
    auto iter = 0;
    auto rmsd = 0.0;
    auto ediff = 0.0;
    auto ehf = 0.0;
    Matrix fock_mat;  // capture fock matrix for ccsd calculations
    do {
      const auto tstart = std::chrono::high_resolution_clock::now();
      ++iter;

      // Save a copy of the energy and the density
      auto ehf_last = ehf;
      auto D_last = D;

      // build a new Fock matrix
      auto F = H;
      // F += compute_2body_fock_simple(shells, D);
      F += compute_2body_fock(shells, D);
      fock_mat = F;

      if (iter == 1) {
        cout << "\n\tFock Matrix:\n";
        cout << F << endl;
      }

      // solve F C = e S C
      Eigen::GeneralizedSelfAdjointEigenSolver<Matrix> gen_eig_solver(F, S);
      auto eps = gen_eig_solver.eigenvalues();
      C = gen_eig_solver.eigenvectors();
      C_v = gen_eig_solver.eigenvalues();

      // compute density, D = C(occ) . C(occ)T
      auto C_occ = C.leftCols(ndocc);
      D = C_occ * C_occ.transpose();

      // compute HF energy
      ehf = 0.0;
      for (auto i = 0; i < nao; i++)
        for (auto j = 0; j < nao; j++) ehf += D(i, j) * (H(i, j) + F(i, j));

      // compute difference with last iteration
      ediff = ehf - ehf_last;
      rmsd = (D - D_last).norm();

      const auto tstop = std::chrono::high_resolution_clock::now();
      const std::chrono::duration<double> time_elapsed = tstop - tstart;

      if (iter == 1)
        cout << "\n\n Iter        E(elec)              E(tot)               "
                "Delta(E)             RMS(D)         Time(s)\n";
      printf(" %02d %20.12f %20.12f %20.12f %20.12f %10.5lf\n", iter, ehf,
             ehf + enuc, ediff, rmsd, time_elapsed.count());

    } while (((fabs(ediff) > conv) || (fabs(rmsd) > conv)) && (iter < maxiter));

    libint2::finalize();  // done with libint

    auto hf_final = ehf + enuc;
    cout << endl;
    printf("** Hartree-Fock energy = %20.12f\n", hf_final);

    /*** =========================== ***/
    /***          MP2 energy         ***/
    /*** =========================== ***/
    //

    /* cout << "Coeff matrix is: " << endl; */
    /* cout << C << endl << endl; */

    // Initialize MADWorld
    TA::World& world = TA::initialize(argc, argv);

    auto mo_ints_tensor = compute_mo_ints(C, shells, world);
    auto tile_ints_spatial = mo_ints_tensor.find({0, 0, 0, 0}).get();

    // from here on number of occupied and virtual orbitals
    // is doubled as we are now working on spin basis
    nao *= 2;
    nvirt *= 2;
    size_t nocc = 2 * ndocc;  // in place of ndocc use nocc

    auto spinify_ints = [&](const TA::Range& range) {
      TA::Tensor<double> tile(range);
      for (auto r = 0; r < nao; ++r) {
        for (auto s = 0; s < nao; ++s) {
          for (auto p = 0; p < nao; ++p) {
            for (auto q = 0; q < nao; ++q) {
              //
              // finding the spatial orbital position
              // corresponding to a spin orbital
              //
              // spin    spatial
              // ---------------
              // 0,1        -> 0
              // 2,3        -> 1
              // 4,5        -> 2
              // 2*n, 2*n+1 -> n
              // x          -> floor(x/2)
              //
              size_t p_i = floor(p / 2);
              size_t q_i = floor(q / 2);
              size_t r_i = floor(r / 2);
              size_t s_i = floor(s / 2);

              auto col_int = 0.0;
              auto exc_int = 0.0;

              // orbs: 0 1 2 3 4 ...
              // spin: α β α β α ...
              //
              //  <01|23>: coulomb integral

              if ((r % 2 == p % 2) && (s % 2 == q % 2))
                col_int += tile_ints_spatial(r_i, s_i, p_i, q_i);

              if ((r % 2 == q % 2) && (s % 2 == p % 2))
                exc_int += tile_ints_spatial(r_i, s_i, q_i, p_i);

              tile(r, s, p, q) = col_int - exc_int;
            }
          }
        }
      }
      return tile;
    };

    std::vector<size_t> tile_boundaries = {0, nao};
    std::vector<TA::TiledRange1> ranges(
        4, TA::TiledRange1(tile_boundaries.begin(), tile_boundaries.end()));
    TA::TiledRange trange(ranges.begin(), ranges.end());

    TA::TArrayD mo_ints_tensor_spin(world, trange);

    auto tile_spin_ints = mo_ints_tensor_spin.world().taskq.add(
        spinify_ints, mo_ints_tensor_spin.trange().make_tile_range(0));
    *(mo_ints_tensor_spin.begin()) = tile_spin_ints;

    auto spinify_fock = [&](const TA::Range& range) {
      TA::Tensor<double> tile(range);
      for (auto i = 0; i < nao; ++i) {
        for (auto j = 0; j < nao; ++j)
          tile(i, j) = (i == j) ? C_v(floor(i / 2)) : 0;
      }
      return tile;
    };

    std::vector<TA::TiledRange1> ranges2(
        2, TA::TiledRange1(tile_boundaries.begin(), tile_boundaries.end()));
    TA::TiledRange trange2(ranges2.begin(), ranges2.end());

    TA::TArrayD fock_spin(world, trange2);
    auto tile_fock = fock_spin.world().taskq.add(
        spinify_fock, fock_spin.trange().make_tile_range(0));
    *(fock_spin.begin()) = tile_fock;

    // See Step 4 at
    // http://sirius.chem.vt.edu/wiki/doku.php?id=crawdad:programming:project4
    //

    cout << "\n"
         << "*********************************\n"
         << "Calculating EMP2 using TiledArray\n"
         << "*********************************\n"
         << endl;

    auto emp2 = 0.0;

    auto tile_ints_spin = mo_ints_tensor_spin.find({0, 0, 0, 0}).get();
    auto tile_fock_spin = fock_spin.find({0, 0}).get();

    for (auto r = 0; r < nocc; ++r) {
      for (auto s = 0; s < nocc; ++s) {
        for (auto p = nocc; p < nao; ++p) {
          for (auto q = nocc; q < nao; ++q) {
            auto calc = tile_ints_spin(r, s, p, q);

            calc *= calc;

            emp2 += calc / (tile_fock_spin(r, r) + tile_fock_spin(s, s) -
                            tile_fock_spin(p, p) - tile_fock_spin(q, q));
          }
        }
      }
    }
    emp2 /= 4.0;

    cout << "E(MP2): " << emp2 << "\nFinal energy is : " << hf_final + emp2
         << endl;
    /******************************************************/

    cout << "\n"
         << "***********************************\n"
         << "Calculating ECCSD using TiledArray\n"
         << "***********************************\n"
         << endl;

    container::svector<size_t> r_occ = {0, nocc};
    container::svector<size_t> r_vir = {0, nvirt};
    auto tr1o = TA::TiledRange1(r_occ.begin(), r_occ.end());
    auto tr1v = TA::TiledRange1(r_vir.begin(), r_vir.end());

    using TR1vec = std::vector<TA::TiledRange1>;
    TR1vec r_oo(2, tr1o);
    TR1vec r_vv(2, tr1v);
    TR1vec r_ov(1, tr1o); r_ov.push_back(tr1v);
    TR1vec r_vo(1,tr1v); r_vo.push_back(tr1o);
    TR1vec r_oooo(4, tr1o);
    TR1vec r_ooov(3, tr1o); r_ooov.push_back(tr1v);
    TR1vec r_oovo(3, tr1o); r_oovo.insert(r_oovo.end()-1, tr1v);
    TR1vec r_oovv(2, tr1o); r_oovv.insert(r_oovv.end(), 2, tr1v);
    TR1vec r_ovov(r_ov.begin(), r_ov.end()); r_ovov.insert(r_ovov.end(), r_ov.begin(), r_ov.end());
    TR1vec r_ovvo(r_ov.begin(), r_ov.end()); r_ovvo.insert(r_ovvo.end(), r_vo.begin(), r_vo.end());
    TR1vec r_vovo(r_vo.begin(), r_vo.end()); r_vovo.insert(r_vovo.end(), r_vo.begin(), r_vo.end());
    TR1vec r_voov(r_vo.begin(), r_vo.end()); r_voov.insert(r_voov.end(), r_ov.begin(), r_ov.end());
    TR1vec r_ovvv(3, tr1v); r_ovvv.insert(r_ovvv.begin(), tr1o);
    TR1vec r_vovv(3, tr1v); r_vovv.insert(r_vovv.begin()+1, tr1o);
    TR1vec r_vvvv(4, tr1v);

    using TTR = TA::TiledRange;
    TTR tr_oo(r_oo.begin(), r_oo.end());
    TTR tr_ov(r_ov.begin(), r_ov.end());
    TTR tr_vv(r_vv.begin(), r_vv.end());
    TTR tr_oooo(r_oooo.begin(), r_oooo.end());
    TTR tr_ooov(r_ooov.begin(), r_ooov.end());
    TTR tr_oovo(r_oovo.begin(), r_oovo.end());
    TTR tr_oovv(r_oovv.begin(), r_oovv.end());
    TTR tr_ovov(r_ovov.begin(), r_ovov.end());
    TTR tr_ovvo(r_ovvo.begin(), r_ovvo.end());
    TTR tr_voov(r_voov.begin(), r_voov.end());
    TTR tr_vovo(r_vovo.begin(), r_vovo.end());
    TTR tr_ovvv(r_ovvv.begin(), r_ovvv.end());
    TTR tr_vovv(r_vovv.begin(), r_vovv.end());
    TTR tr_vvvv(r_vvvv.begin(), r_vvvv.end());

    TR1vec r_ooovvv(3,tr1o);
    r_ooovvv.insert(r_ooovvv.end(), 3, tr1v);
    TA::TiledRange tr_ooovvv(r_ooovvv.begin(), r_ooovvv.end());

<<<<<<< HEAD
//    TA::TiledRange tr_oo{{0, nocc}, {0, nocc}};
//    TA::TiledRange tr_ov{{0, nocc}, {0, nvirt}};
//    TA::TiledRange tr_vv{{0, nvirt}, {0, nvirt}};
//    TA::TiledRange tr_oooo{{0, nocc}, {0, nocc}, {0, nocc}, {0, nocc}};
//    TA::TiledRange tr_ooov{{0, nocc}, {0, nocc}, {0, nocc}, {0, nvirt}};
//    TA::TiledRange tr_oovv{{0, nocc}, {0, nocc}, {0, nvirt}, {0, nvirt}};
//    TA::TiledRange tr_ovov{{0, nocc}, {0, nvirt}, {0, nocc}, {0, nvirt}};
//    TA::TiledRange tr_ovvv{{0, nocc}, {0, nvirt}, {0, nvirt}, {0, nvirt}};
//    TA::TiledRange tr_vvvv{{0, nvirt}, {0, nvirt}, {0, nvirt}, {0, nvirt}};
//    TA::TiledRange tr_ooovvv{{0, nocc},  {0, nocc},  {0, nocc},
//                             {0, nvirt}, {0, nvirt}, {0, nvirt}};

=======
>>>>>>> 40cae16a
    auto D_ov = std::make_shared<TA::TArrayD>(world, tr_ov);
    auto D_oovv = std::make_shared<TA::TArrayD>(world, tr_oovv);
    // auto D_ooovvv = std::make_shared<TA::TArrayD>(world, tr_ooovvv);
    auto Fock_oo = std::make_shared<TA::TArrayD>(world, tr_oo);
    auto Fock_ov = std::make_shared<TA::TArrayD>(world, tr_ov);
    auto Fock_vv = std::make_shared<TA::TArrayD>(world, tr_vv);
    auto G_oooo = std::make_shared<TA::TArrayD>(world, tr_oooo);
    auto G_ooov = std::make_shared<TA::TArrayD>(world, tr_ooov);
    auto G_oovv = std::make_shared<TA::TArrayD>(world, tr_oovv);
    auto G_ovov = std::make_shared<TA::TArrayD>(world, tr_ovov);
    auto G_ovvv = std::make_shared<TA::TArrayD>(world, tr_ovvv);
    auto G_vvvv = std::make_shared<TA::TArrayD>(world, tr_vvvv);

    (*D_ov).fill(0.0);
    (*D_oovv).fill(0.0);
    // (*D_ooovvv).fill(0.0);
    (*Fock_oo).fill(0.0);
    (*Fock_ov).fill(0.0);
    (*Fock_vv).fill(0.0);
    (*G_oooo).fill(0.0);
    (*G_ooov).fill(0.0);
    (*G_oovv).fill(0.0);
    (*G_ovov).fill(0.0);
    (*G_ovvv).fill(0.0);
    (*G_vvvv).fill(0.0);

    auto tile_D_ov = (*D_ov).find({0, 0}).get();
    auto tile_D_oovv = (*D_oovv).find({0, 0, 0, 0}).get();
    // auto tile_D_ooovvv = (*D_ooovvv).find({0, 0, 0, 0, 0, 0}).get();
    auto tile_Fock_oo = (*Fock_oo).find({0, 0}).get();
    auto tile_Fock_ov = (*Fock_ov).find({0, 0}).get();
    auto tile_Fock_vv = (*Fock_vv).find({0, 0}).get();
    auto tile_G_oooo = (*G_oooo).find({0, 0, 0, 0}).get();
    auto tile_G_ooov = (*G_ooov).find({0, 0, 0, 0}).get();
    auto tile_G_oovv = (*G_oovv).find({0, 0, 0, 0}).get();
    auto tile_G_ovov = (*G_ovov).find({0, 0, 0, 0}).get();
    auto tile_G_ovvv = (*G_ovvv).find({0, 0, 0, 0}).get();
    auto tile_G_vvvv = (*G_vvvv).find({0, 0, 0, 0}).get();

    for (auto i = 0; i < nocc; ++i) {
      tile_Fock_oo(i, i) = tile_fock_spin(i, i);
      for (auto a = 0; a < nvirt; ++a) {
        tile_Fock_ov(i, a) = tile_fock_spin(i, a + nocc);
        tile_D_ov(i, a) =
            tile_fock_spin(i, i) - tile_fock_spin(a + nocc, a + nocc);
        for (auto j = 0; j < nocc; ++j) {
          for (auto b = 0; b < nvirt; ++b) {
            tile_Fock_vv(a, b) = tile_fock_spin(a + nocc, b + nocc);
            tile_D_oovv(i, j, a, b) = tile_D_ov(i, a) + tile_fock_spin(j, j) -
                                      tile_fock_spin(b + nocc, b + nocc);
            tile_G_oovv(i, j, a, b) = tile_ints_spin(i, j, a + nocc, b + nocc);
            tile_G_ovov(i, a, j, b) = tile_ints_spin(i, a + nocc, j, b + nocc);
          }
        }
      }
    }

    for (auto i = 0; i < nocc; ++i)
      for (auto a = 0; a < nvirt; ++a)
        for (auto b = 0; b < nvirt; ++b)
          for (auto c = 0; c < nvirt; ++c)
            tile_G_ovvv(i, a, b, c) =
                tile_ints_spin(i, a + nocc, b + nocc, c + nocc);

    for (auto i = 0; i < nocc; ++i)
      for (auto j = 0; j < nocc; ++j)
        for (auto k = 0; k < nocc; ++k)
          for (auto a = 0; a < nvirt; ++a)
            tile_G_ooov(i, j, k, a) = tile_ints_spin(i, j, k, a + nocc);

    for (auto i = 0; i < nocc; ++i)
      for (auto j = 0; j < nocc; ++j)
        for (auto k = 0; k < nocc; ++k)
          for (auto l = 0; l < nocc; ++l)
            tile_G_oooo(i, j, k, l) = tile_ints_spin(i, j, k, l);

    for (auto a = 0; a < nvirt; ++a)
      for (auto b = 0; b < nvirt; ++b)
        for (auto c = 0; c < nvirt; ++c)
          for (auto d = 0; d < nvirt; ++d)
            tile_G_vvvv(a, b, c, d) =
                tile_ints_spin(a + nocc, b + nocc, c + nocc, d + nocc);

//    for (auto i = 0; i < nocc; ++i)
//      for (auto j = 0; j < nocc; ++j)
//        for (auto k = 0; k < nocc; ++k)
//          for (auto a = 0; a < nvirt; ++a)
//            for (auto b = 0; b < nvirt; ++b)
//              for (auto c = 0; c < nvirt; ++c)
//                tile_D_ooovvv(i, j, k, a, b, c) =
//                    tile_D_oovv(i, j, a, b) + tile_D_ov(k, c);

    // amplitudes for coupled-cluster calculations
    auto t_ov = std::make_shared<TA::TArrayD>(world, tr_ov);
    auto t_oovv = std::make_shared<TA::TArrayD>(world, tr_oovv);
//    auto t_ooovvv = std::make_shared<TA::TArrayD>(world, tr_ooovvv);
    (*t_ov).fill(0.);
    (*t_oovv).fill(0.);
//    (*t_ooovvv).fill(0.0);

    //
    // global sequant setup...
    std::setlocale(LC_ALL, "en_US.UTF-8");
    std::wcout.precision(std::numeric_limits<double>::max_digits10);
    std::wcerr.precision(std::numeric_limits<double>::max_digits10);
    std::wcout.sync_with_stdio(true);
    std::wcerr.sync_with_stdio(true);
    std::wcout.imbue(std::locale("en_US.UTF-8"));
    std::wcerr.imbue(std::locale("en_US.UTF-8"));
    std::wcout.sync_with_stdio(true);
    std::wcerr.sync_with_stdio(true);
    sequant::detail::OpIdRegistrar op_id_registrar;

    sequant::mbpt::set_default_convention();

    TensorCanonicalizer::register_instance(
        std::make_shared<DefaultTensorCanonicalizer>());
    Logger::get_instance().wick_stats = false;

    auto cc_r = cceqvec{2, 2}(true, true, true, true, true);

    std::vector<std::shared_ptr<TA::TArrayD>> data_tensors = {Fock_oo, Fock_ov, Fock_vv, G_oooo,
                                        G_ooov,  G_oovv,  G_ovov,  G_ovvv,
                                        G_vvvv,  t_ov,    t_oovv};

    std::vector<sequant::ExprPtr> seq_tensors = {
        std::make_shared<sequant::Tensor>(sequant::Tensor(L"f", {L"i_1"}, {L"i_1"})),

        std::make_shared<sequant::Tensor>(sequant::Tensor(L"f", {L"i_1"}, {L"a_1"})),

        std::make_shared<sequant::Tensor>(sequant::Tensor(L"f", {L"a_1"}, {L"a_2"})),

        std::make_shared<sequant::Tensor>(sequant::Tensor(L"g", {L"i_1",L"i_2"}, {L"i_3",L"i_4"})),

        std::make_shared<sequant::Tensor>(sequant::Tensor(L"g", {L"i_1",L"i_2"}, {L"i_3",L"a_1"})),

        std::make_shared<sequant::Tensor>(sequant::Tensor(L"g", {L"i_1",L"i_2"}, {L"a_1",L"a_2"})),

        std::make_shared<sequant::Tensor>(sequant::Tensor(L"g", {L"i_1",L"a_1"}, {L"i_2",L"a_2"})),

        std::make_shared<sequant::Tensor>(sequant::Tensor(L"g", {L"i_1",L"a_1"}, {L"a_2",L"a_3"})),

        std::make_shared<sequant::Tensor>(sequant::Tensor(L"g", {L"a_1",L"a_2"}, {L"a_3",L"a_4"})),

        std::make_shared<sequant::Tensor>(sequant::Tensor(L"t", {L"i_1",}, {L"a_1"})),

        std::make_shared<sequant::Tensor>(sequant::Tensor(L"t", {L"i_1",L"i_2"}, {L"a_1",L"a_2"}))
    };

    using evaluate::HashType;
    using evaluate::EvalTree;
    using ContextMapType =
        sequant::container::map<HashType, std::shared_ptr<TA::TArrayD>>;

    ContextMapType context_map;

    assert(data_tensors.size() == seq_tensors.size());
    for (auto i = 0; i < seq_tensors.size(); ++i) {
        auto hash_val = EvalTree(seq_tensors.at(i)).hash_value();
        context_map.insert(ContextMapType::value_type(hash_val, data_tensors.at(i)));
    }

    auto r1_tree = EvalTree(cc_r[1], true);
    auto r2_tree = EvalTree(cc_r[2], true);

    iter = 0;
    rmsd = 0.0;
    ediff = 0.0;
    auto normdiff = 0.0;
    auto ecc = 0.0;
    auto tstart = std::chrono::high_resolution_clock::now();
    do {
        ++iter;
        cout << "using TiledArray,    iter: " << iter << endl;
        auto R1 = r1_tree.evaluate(context_map);
        auto R2 = r2_tree.evaluate(context_map);

        auto tile_R1       = R1.find({0,0}).get();
        auto tile_t_ov     = (*t_ov).find({0,0}).get();

        auto tile_R2       = R2.find({0,0,0,0}).get();
        auto tile_t_oovv   = (*t_oovv).find({0,0,0,0}).get();

        // save previous norm
        auto norm_last = std::sqrt((*t_oovv)("i,j,a,b").dot((*t_oovv)("i,j,a,b")));

        //////////////
        // Updating amplitudes

        // update t_ov
        for (auto i = 0; i < nocc; ++i) {
            for (auto a = 0; a < nvirt; ++a) {
                tile_t_ov(i,a) += tile_R1(i,a)/tile_D_ov(i,a); } }

        //
        // update t_oovv
        for (auto i = 0; i < nocc; ++i) {
            for (auto j = 0; j < nocc; ++j) {
                for (auto a = 0; a < nvirt; ++a) {
                    for (auto b = 0; b < nvirt; ++b) {
                        tile_t_oovv(i,j,a,b) += tile_R2(i,j,a,b)/tile_D_oovv(i,j,a,b); } } } }

      cout << "norm(t_ov) "   << std::sqrt((*t_ov)("i,j").dot((*t_ov)("i,j")))             <<endl;
      cout << "norm(t_oovv) " << std::sqrt((*t_oovv)("i,j,a,b").dot((*t_oovv)("i,j,a,b"))) <<endl;

      auto ecc_last = ecc;

      // calculating energy
      TA::TArrayD temp_tensor;
      temp_tensor("j,b") = (*G_oovv)("i,j,a,b")*(*t_ov)("i,a");

      ecc = 0.5*temp_tensor("i,a").dot((*t_ov)("i,a"))
              + 0.25*(*G_oovv)("i,j,a,b").dot((*t_oovv)("i,j,a,b"))
              + (*Fock_ov)("i,a").dot((*t_ov)("i,a"));

      printf("E(CC) is: %20.12f\n\n", ecc);

      normdiff = norm_last - std::sqrt((*t_oovv)("i,j,a,b").dot((*t_oovv)("i,j,a,b")));
      ediff    = ecc_last - ecc;
    } while((fabs(normdiff) > conv || fabs(ediff) > conv) && (iter < maxiter));
    //} while(false);

    auto tstop = std::chrono::high_resolution_clock::now();
    auto time_elapsed =
        std::chrono::duration_cast<std::chrono::microseconds>(tstop - tstart);

    std::cout << "\nOut of loop after "
        << iter << " iterations.\n"
        << "\nTime: "
        << time_elapsed.count() << " microseconds"
        << std::endl;

    TA::finalize();
  }  // end of try block

  catch (const char* ex) {
    cerr << "caught exception: " << ex << endl;
    return 1;
  } catch (std::string& ex) {
    cerr << "caught exception: " << ex << endl;
    return 1;
  } catch (std::exception& ex) {
    cerr << ex.what() << endl;
    return 1;
  } catch (...) {
    cerr << "caught unknown exception\n";
    return 1;
  }
  return 0;
}<|MERGE_RESOLUTION|>--- conflicted
+++ resolved
@@ -361,21 +361,48 @@
     r_ooovvv.insert(r_ooovvv.end(), 3, tr1v);
     TA::TiledRange tr_ooovvv(r_ooovvv.begin(), r_ooovvv.end());
 
-<<<<<<< HEAD
-//    TA::TiledRange tr_oo{{0, nocc}, {0, nocc}};
-//    TA::TiledRange tr_ov{{0, nocc}, {0, nvirt}};
-//    TA::TiledRange tr_vv{{0, nvirt}, {0, nvirt}};
-//    TA::TiledRange tr_oooo{{0, nocc}, {0, nocc}, {0, nocc}, {0, nocc}};
-//    TA::TiledRange tr_ooov{{0, nocc}, {0, nocc}, {0, nocc}, {0, nvirt}};
-//    TA::TiledRange tr_oovv{{0, nocc}, {0, nocc}, {0, nvirt}, {0, nvirt}};
-//    TA::TiledRange tr_ovov{{0, nocc}, {0, nvirt}, {0, nocc}, {0, nvirt}};
-//    TA::TiledRange tr_ovvv{{0, nocc}, {0, nvirt}, {0, nvirt}, {0, nvirt}};
-//    TA::TiledRange tr_vvvv{{0, nvirt}, {0, nvirt}, {0, nvirt}, {0, nvirt}};
-//    TA::TiledRange tr_ooovvv{{0, nocc},  {0, nocc},  {0, nocc},
-//                             {0, nvirt}, {0, nvirt}, {0, nvirt}};
-
-=======
->>>>>>> 40cae16a
+    container::svector<size_t> r_occ = {0, nocc};
+    container::svector<size_t> r_vir = {0, nvirt};
+    auto tr1o = TA::TiledRange1(r_occ.begin(), r_occ.end());
+    auto tr1v = TA::TiledRange1(r_vir.begin(), r_vir.end());
+
+    using TR1vec = std::vector<TA::TiledRange1>;
+    TR1vec r_oo(2, tr1o);
+    TR1vec r_vv(2, tr1v);
+    TR1vec r_ov(1, tr1o); r_ov.push_back(tr1v);
+    TR1vec r_vo(1,tr1v); r_vo.push_back(tr1o);
+    TR1vec r_oooo(4, tr1o);
+    TR1vec r_ooov(3, tr1o); r_ooov.push_back(tr1v);
+    TR1vec r_oovo(3, tr1o); r_oovo.insert(r_oovo.end()-1, tr1v);
+    TR1vec r_oovv(2, tr1o); r_oovv.insert(r_oovv.end(), 2, tr1v);
+    TR1vec r_ovov(r_ov.begin(), r_ov.end()); r_ovov.insert(r_ovov.end(), r_ov.begin(), r_ov.end());
+    TR1vec r_ovvo(r_ov.begin(), r_ov.end()); r_ovvo.insert(r_ovvo.end(), r_vo.begin(), r_vo.end());
+    TR1vec r_vovo(r_vo.begin(), r_vo.end()); r_vovo.insert(r_vovo.end(), r_vo.begin(), r_vo.end());
+    TR1vec r_voov(r_vo.begin(), r_vo.end()); r_voov.insert(r_voov.end(), r_ov.begin(), r_ov.end());
+    TR1vec r_ovvv(3, tr1v); r_ovvv.insert(r_ovvv.begin(), tr1o);
+    TR1vec r_vovv(3, tr1v); r_vovv.insert(r_vovv.begin()+1, tr1o);
+    TR1vec r_vvvv(4, tr1v);
+
+    using TTR = TA::TiledRange;
+    TTR tr_oo(r_oo.begin(), r_oo.end());
+    TTR tr_ov(r_ov.begin(), r_ov.end());
+    TTR tr_vv(r_vv.begin(), r_vv.end());
+    TTR tr_oooo(r_oooo.begin(), r_oooo.end());
+    TTR tr_ooov(r_ooov.begin(), r_ooov.end());
+    TTR tr_oovo(r_oovo.begin(), r_oovo.end());
+    TTR tr_oovv(r_oovv.begin(), r_oovv.end());
+    TTR tr_ovov(r_ovov.begin(), r_ovov.end());
+    TTR tr_ovvo(r_ovvo.begin(), r_ovvo.end());
+    TTR tr_voov(r_voov.begin(), r_voov.end());
+    TTR tr_vovo(r_vovo.begin(), r_vovo.end());
+    TTR tr_ovvv(r_ovvv.begin(), r_ovvv.end());
+    TTR tr_vovv(r_vovv.begin(), r_vovv.end());
+    TTR tr_vvvv(r_vvvv.begin(), r_vvvv.end());
+
+    TR1vec r_ooovvv(3,tr1o);
+    r_ooovvv.insert(r_ooovvv.end(), 3, tr1v);
+    TA::TiledRange tr_ooovvv(r_ooovvv.begin(), r_ooovvv.end());
+
     auto D_ov = std::make_shared<TA::TArrayD>(world, tr_ov);
     auto D_oovv = std::make_shared<TA::TArrayD>(world, tr_oovv);
     // auto D_ooovvv = std::make_shared<TA::TArrayD>(world, tr_ooovvv);
@@ -459,22 +486,22 @@
             tile_G_vvvv(a, b, c, d) =
                 tile_ints_spin(a + nocc, b + nocc, c + nocc, d + nocc);
 
-//    for (auto i = 0; i < nocc; ++i)
-//      for (auto j = 0; j < nocc; ++j)
-//        for (auto k = 0; k < nocc; ++k)
-//          for (auto a = 0; a < nvirt; ++a)
-//            for (auto b = 0; b < nvirt; ++b)
-//              for (auto c = 0; c < nvirt; ++c)
-//                tile_D_ooovvv(i, j, k, a, b, c) =
-//                    tile_D_oovv(i, j, a, b) + tile_D_ov(k, c);
+    // for (auto i = 0; i < nocc; ++i)
+    //   for (auto j = 0; j < nocc; ++j)
+    //     for (auto k = 0; k < nocc; ++k)
+    //       for (auto a = 0; a < nvirt; ++a)
+    //         for (auto b = 0; b < nvirt; ++b)
+    //           for (auto c = 0; c < nvirt; ++c)
+    //             tile_D_ooovvv(i, j, k, a, b, c) =
+    //                 tile_D_oovv(i, j, a, b) + tile_D_ov(k, c);
 
     // amplitudes for coupled-cluster calculations
     auto t_ov = std::make_shared<TA::TArrayD>(world, tr_ov);
     auto t_oovv = std::make_shared<TA::TArrayD>(world, tr_oovv);
-//    auto t_ooovvv = std::make_shared<TA::TArrayD>(world, tr_ooovvv);
+    // auto t_ooovvv = std::make_shared<TA::TArrayD>(world, tr_ooovvv);
     (*t_ov).fill(0.);
     (*t_oovv).fill(0.);
-//    (*t_ooovvv).fill(0.0);
+    // (*t_ooovvv).fill(0.0);
 
     //
     // global sequant setup...
