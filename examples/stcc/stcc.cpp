#include <SeQuant/core/math.hpp>
#include <SeQuant/core/op.hpp>
#include <SeQuant/core/timer.hpp>
#include <SeQuant/domain/mbpt/convention.hpp>
#include <SeQuant/domain/mbpt/formalism.hpp>
#include <SeQuant/domain/mbpt/models/cc.hpp>
#include <SeQuant/domain/mbpt/spin.hpp>

#include <clocale>

using namespace sequant;

ExprPtr symmetrize_expr(
    ExprPtr& expr,
    const container::vector<container::vector<Index>>& ext_index_groups = {{}});

#define runtime_assert(tf)                                         \
  if (!(tf)) {                                                     \
    std::ostringstream oss;                                        \
    oss << "failed assert at line " << __LINE__                    \
        << " in closed-shell spin-traced coupled cluster example"; \
    throw std::runtime_error(oss.str().c_str());                   \
  }

int main(int argc, char* argv[]) {
  std::setlocale(LC_ALL, "en_US.UTF-8");
  std::wcout.precision(std::numeric_limits<double>::max_digits10);
  std::wcerr.precision(std::numeric_limits<double>::max_digits10);
  std::wcout.sync_with_stdio(false);
  std::wcerr.sync_with_stdio(false);
  std::wcout.imbue(std::locale("en_US.UTF-8"));
  std::wcerr.imbue(std::locale("en_US.UTF-8"));
  std::wcout.sync_with_stdio(true);
  std::wcerr.sync_with_stdio(true);

  sequant::set_default_context(
      SeQuant(Vacuum::SingleProduct, IndexSpaceMetric::Unit,
              BraKetSymmetry::conjugate, SPBasis::spinorbital));
  mbpt::set_default_convention();
  mbpt::set_default_formalism();
  TensorCanonicalizer::register_instance(
      std::make_shared<DefaultTensorCanonicalizer>());

#ifndef NDEBUG
  const size_t DEFAULT_NMAX = 3;
#else
  const size_t DEFAULT_NMAX = 4;
#endif
  const size_t NMAX = argc > 1 ? std::atoi(argv[1]) : DEFAULT_NMAX;

  /// Make external index
  auto ext_idx_list = [](const int i_max) {
    container::vector<container::vector<Index>> ext_idx_list;

    for (size_t i = 1; i <= i_max; ++i) {
      auto label = std::to_wstring(i);
      auto occ_i = Index::make_label_index(
          IndexSpace::instance(IndexSpace::active_occupied), label);
      auto virt_i = Index::make_label_index(
          IndexSpace::instance(IndexSpace::active_unoccupied), label);
      container::vector<Index> pair = {occ_i, virt_i};
      ext_idx_list.push_back(pair);
    }
    return ext_idx_list;
  };

  // Spin-orbital coupled cluster
  auto cc_r = sequant::mbpt::sr::cceqs{NMAX}.t();
  for (auto i = 1; i < cc_r.size(); ++i) {
    std::cout << "Spin-orbital CC R" << i << " size: " << cc_r[i]->size()
              << "\n";
  }

  //
  // Closed-shell spintrace (fast)
  //
  std::cout << "\nClosed-shell coupled cluster:\n";
  std::vector<ExprPtr> cc_st_r(cc_r.size());
  for (auto i = 1; i < cc_r.size(); ++i) {
    const auto tstart = std::chrono::high_resolution_clock::now();
    auto ext_idx = ext_idx_list(i);
    cc_st_r[i] = sequant::closed_shell_CC_spintrace(cc_r[i]);
    canonicalize(cc_st_r[i]);

    // Remove S operator
    for (auto& term : *cc_st_r[i]) {
      if (term->is<Product>()) term = remove_tensor(term->as<Product>(), L"S");
    }

    // Biorthogonal transformation
    cc_st_r[i] = biorthogonal_transform(cc_st_r[i], i, ext_idx);

    // The symmetrizer operator is required for canonicalizer to give the
    // correct result
    if (i != 1) cc_st_r[i] = symmetrize_expr(cc_st_r[i], ext_idx);
    simplify(cc_st_r[i]);

    // Remove S operator
    //    for (auto& term : *cc_st_r[i]) {
    //      if (term->is<Product>()) term = remove_tensor(term->as<Product>(),
    //      L"S");
    //    }

    auto tstop = std::chrono::high_resolution_clock::now();
    std::chrono::duration<double> time_elapsed = tstop - tstart;
    printf("CC R%d size: %lu time: %5.3f sec.\n", i, cc_st_r[i]->size(),
           time_elapsed.count());
  }

  if (NMAX == 4) {
    runtime_assert(cc_st_r.size() == 5)
        runtime_assert(cc_st_r.at(1)->size() == 30)    // T1
        runtime_assert(cc_st_r.at(2)->size() == 78)    // T2
        runtime_assert(cc_st_r.at(3)->size() == 567)   // T3
        runtime_assert(cc_st_r.at(4)->size() == 2150)  // T4
  } else if (NMAX == 3) {
    runtime_assert(cc_st_r.size() == 4)
        runtime_assert(cc_st_r.at(1)->size() == 30)   // T1
        runtime_assert(cc_st_r.at(2)->size() == 73)   // T2
        runtime_assert(cc_st_r.at(3)->size() == 490)  // T3
  }
}

<<<<<<< HEAD
=======
ExprPtr biorthogonal_transform(
    const sequant::ExprPtr& expr, const int n_particles,
    const std::vector<std::vector<sequant::Index>>& ext_index_groups,
    const double threshold) {
  assert(n_particles != 0);
  assert(!ext_index_groups.empty());

  using sequant::container::svector;

  // Coefficients
  std::vector<double> bt_coeff_vec;
  {
    using namespace Eigen;
    // Dimension of permutation matrix is n_particles!
    const auto n = boost::numeric_cast<Eigen::Index>(factorial(n_particles));

    // Permutation matrix
    Eigen::Matrix<double, Dynamic, Dynamic> M(n, n);
    {
      M.setZero();
      size_t n_row = 0;
      svector<int, 6> v(n_particles), v1(n_particles);
      std::iota(v.begin(), v.end(), 0);
      std::iota(v1.begin(), v1.end(), 0);
      do {
        std::vector<double> permutation_vector;
        do {
          permutation_vector.push_back(
              std::pow(-2, sequant::count_cycles(v1, v)));
        } while (std::next_permutation(v.begin(), v.end()));
        Eigen::VectorXd pv_eig = Eigen::Map<Eigen::VectorXd, Eigen::Unaligned>(
            permutation_vector.data(), permutation_vector.size());
        M.row(n_row) = pv_eig;
        ++n_row;
      } while (std::next_permutation(v1.begin(), v1.end()));
      M *= std::pow(-1, n_particles);
    }

    // Normalization constant
    double scalar;
    {
      auto nonZero = [&threshold](const double& d) {
        return abs(d) > threshold;
      };

      // Solve system of equations
      SelfAdjointEigenSolver<MatrixXd> eig_solver(M);
      std::vector<double> eig_vals(eig_solver.eigenvalues().size());
      VectorXd::Map(&eig_vals[0], eig_solver.eigenvalues().size()) =
          eig_solver.eigenvalues();

      double non0count =
          std::count_if(eig_vals.begin(), eig_vals.end(), nonZero);
      scalar = eig_vals.size() / non0count;
    }

    // Find Pseudo Inverse, get 1st row only
    MatrixXd pinv = M.completeOrthogonalDecomposition().pseudoInverse();
    bt_coeff_vec.resize(pinv.rows());
    VectorXd::Map(&bt_coeff_vec[0], bt_coeff_vec.size()) = pinv.row(0) * scalar;
  }

  // Transformation maps
  std::vector<std::map<Index, Index>> bt_maps;
  {
    std::vector<Index> idx_list(ext_index_groups.size());

    for (auto i = 0; i != ext_index_groups.size(); ++i) {
      idx_list[i] = *ext_index_groups[i].begin();
    }

    const std::vector<Index> const_idx_list = idx_list;

    do {
      std::map<Index, Index> map;
      auto const_list_ptr = const_idx_list.begin();
      for (auto& i : idx_list) {
        map.emplace(std::make_pair(*const_list_ptr, i));
        const_list_ptr++;
      }
      bt_maps.push_back(map);
    } while (std::next_permutation(idx_list.begin(), idx_list.end()));
  }

  // If this assertion fails, change the threshold parameter
  assert(bt_coeff_vec.size() == bt_maps.size());

  // Checks if the replacement map is a canonical sequence
  auto is_canonical = [](const std::map<Index, Index>& idx_map) {
    bool canonical = true;
    for (auto&& pair : idx_map)
      if (pair.first != pair.second) return false;
    return canonical;
  };

  // Scale transformed expressions and append
  Sum bt_expr{};
  auto coeff_it = bt_coeff_vec.begin();
  for (auto&& map : bt_maps) {
    const auto v = to_rational(*coeff_it, threshold);
    if (is_canonical(map))
      bt_expr.append(ex<Constant>(v) * expr->clone());
    else
      bt_expr.append(ex<Constant>(v) *
                     sequant::transform_expr(expr->clone(), map));
    coeff_it++;
  }
  ExprPtr result = std::make_shared<Sum>(bt_expr);
  return result;
}

>>>>>>> c338d25f
// Generate S operator from external index list
ExprPtr symmetrize_expr(
    ExprPtr& expr,
    const container::vector<container::vector<Index>>& ext_index_groups) {
  container::vector<Index> bra_list, ket_list;
  for (auto&& idx_group : ext_index_groups) {
    bra_list.push_back(*idx_group.begin());
    ket_list.push_back(*(idx_group.begin() + 1));
  }

  assert(bra_list.size() == ket_list.size());
  auto S = Tensor(L"S", bra_list, ket_list, Symmetry::nonsymm);
  return ex<Tensor>(S) * expr;
}<|MERGE_RESOLUTION|>--- conflicted
+++ resolved
@@ -8,8 +8,14 @@
 
 #include <clocale>
 
+#include <Eigen/Eigenvalues>
+
 using namespace sequant;
 
+ExprPtr biorthogonal_transform(
+    const sequant::ExprPtr& expr, int n_particles,
+    const std::vector<std::vector<sequant::Index>>& ext_index_groups = {{}},
+    double threshold = 1.e-12);
 ExprPtr symmetrize_expr(
     ExprPtr& expr,
     const container::vector<container::vector<Index>>& ext_index_groups = {{}});
@@ -121,8 +127,6 @@
   }
 }
 
-<<<<<<< HEAD
-=======
 ExprPtr biorthogonal_transform(
     const sequant::ExprPtr& expr, const int n_particles,
     const std::vector<std::vector<sequant::Index>>& ext_index_groups,
@@ -234,7 +238,6 @@
   return result;
 }
 
->>>>>>> c338d25f
 // Generate S operator from external index list
 ExprPtr symmetrize_expr(
     ExprPtr& expr,
