--- conflicted
+++ resolved
@@ -47,11 +47,7 @@
       if: ${{ matrix.os == 'ubuntu-20.04' }}
       run: |
         sudo apt-get update
-<<<<<<< HEAD
-        sudo apt-get install ninja-build g++-9 liblapack-dev libboost-dev libeigen3-dev openmpi-bin libopenmpi-dev ccache
-=======
         sudo apt-get install ninja-build g++-9 liblapack-dev libboost-dev libboost-regex-dev libeigen3-dev openmpi-bin libopenmpi-dev ccache
->>>>>>> 598d7438
     - name: Prepare ccache timestamp
       id: ccache_cache_timestamp
       shell: cmake -P {0}
