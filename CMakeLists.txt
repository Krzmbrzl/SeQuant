cmake_minimum_required (VERSION 3.15.0) # need list(PREPEND for toolchains

###############################################################################
# Bring ValeevGroup cmake toolkit
###############################################################################
include(FetchContent)
FetchContent_Declare(
    vg_cmake_kit
    QUIET
    GIT_REPOSITORY      https://github.com/ValeevGroup/kit-cmake.git
    SOURCE_DIR ${CMAKE_CURRENT_BINARY_DIR}/cmake/vg
    BINARY_DIR ${CMAKE_CURRENT_BINARY_DIR}/cmake/vg-build
    SUBBUILD_DIR ${CMAKE_CURRENT_BINARY_DIR}/cmake/vg-subbuild
)
FetchContent_GetProperties(vg_cmake_kit)
if (NOT vg_cmake_kit_POPULATED)
    FetchContent_MakeAvailable(vg_cmake_kit)
endif(NOT vg_cmake_kit_POPULATED)

# Set SeQuant version
set(SEQUANT_MAJOR_VERSION 2)
set(SEQUANT_MINOR_VERSION 0)
set(SEQUANT_MICRO_VERSION 0)
set(SEQUANT_PRERELEASE_ID alpha.1)
set(SEQUANT_VERSION "${SEQUANT_MAJOR_VERSION}.${SEQUANT_MINOR_VERSION}.${SEQUANT_MICRO_VERSION}")
if (SEQUANT_PRERELEASE_ID)
  set(SEQUANT_EXT_VERSION "${SEQUANT_VERSION}-${SEQUANT_PRERELEASE_ID}")
else(SEQUANT_PRERELEASE_ID)
  set(SEQUANT_EXT_VERSION "${SEQUANT_VERSION}")
endif(SEQUANT_PRERELEASE_ID)

# make SeQuant project
project(SeQuant LANGUAGES CXX VERSION "${SEQUANT_VERSION}" DESCRIPTION "SEcond QUANTization toolkit")

set(CMAKE_CXX_STANDARD 17)
set(CMAKE_CXX_EXTENSIONS OFF)

# Enable ccache if not already enabled by symlink masquerading
if(NOT CMAKE_CXX_COMPILER MATCHES ".*/ccache$")
    find_program(CCACHE_EXECUTABLE ccache)
    if (CCACHE_EXECUTABLE)
        mark_as_advanced(CCACHE_EXECUTABLE)
        set_property(GLOBAL PROPERTY RULE_LAUNCH_COMPILE ${CCACHE_EXECUTABLE})
        set_property(GLOBAL PROPERTY RULE_LAUNCH_LINK ${CCACHE_EXECUTABLE})
        message(STATUS "Found ccache: ${CCACHE_EXECUTABLE}")
    else()
        set(CCACHE_EXECUTABLE "")
    endif()
endif()

list(APPEND CMAKE_MODULE_PATH "${PROJECT_SOURCE_DIR}/cmake/modules/")

set(FETCHCONTENT_UPDATES_DISCONNECTED OFF CACHE BOOL "Enables UPDATE_DISCONNECTED behavior for all content population")
include(FetchContent)
include(AddCustomTargetSubproject)
include(FeatureSummary)
include(CMakePackageConfigHelpers)
include(external/versions.cmake)

##########################
# Standard build variables
##########################
set(SEQUANT_INSTALL_BINDIR "bin"
    CACHE PATH "SeQuant BIN install directory")
set(SEQUANT_INSTALL_INCLUDEDIR "include"
    CACHE PATH "SeQuant INCLUDE install directory")
set(SEQUANT_INSTALL_LIBDIR "lib"
    CACHE PATH "SeQuant LIB install directory")
set(SEQUANT_INSTALL_SHAREDIR "share/sequant/${SEQUANT_MAJOR_VERSION}.${SEQUANT_MINOR_VERSION}.${SEQUANT_MICRO_VERSION}"
    CACHE PATH "SeQuant SHARE install directory")
set(SEQUANT_INSTALL_DATADIR "${SEQUANT_INSTALL_SHAREDIR}/data"
    CACHE PATH "SeQuant DATA install directory")
set(SEQUANT_INSTALL_DOCDIR "${SEQUANT_INSTALL_SHAREDIR}/doc"
    CACHE PATH "SeQuant DOC install directory")
set(SEQUANT_INSTALL_CMAKEDIR "lib/cmake/sequant"
    CACHE PATH "SeQuant CMAKE install directory")

##########################
# SeQuant package options
##########################

option(ENABLE_TBB "Enable TBB as an optional prerequisite for C++17's parallel STL (if PSTL is not supported will use of standard C++11 concurrency)" OFF)
add_feature_info(TBB ENABLE_TBB "Intel Thread-Building Blocks is an optional prerequisite for C++17's parallel STL")

option(SEQUANT_EVAL_TESTS "Enable building of evaluation tests (will look for and/or build TA)" OFF)
add_feature_info(EVAL_TESTS SEQUANT_EVAL_TESTS "Build evaluation tests (will look for and/or build TA)")

##########################
# Prerequisites
##########################

# std::thread requires (on some platforms?) thread support which is not
# provided automatically
find_package(Threads REQUIRED)

# PSTL (used by g++-9 and clang++-8 in c++17 mode) needs TBB
if ((${CMAKE_CXX_COMPILER_ID} STREQUAL "GNU" AND
    ${CMAKE_CXX_COMPILER_VERSION} VERSION_GREATER 9) OR
    (${CMAKE_CXX_COMPILER_ID} STREQUAL "Clang" AND
    ${CMAKE_CXX_COMPILER_VERSION} VERSION_GREATER 8))
  if (ENABLE_TBB)  # but user must enable the search for TBB since this is an additional source of build entropy
    find_package(TBB REQUIRED)
  endif(ENABLE_TBB)
endif()
# check of <execution> header is usable
include(CheckCXXFeatures)
check_cxx_execution_header(SEQUANT)

# Ranges-V3
include(FindOrFetchRangeV3)

# need Boost.ContainerHash
# NB Boost.Container is broken in v1.70
find_package(Boost ${SEQUANT_TRACKED_BOOST_VERSION} CONFIG)
if (Boost_VERSION_STRING VERSION_LESS ${SEQUANT_TRACKED_BOOST_VERSION} OR NOT TARGET Boost::boost)
  find_package(Boost ${SEQUANT_TRACKED_BOOST_VERSION} REQUIRED)
  set(Boost_USE_CONFIG FALSE)
  set(Boost_USE_CONFIG TRUE)
endif()
if (Boost_VERSION EQUAL 107000)
    message(FATAL_ERROR "Found Boost 1.70, but its Boost.Container is broken: "
        "use any version ${SEQUANT_TRACKED_BOOST_VERSION} "
        "or higher, other than 1.70")
endif()

# embedded bliss-0.73
add_library(SeQuant-bliss
        SeQuant/external/bliss/defs.cc
        SeQuant/external/bliss/defs.hh
        SeQuant/external/bliss/graph.cc
        SeQuant/external/bliss/graph.hh
        SeQuant/external/bliss/partition.cc
        SeQuant/external/bliss/partition.hh
        SeQuant/external/bliss/orbit.cc
        SeQuant/external/bliss/orbit.hh
        SeQuant/external/bliss/uintseqhash.cc
        SeQuant/external/bliss/uintseqhash.hh
        SeQuant/external/bliss/heap.cc
        SeQuant/external/bliss/heap.hh
        SeQuant/external/bliss/timer.cc
        SeQuant/external/bliss/timer.hh
        SeQuant/external/bliss/utils.cc
        SeQuant/external/bliss/utils.hh
        SeQuant/external/bliss/bliss_C.cc
        SeQuant/external/bliss/bliss_C.h
        )

add_library(SeQuant
        SeQuant/core/sequant.cpp
        SeQuant/core/sequant.hpp
        SeQuant/core/attr.hpp
        SeQuant/core/index.cpp
        SeQuant/core/index.hpp
        SeQuant/core/space.cpp
        SeQuant/core/space.hpp
        SeQuant/core/op.cpp
        SeQuant/core/op.hpp
        SeQuant/core/abstract_tensor.hpp
        SeQuant/core/abstract_tensor.cpp
        SeQuant/core/tensor.cpp
        SeQuant/core/tensor.hpp
        SeQuant/core/expr.cpp
        SeQuant/core/expr.hpp
        SeQuant/core/wick.hpp
        SeQuant/core/ranges.hpp
        SeQuant/core/container.hpp
        SeQuant/core/meta.hpp
        SeQuant/core/latex.hpp
        SeQuant/core/wolfram.hpp
        SeQuant/core/expr_algorithm.hpp
        SeQuant/core/wick.impl.hpp
        SeQuant/core/expr_operator.hpp
        SeQuant/core/hash.hpp
        SeQuant/core/tag.hpp
        SeQuant/core/any.hpp
        SeQuant/core/hugenholtz.hpp
        SeQuant/core/algorithm.hpp
        SeQuant/core/tensor_network.cpp
        SeQuant/core/tensor_network.hpp
        SeQuant/core/runtime.hpp
        SeQuant/core/utility.hpp
        SeQuant/core/bliss.hpp
        SeQuant/core/timer.hpp
        SeQuant/core/binary_node.hpp
        SeQuant/core/eval_seq.hpp
        SeQuant/core/eval_expr.hpp
        SeQuant/core/eval_expr.cpp
        SeQuant/core/asy_cost.hpp
        SeQuant/core/asy_cost.cpp
        SeQuant/core/eval_node.hpp
        SeQuant/core/eval_node.cpp
<<<<<<< HEAD
        SeQuant/core/optimize/optimize.hpp
        SeQuant/core/optimize/optimize.cpp
=======
        SeQuant/core/parse_expr.cpp
        SeQuant/core/parse_expr.hpp
        SeQuant/core/optimize/optimize.hpp
        SeQuant/core/optimize/optimize.cpp
        SeQuant/core/parse/token.hpp
        SeQuant/core/parse/token.cpp
        SeQuant/core/parse/token_sequant.hpp
        SeQuant/core/parse/token_sequant.cpp
        SeQuant/core/parse/rpn.hpp
        SeQuant/core/parse/rpn.cpp
        SeQuant/core/parse/regex_sequant.hpp
        SeQuant/core/parse/regex_sequant.cpp
>>>>>>> bb3f208e
        SeQuant/domain/eqs/cceqs.hpp
        SeQuant/domain/eqs/cceqs.cpp
        SeQuant/domain/eval/eval.hpp
        SeQuant/domain/eval/read_tensor.hpp
        SeQuant/domain/eval/read_tensor.cpp
<<<<<<< HEAD
        SeQuant/core/parse_expr.cpp
        SeQuant/core/parse_expr.hpp
=======
>>>>>>> bb3f208e
        SeQuant/domain/utils/rand_color.cpp
        SeQuant/domain/utils/rand_color.hpp
        SeQuant/domain/utils/cache_manager.hpp
        SeQuant/domain/eval/eval.hpp
        SeQuant/domain/mbpt/convention.cpp
        SeQuant/domain/mbpt/convention.hpp
        SeQuant/domain/mbpt/op.cpp
        SeQuant/domain/mbpt/op.hpp
        SeQuant/domain/mbpt/spin.hpp
        SeQuant/domain/mbpt/spin.cpp
        SeQuant/domain/mbpt/sr/sr.cpp
        SeQuant/domain/mbpt/sr/sr.hpp
        )

target_link_libraries(SeQuant PUBLIC range-v3::range-v3 Boost::boost SeQuant-bliss Threads::Threads)
if (SEQUANT_HAS_EXECUTION_HEADER_STANDALONE OR SEQUANT_HAS_EXECUTION_HEADER_WITH_TBB)
  target_compile_definitions(SeQuant PUBLIC SEQUANT_HAS_EXECUTION_HEADER)
  if (SEQUANT_HAS_EXECUTION_HEADER_WITH_TBB)
    target_link_libraries(SeQuant PUBLIC ${TBB_LIBRARIES})
    target_include_directories(SeQuant PUBLIC ${TBB_INCLUDE_DIRS})
  endif()
endif()
target_include_directories(SeQuant PUBLIC
        $<BUILD_INTERFACE:${PROJECT_SOURCE_DIR}>
        $<INSTALL_INTERFACE:${CMAKE_INSTALL_PREFIX}/include>)
target_compile_features(SeQuant INTERFACE "cxx_std_17")
install(TARGETS SeQuant-bliss EXPORT sequant COMPONENT sequant LIBRARY DESTINATION ${SEQUANT_INSTALL_LIBDIR})
install(TARGETS SeQuant EXPORT sequant COMPONENT sequant LIBRARY DESTINATION ${SEQUANT_INSTALL_LIBDIR})
install(DIRECTORY SeQuant
    COMPONENT sequant
    DESTINATION "${SEQUANT_INSTALL_INCLUDEDIR}"
    FILES_MATCHING PATTERN "*.hpp"
                   PATTERN "*.hh"
    )
add_library(SeQuant::SeQuant ALIAS SeQuant)  # to be able to use as subproject

### optional prereqs
if (SEQUANT_EVAL_TESTS)
  include(FindOrFetchTiledArray)
endif(SEQUANT_EVAL_TESTS)
enable_testing(true)

set(utests_src
         tests/unit/test_space.cpp
         tests/unit/test_index.cpp
         tests/unit/test_op.cpp
         tests/unit/test_wick.cpp
         tests/unit/test_tensor.cpp
         tests/unit/test_bliss.cpp
         tests/unit/test_expr.cpp
         tests/unit/test_iterator.cpp
         tests/unit/test_mbpt.cpp
         tests/unit/test_tensor_network.cpp
         tests/unit/test_spin.cpp
         tests/unit/test_canonicalize.cpp
         tests/unit/test_expr.cpp
         tests/unit/test_parse_expr.cpp
         tests/unit/test_eval_expr.cpp
         tests/unit/test_binary_node.cpp
         tests/unit/test_eval_seq.cpp
         tests/unit/test_asy_cost.cpp
         tests/unit/test_eval_node.cpp
         tests/unit/test_optimize.cpp
<<<<<<< HEAD
        )

if (TARGET tiledarray)
    message("tiledarray found")
=======
         tests/unit/test_token_sequant.cpp
         tests/unit/test_rpn.cpp
        )

if (TARGET tiledarray)
>>>>>>> bb3f208e
    list(APPEND utests_src
        SeQuant/domain/eval/eval_ta.hpp
        tests/unit/test_eval_ta.cpp
        )
endif(TARGET tiledarray)

set(utests_deps SeQuant)

set(unit_test_executable unit_tests)
add_executable(${unit_test_executable} EXCLUDE_FROM_ALL
        tests/unit/test_main.cpp
        tests/unit/catch.hpp
        ${utests_src})
target_link_libraries(${unit_test_executable} ${utests_deps})
if (TARGET tiledarray)
    target_link_libraries(${unit_test_executable} tiledarray)
    target_compile_definitions(${unit_test_executable} PRIVATE SEQUANT_HAS_TILEDARRAY)
endif(TARGET tiledarray)
add_test(sequant/unit/build "${CMAKE_COMMAND}" --build ${CMAKE_BINARY_DIR}
    --target ${unit_test_executable})

add_test(NAME sequant/unit/run
        COMMAND ${unit_test_executable})
set_tests_properties(sequant/unit/run
        PROPERTIES DEPENDS sequant/unit/build
        WORKING_DIRECTORY ${PROJECT_SOURCE_DIR}/tests/unit)

####### Tests ########
find_package(Eigen3 3.3 REQUIRED NO_MODULE)

# Single-Reference Coupled-Cluster equation generation (spin-orbital)
set(example0 srcc)
add_executable(${example0} EXCLUDE_FROM_ALL
        examples/${example0}/${example0}.cpp)
target_link_libraries(${example0} SeQuant ${TBB_LIBRARIES} Eigen3::Eigen)

set(example1 uccf12)
add_executable(${example1} EXCLUDE_FROM_ALL
    examples/${example1}/${example1}.cpp)
target_link_libraries(${example1} SeQuant ${TBB_LIBRARIES})

if (TARGET tiledarray)
<<<<<<< HEAD
    set(example2 eval_ta)
=======
    set(example2 eval_ta_ccsd)
>>>>>>> bb3f208e
    add_executable(${example2} EXCLUDE_FROM_ALL
        SeQuant/domain/eval/read_tensor_ta.hpp
        SeQuant/domain/eval/read_tensor_ta.cpp
        SeQuant/domain/eval/eval_ta.hpp
<<<<<<< HEAD
        examples/eval/eval_ta.cpp)
    target_link_libraries(${example2} SeQuant ${TBB_LIBRARIES} tiledarray)
endif(TARGET tiledarray)

if(BTAS_SOURCE_DIR)
    set(example3 eval_btas)
    add_executable(${example3} EXCLUDE_FROM_ALL
=======
        examples/eval/eval_ta_ccsd.cpp)
    target_link_libraries(${example2} SeQuant ${TBB_LIBRARIES} tiledarray)

    set(example3 eval_ta_ccsdt)
    add_executable(${example3} EXCLUDE_FROM_ALL
            SeQuant/domain/eval/read_tensor_ta.hpp
            SeQuant/domain/eval/read_tensor_ta.cpp
            SeQuant/domain/eval/eval_ta.hpp
            examples/eval/eval_ta_ccsdt.cpp)
    target_link_libraries(${example3} SeQuant ${TBB_LIBRARIES} tiledarray)
endif(TARGET tiledarray)

if(BTAS_SOURCE_DIR)
    set(example4 eval_btas)
    add_executable(${example4} EXCLUDE_FROM_ALL
>>>>>>> bb3f208e
        SeQuant/domain/eval/read_tensor_btas.hpp
        SeQuant/domain/eval/read_tensor_btas.cpp
        SeQuant/domain/eval/eval_btas.hpp
        examples/eval/eval_btas.cpp)
<<<<<<< HEAD
    target_include_directories(${example3} PUBLIC ${BTAS_SOURCE_DIR} ${Boost_INCLUDE_DIRS})
    target_link_libraries(${example3} SeQuant ${TBB_LIBRARIES})
=======
    target_include_directories(${example4} PUBLIC ${BTAS_SOURCE_DIR} ${Boost_INCLUDE_DIRS})
    target_link_libraries(${example4} SeQuant ${TBB_LIBRARIES})
>>>>>>> bb3f208e
endif(BTAS_SOURCE_DIR)

# add tests for running examples
set (lastexample 5)
foreach(i RANGE ${lastexample})
    if (TARGET ${example${i}})
        add_test(sequant/example/${example${i}}/build "${CMAKE_COMMAND}"
            --build ${CMAKE_BINARY_DIR} --target ${example${i}})
        add_test(NAME sequant/example/${example${i}}/run
                COMMAND ${example${i}}
                WORKING_DIRECTORY ${PROJECT_SOURCE_DIR}/examples)
        set_tests_properties(sequant/example/${example${i}}/run
                PROPERTIES DEPENDS sequant/example/${example${i}}/build)
    endif()
endforeach()

# target for running ALL tests
add_custom_target_subproject(sequant check
    USES_TERMINAL COMMAND ${CMAKE_CTEST_COMMAND} -V -R "'sequant/(unit|example)'")

####### DOCS ########

add_subdirectory(doc)


##########################
# export SeQuant
##########################

if(EXISTS ${PROJECT_SOURCE_DIR}/.git)
  find_package(Git REQUIRED)
  execute_process(
      COMMAND ${GIT_EXECUTABLE} rev-parse -q HEAD
      WORKING_DIRECTORY ${CMAKE_CURRENT_SOURCE_DIR}
      OUTPUT_VARIABLE SEQUANT_REVISION )
  string(REGEX MATCH "[0-9a-f]*"
      SEQUANT_REVISION "${SEQUANT_REVISION}")
else()
  set(SEQUANT_REVISION "unknown")
endif()

configure_file(
    ${PROJECT_SOURCE_DIR}/SeQuant/version.hpp.in
    ${PROJECT_BINARY_DIR}/SeQuant/version.hpp
)
install(FILES ${PROJECT_BINARY_DIR}/SeQuant/version.hpp
    DESTINATION "${SEQUANT_INSTALL_INCLUDEDIR}/SeQuant")

# Create the version file
write_basic_package_version_file(sequant-config-version.cmake
    VERSION ${SEQUANT_VERSION} COMPATIBILITY AnyNewerVersion)

# Create the targets file
export(EXPORT sequant
    NAMESPACE SeQuant::
    FILE "${PROJECT_BINARY_DIR}/sequant-targets.cmake")

## Create the configure file
configure_package_config_file(cmake/sequant-config.cmake.in
    "${PROJECT_BINARY_DIR}/sequant-config.cmake"
    INSTALL_DESTINATION "${SEQUANT_INSTALL_CMAKEDIR}"
    PATH_VARS CMAKE_INSTALL_PREFIX SEQUANT_INSTALL_BINDIR
    SEQUANT_INSTALL_INCLUDEDIR SEQUANT_INSTALL_LIBDIR
    SEQUANT_INSTALL_DOCDIR SEQUANT_INSTALL_CMAKEDIR)

## Install config, version, and target files
install(EXPORT sequant
    FILE "sequant-targets.cmake"
    DESTINATION "${SEQUANT_INSTALL_CMAKEDIR}"
    NAMESPACE SeQuant::
    COMPONENT sequant-config)
install(FILES
    "${PROJECT_BINARY_DIR}/sequant-config.cmake"
    "${PROJECT_BINARY_DIR}/sequant-config-version.cmake"
    DESTINATION "${SEQUANT_INSTALL_CMAKEDIR}"
    COMPONENT sequant-config)
add_custom_target_subproject(sequant install-config
    COMMAND ${CMAKE_COMMAND} -DCOMPONENT=sequant-config -P ${PROJECT_BINARY_DIR}/cmake_install.cmake
    COMMENT "Installing SeQuant config components")

feature_summary(WHAT ALL
    DESCRIPTION "=== SeQuant Package/Feature Info ===")

###############################################################################
# appendix: misc details
###############################################################################
SET(CMAKE_COLOR_MAKEFILE ON)<|MERGE_RESOLUTION|>--- conflicted
+++ resolved
@@ -1,3 +1,4 @@
+
 cmake_minimum_required (VERSION 3.15.0) # need list(PREPEND for toolchains
 
 ###############################################################################
@@ -189,10 +190,6 @@
         SeQuant/core/asy_cost.cpp
         SeQuant/core/eval_node.hpp
         SeQuant/core/eval_node.cpp
-<<<<<<< HEAD
-        SeQuant/core/optimize/optimize.hpp
-        SeQuant/core/optimize/optimize.cpp
-=======
         SeQuant/core/parse_expr.cpp
         SeQuant/core/parse_expr.hpp
         SeQuant/core/optimize/optimize.hpp
@@ -205,17 +202,11 @@
         SeQuant/core/parse/rpn.cpp
         SeQuant/core/parse/regex_sequant.hpp
         SeQuant/core/parse/regex_sequant.cpp
->>>>>>> bb3f208e
         SeQuant/domain/eqs/cceqs.hpp
         SeQuant/domain/eqs/cceqs.cpp
         SeQuant/domain/eval/eval.hpp
         SeQuant/domain/eval/read_tensor.hpp
         SeQuant/domain/eval/read_tensor.cpp
-<<<<<<< HEAD
-        SeQuant/core/parse_expr.cpp
-        SeQuant/core/parse_expr.hpp
-=======
->>>>>>> bb3f208e
         SeQuant/domain/utils/rand_color.cpp
         SeQuant/domain/utils/rand_color.hpp
         SeQuant/domain/utils/cache_manager.hpp
@@ -279,18 +270,11 @@
          tests/unit/test_asy_cost.cpp
          tests/unit/test_eval_node.cpp
          tests/unit/test_optimize.cpp
-<<<<<<< HEAD
-        )
-
-if (TARGET tiledarray)
-    message("tiledarray found")
-=======
          tests/unit/test_token_sequant.cpp
          tests/unit/test_rpn.cpp
         )
 
 if (TARGET tiledarray)
->>>>>>> bb3f208e
     list(APPEND utests_src
         SeQuant/domain/eval/eval_ta.hpp
         tests/unit/test_eval_ta.cpp
@@ -333,24 +317,11 @@
 target_link_libraries(${example1} SeQuant ${TBB_LIBRARIES})
 
 if (TARGET tiledarray)
-<<<<<<< HEAD
-    set(example2 eval_ta)
-=======
     set(example2 eval_ta_ccsd)
->>>>>>> bb3f208e
     add_executable(${example2} EXCLUDE_FROM_ALL
         SeQuant/domain/eval/read_tensor_ta.hpp
         SeQuant/domain/eval/read_tensor_ta.cpp
         SeQuant/domain/eval/eval_ta.hpp
-<<<<<<< HEAD
-        examples/eval/eval_ta.cpp)
-    target_link_libraries(${example2} SeQuant ${TBB_LIBRARIES} tiledarray)
-endif(TARGET tiledarray)
-
-if(BTAS_SOURCE_DIR)
-    set(example3 eval_btas)
-    add_executable(${example3} EXCLUDE_FROM_ALL
-=======
         examples/eval/eval_ta_ccsd.cpp)
     target_link_libraries(${example2} SeQuant ${TBB_LIBRARIES} tiledarray)
 
@@ -366,18 +337,12 @@
 if(BTAS_SOURCE_DIR)
     set(example4 eval_btas)
     add_executable(${example4} EXCLUDE_FROM_ALL
->>>>>>> bb3f208e
         SeQuant/domain/eval/read_tensor_btas.hpp
         SeQuant/domain/eval/read_tensor_btas.cpp
         SeQuant/domain/eval/eval_btas.hpp
         examples/eval/eval_btas.cpp)
-<<<<<<< HEAD
-    target_include_directories(${example3} PUBLIC ${BTAS_SOURCE_DIR} ${Boost_INCLUDE_DIRS})
-    target_link_libraries(${example3} SeQuant ${TBB_LIBRARIES})
-=======
     target_include_directories(${example4} PUBLIC ${BTAS_SOURCE_DIR} ${Boost_INCLUDE_DIRS})
     target_link_libraries(${example4} SeQuant ${TBB_LIBRARIES})
->>>>>>> bb3f208e
 endif(BTAS_SOURCE_DIR)
 
 # add tests for running examples
