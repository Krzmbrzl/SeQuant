cmake_minimum_required(VERSION 3.27) # 3.27 required for CONFIG_FILE option in doxygen_add_docs

# Preload versions/tags of all dependencies ====================================
include(external/versions.cmake)

###############################################################################
# CMake defaults to address key pain points
###############################################################################

# safety net for dev workflow: accidental install will not affect FindOrFetch*
if (NOT DEFINED CACHE{CMAKE_FIND_NO_INSTALL_PREFIX})
    set(CMAKE_FIND_NO_INSTALL_PREFIX ON CACHE BOOL "Whether find_* commands will search CMAKE_INSTALL_PREFIX and CMAKE_STAGING_PREFIX; see https://cmake.org/cmake/help/latest/variable/CMAKE_FIND_NO_INSTALL_PREFIX.html#variable:CMAKE_FIND_NO_INSTALL_PREFIX")
endif()

###############################################################################
# Bring ValeevGroup cmake toolkit
###############################################################################
include(FetchContent)
if (DEFINED PROJECT_BINARY_DIR)
    set(VG_CMAKE_KIT_PREFIX_DIR PROJECT_BINARY_DIR)
else ()
    set(VG_CMAKE_KIT_PREFIX_DIR CMAKE_CURRENT_BINARY_DIR)
endif ()
FetchContent_Declare(
        vg_cmake_kit
        QUIET
        GIT_REPOSITORY https://github.com/ValeevGroup/kit-cmake.git
        GIT_TAG ${SEQUANT_TRACKED_VGCMAKEKIT_TAG}
        SOURCE_DIR ${${VG_CMAKE_KIT_PREFIX_DIR}}/cmake/vg
        BINARY_DIR ${${VG_CMAKE_KIT_PREFIX_DIR}}/cmake/vg-build
        SUBBUILD_DIR ${${VG_CMAKE_KIT_PREFIX_DIR}}/cmake/vg-subbuild
)
FetchContent_MakeAvailable(vg_cmake_kit)
list(APPEND CMAKE_MODULE_PATH "${vg_cmake_kit_SOURCE_DIR}/modules")

# Set SeQuant version
set(SEQUANT_MAJOR_VERSION 2)
set(SEQUANT_MINOR_VERSION 0)
set(SEQUANT_MICRO_VERSION 0)
set(SEQUANT_PRERELEASE_ID alpha.1)
set(SEQUANT_VERSION "${SEQUANT_MAJOR_VERSION}.${SEQUANT_MINOR_VERSION}.${SEQUANT_MICRO_VERSION}")
if (SEQUANT_PRERELEASE_ID)
    set(SEQUANT_EXT_VERSION "${SEQUANT_VERSION}-${SEQUANT_PRERELEASE_ID}")
else (SEQUANT_PRERELEASE_ID)
    set(SEQUANT_EXT_VERSION "${SEQUANT_VERSION}")
endif (SEQUANT_PRERELEASE_ID)

# extract git metadata
include(GetGitMetadata)
vgkit_cmake_git_metadata()

# make SeQuant project
project(SeQuant LANGUAGES CXX VERSION "${SEQUANT_VERSION}" DESCRIPTION "SEcond QUANTization toolkit")

# need C++20, insist on strict standard
set(CMAKE_CXX_STANDARD 20 CACHE STRING "C++ ISO Standard version")
if (CMAKE_CXX_STANDARD LESS 20)
    message(FATAL_ERROR "C++ 2020 ISO Standard or higher is required to compile SeQuant")
endif ()
# C++20 is only configurable via compile features with cmake 3.12 and older
if (CMAKE_CXX_STANDARD EQUAL 20 AND CMAKE_VERSION VERSION_LESS 3.12.0)
    cmake_minimum_required(VERSION 3.12.0)
endif ()
set(CMAKE_CXX_STANDARD_REQUIRED ON)
set(CMAKE_CXX_EXTENSIONS OFF CACHE BOOL "Whether to use extensions of C++ ISO Standard version")

# Enable ccache if not already enabled by symlink masquerading
if (NOT CMAKE_CXX_COMPILER MATCHES ".*/ccache$")
    find_program(CCACHE_EXECUTABLE ccache)
    if (CCACHE_EXECUTABLE)
        mark_as_advanced(CCACHE_EXECUTABLE)
        message(STATUS "Found ccache: ${CCACHE_EXECUTABLE}")
        set(CMAKE_CXX_COMPILER_LAUNCHER "${CCACHE_EXECUTABLE}" CACHE STRING "Compiler launcher to use for compiling C++")
        set(CMAKE_C_COMPILER_LAUNCHER "${CCACHE_EXECUTABLE}" CACHE STRING "Compiler launcher to use for compiling C")
    else ()
        set(CCACHE_EXECUTABLE "")
    endif ()
endif ()

list(APPEND CMAKE_MODULE_PATH "${PROJECT_SOURCE_DIR}/cmake/modules/")

set(FETCHCONTENT_UPDATES_DISCONNECTED OFF CACHE BOOL "Enables UPDATE_DISCONNECTED behavior for all content population")
include(CTest)
include(FetchContent)
include(AddCustomTargetSubproject)
include(FeatureSummary)
include(CMakePackageConfigHelpers)

##########################
# Standard build variables
##########################
set(SEQUANT_INSTALL_BINDIR "bin"
        CACHE PATH "SeQuant BIN install directory")
set(SEQUANT_INSTALL_INCLUDEDIR "include"
        CACHE PATH "SeQuant INCLUDE install directory")
set(SEQUANT_INSTALL_LIBDIR "lib"
        CACHE PATH "SeQuant LIB install directory")
set(SEQUANT_INSTALL_SHAREDIR "share/sequant/${SEQUANT_MAJOR_VERSION}.${SEQUANT_MINOR_VERSION}.${SEQUANT_MICRO_VERSION}"
        CACHE PATH "SeQuant SHARE install directory")
set(SEQUANT_INSTALL_DATADIR "${SEQUANT_INSTALL_SHAREDIR}/data"
        CACHE PATH "SeQuant DATA install directory")
set(SEQUANT_INSTALL_DOCDIR "${SEQUANT_INSTALL_SHAREDIR}/doc"
        CACHE PATH "SeQuant DOC install directory")
set(SEQUANT_INSTALL_CMAKEDIR "lib/cmake/sequant"
        CACHE PATH "SeQuant CMAKE install directory")
option(SEQUANT_BENCHMARKS "Enable SeQuant benchmarks" OFF)

############################
# Additional build variables
############################
option(SEQUANT_IWYU "Whether to use the include-what-you-use tool (if found)" OFF)

##########################
# SeQuant package options
##########################

option(ENABLE_TBB "Enable TBB as an optional prerequisite for C++'s parallel STL (if PSTL is not supported will use of standard C++11 concurrency)" OFF)
add_feature_info(TBB ENABLE_TBB "Intel Thread-Building Blocks is an optional prerequisite for C++'s parallel STL")

option(SEQUANT_PYTHON "Build SeQuant python module" OFF)
add_feature_info(PYTHON SEQUANT_PYTHON "PySeQuant: Python bindings to SeQuant")

option(SEQUANT_USE_SYSTEM_BOOST_HASH "Use system Boost for hashing? Set to OFF to make hashing independent of Boost, thus value-portable" ON)
add_feature_info(SEQUANT_USE_SYSTEM_BOOST_HASH SEQUANT_USE_SYSTEM_BOOST_HASH "SeQuant uses system Boost for hashing (thus results depend on the Boost version)")

option(SEQUANT_CONTEXT_MANIPULATION_THREADSAFE "Controls if the default context can be changed from multiple threads; recommended to set to OFF and setting context from main thread" ON)
add_feature_info(SEQUANT_CONTEXT_MANIPULATION_THREADSAFE SEQUANT_CONTEXT_MANIPULATION_THREADSAFE "The default context can be changed from multiple threads")

##########################
# Prerequisites
##########################

# std::thread requires (on some platforms?) thread support which is not
# provided automatically
find_package(Threads REQUIRED)

# PSTL (used by g++-9 and clang++-8 in c++17+ mode) needs TBB
if ((${CMAKE_CXX_COMPILER_ID} STREQUAL "GNU" AND
        ${CMAKE_CXX_COMPILER_VERSION} VERSION_GREATER 9) OR
(${CMAKE_CXX_COMPILER_ID} STREQUAL "Clang" AND
        ${CMAKE_CXX_COMPILER_VERSION} VERSION_GREATER 8))
    if (ENABLE_TBB)  # but user must enable the search for TBB since this is an additional source of build entropy
        find_package(TBB REQUIRED)
        # TBB::tbb by default is not GLOBAL, so to allow users of LINALG_LIBRARIES to safely use it we need to make it global
        # more discussion here: https://gitlab.kitware.com/cmake/cmake/-/issues/17256
        set_target_properties(TBB::tbb PROPERTIES IMPORTED_GLOBAL TRUE)
    endif (ENABLE_TBB)
endif ()
# check of <execution> header is usable
include(CheckCXXFeatures)
check_cxx_execution_header(SEQUANT)

# Ranges-V3
include(FindOrFetchRangeV3)

# Boost will be added after defining SeQuant
include(external/boost.cmake)

# LibPerm
include(FindOrFetchLibPerm)

# embedded bliss-0.73
add_library(SeQuant-bliss
        SeQuant/external/bliss/defs.cc
        SeQuant/external/bliss/defs.hh
        SeQuant/external/bliss/graph.cc
        SeQuant/external/bliss/graph.hh
        SeQuant/external/bliss/partition.cc
        SeQuant/external/bliss/partition.hh
        SeQuant/external/bliss/orbit.cc
        SeQuant/external/bliss/orbit.hh
        SeQuant/external/bliss/uintseqhash.cc
        SeQuant/external/bliss/uintseqhash.hh
        SeQuant/external/bliss/heap.cc
        SeQuant/external/bliss/heap.hh
        SeQuant/external/bliss/timer.cc
        SeQuant/external/bliss/timer.hh
        SeQuant/external/bliss/utils.cc
        SeQuant/external/bliss/utils.hh
        SeQuant/external/bliss/bliss_C.cc
        SeQuant/external/bliss/bliss_C.h
        )
target_link_libraries(SeQuant-bliss PUBLIC range-v3::range-v3 Boost::headers)
# modularized Boost has finer grained targets than just Boost::headers
if (Boost_IS_MODULARIZED)
    target_link_libraries(SeQuant-bliss PUBLIC
            Boost::container
    )
endif()

set(SeQuant_src
        ${PROJECT_BINARY_DIR}/SeQuant/version.hpp
        SeQuant/core/algorithm.hpp
        SeQuant/core/any.hpp
        SeQuant/core/asy_cost.cpp
        SeQuant/core/asy_cost.hpp
        SeQuant/core/attr.hpp
        SeQuant/core/binary_node.hpp
        SeQuant/core/biorthogonalization.cpp
        SeQuant/core/biorthogonalization.hpp
        SeQuant/core/bliss.hpp
        SeQuant/core/complex.hpp
        SeQuant/core/container.hpp
        SeQuant/core/context.cpp
        SeQuant/core/context.hpp
        SeQuant/core/eval_expr.cpp
        SeQuant/core/eval_expr.hpp
        SeQuant/core/eval_node.hpp
        SeQuant/core/export/compute_selection.cpp
        SeQuant/core/export/compute_selection.hpp
        SeQuant/core/export/context.cpp
        SeQuant/core/export/context.hpp
        SeQuant/core/export/export.cpp
        SeQuant/core/export/export.hpp
        SeQuant/core/export/export_expr.cpp
        SeQuant/core/export/export_expr.hpp
        SeQuant/core/export/generator.hpp
        SeQuant/core/export/itf.cpp
        SeQuant/core/export/itf.hpp
        SeQuant/core/export/julia_itensor.hpp
        SeQuant/core/export/julia_tensor_kit.hpp
        SeQuant/core/export/julia_tensor_operations.cpp
        SeQuant/core/export/julia_tensor_operations.hpp
        SeQuant/core/export/reordering_context.cpp
        SeQuant/core/export/reordering_context.hpp
        SeQuant/core/export/text_generator.hpp
        SeQuant/core/expressions/abstract_tensor.hpp
        SeQuant/core/expressions/expr.cpp
        SeQuant/core/expressions/expr.hpp
        SeQuant/core/expressions/expr_algorithms.hpp
        SeQuant/core/expressions/expr_operators.hpp
        SeQuant/core/expressions/result_expr.cpp
        SeQuant/core/expressions/result_expr.hpp
        SeQuant/core/expressions/tensor.cpp
        SeQuant/core/expressions/tensor.hpp
        SeQuant/core/hash.cpp
        SeQuant/core/hash.hpp
        SeQuant/core/hugenholtz.hpp
        SeQuant/core/index.cpp
        SeQuant/core/index.hpp
        SeQuant/core/index_space_registry.cpp
        SeQuant/core/index_space_registry.hpp
        SeQuant/core/interval.hpp
        SeQuant/core/latex.cpp
        SeQuant/core/latex.hpp
        SeQuant/core/latex.ipp
        SeQuant/core/logger.hpp
        SeQuant/core/math.hpp
        SeQuant/core/meta.hpp
        SeQuant/core/op.cpp
        SeQuant/core/op.hpp
        SeQuant/core/optimize.hpp
        SeQuant/core/optimize/common_subexpression_elimination.hpp
        SeQuant/core/optimize/fusion.cpp
        SeQuant/core/optimize/fusion.hpp
        SeQuant/core/optimize/optimize.cpp
        SeQuant/core/parse.hpp
        SeQuant/core/parse/deparse.cpp
        SeQuant/core/parse/parse.cpp
        SeQuant/core/ranges.hpp
        SeQuant/core/rational.hpp
        SeQuant/core/runtime.cpp
        SeQuant/core/runtime.hpp
        SeQuant/core/space.cpp
        SeQuant/core/space.hpp
        SeQuant/core/tag.hpp
        SeQuant/core/tensor_canonicalizer.cpp
        SeQuant/core/tensor_canonicalizer.hpp
        SeQuant/core/tensor_network.cpp
        SeQuant/core/tensor_network.hpp
<<<<<<< HEAD
=======
        SeQuant/core/tensor_network_v2.cpp
        SeQuant/core/tensor_network_v2.hpp
        SeQuant/core/tensor_network_v3.cpp
        SeQuant/core/tensor_network_v3.hpp
        SeQuant/core/tensor_network/utils.hpp
>>>>>>> 11a26e25
        SeQuant/core/tensor_network/canonicals.hpp
        SeQuant/core/tensor_network/slot.hpp
        SeQuant/core/tensor_network/vertex.hpp
        SeQuant/core/tensor_network/vertex_painter.cpp
        SeQuant/core/tensor_network/vertex_painter.hpp
        SeQuant/core/tensor_network_v2.cpp
        SeQuant/core/tensor_network_v2.hpp
        SeQuant/core/timer.hpp
        SeQuant/core/utility/atomic.hpp
        SeQuant/core/utility/context.hpp
        SeQuant/core/utility/debug.hpp
        SeQuant/core/utility/expr.cpp
        SeQuant/core/utility/expr.hpp
        SeQuant/core/utility/indices.hpp
        SeQuant/core/utility/macros.hpp
        SeQuant/core/utility/nodiscard.hpp
        SeQuant/core/utility/permutation.hpp
        SeQuant/core/utility/singleton.hpp
        SeQuant/core/utility/string.cpp
        SeQuant/core/utility/string.hpp
        SeQuant/core/utility/swap.hpp
        SeQuant/core/utility/tensor.hpp
        SeQuant/core/utility/tuple.hpp
        SeQuant/core/wick.hpp
        SeQuant/core/wick.impl.hpp
        SeQuant/core/wolfram.hpp
        SeQuant/core/wstring.hpp
        SeQuant/domain/mbpt/antisymmetrizer.cpp
        SeQuant/domain/mbpt/antisymmetrizer.hpp
        SeQuant/domain/mbpt/context.cpp
        SeQuant/domain/mbpt/context.hpp
        SeQuant/domain/mbpt/convention.cpp
        SeQuant/domain/mbpt/convention.hpp
        SeQuant/domain/mbpt/models/cc.cpp
        SeQuant/domain/mbpt/models/cc.hpp
        SeQuant/domain/mbpt/op.cpp
        SeQuant/domain/mbpt/op.hpp
        SeQuant/domain/mbpt/op.ipp
        SeQuant/domain/mbpt/rdm.cpp
        SeQuant/domain/mbpt/rdm.hpp
        SeQuant/domain/mbpt/rules/csv.cpp
        SeQuant/domain/mbpt/rules/csv.hpp
        SeQuant/domain/mbpt/rules/df.cpp
        SeQuant/domain/mbpt/rules/df.hpp
        SeQuant/domain/mbpt/space_qns.hpp
        SeQuant/domain/mbpt/spin.cpp
        SeQuant/domain/mbpt/spin.hpp
        SeQuant/domain/mbpt/vac_av.ipp
        SeQuant/version.cpp
)

#### disable unity_build for v2:
set_source_files_properties(
        SeQuant/core/tensor_network_v2.cpp
        SeQuant/core/tensor_network_v2.hpp
        PROPERTIES SKIP_UNITY_BUILD_INCLUSION TRUE
)

### optional prereqs
if (SEQUANT_EVAL_TESTS)
    include(FindOrFetchTiledArray)
endif (SEQUANT_EVAL_TESTS)
if (NOT TARGET Eigen3::Eigen)
    # use TA's Eigen, if available
    if (TARGET TiledArray_Eigen)
        add_library(Eigen3::Eigen ALIAS TiledArray_Eigen)
    else()
      # re:NO_CMAKE_PACKAGE_REGISTRY: eigen3 registers its *build* tree with the user package registry ...
      #                               to avoid issues with wiped build directory look for installed eigen
      find_package(Eigen3 3.0 NO_MODULE NO_CMAKE_PACKAGE_REGISTRY)
    endif()
endif()
if (TARGET Eigen3::Eigen)
    set(SEQUANT_HAS_EIGEN ON)
    endif()

if (TARGET tiledarray)
    set(SEQUANT_HAS_TILEDARRAY ON)
    list(APPEND SeQuant_src
            SeQuant/domain/eval/cache_manager.cpp
            SeQuant/domain/eval/cache_manager.hpp
            SeQuant/domain/eval/eval.hpp
            SeQuant/domain/eval/result.cpp
            SeQuant/domain/eval/result.hpp
            SeQuant/domain/eval/eval_fwd.hpp
            )
endif ()

add_library(SeQuant
        ${SeQuant_src}
        )
# feed SEQUANT_GIT_REVISION and SEQUANT_GIT_DESCRIPTION to SeQuant/version.cpp only to avoid recompiling everything
set_source_files_properties(
        SeQuant/version.cpp
        PROPERTIES COMPILE_DEFINITIONS
        "SEQUANT_GIT_REVISION=\"${SEQUANT_GIT_REVISION}\";SEQUANT_GIT_DESCRIPTION=\"${SEQUANT_GIT_DESCRIPTION}\""
)
if (SEQUANT_CONTEXT_MANIPULATION_THREADSAFE)
  target_compile_definitions(SeQuant PUBLIC SEQUANT_CONTEXT_MANIPULATION_THREADSAFE)
endif()

target_link_libraries(SeQuant PUBLIC range-v3::range-v3 Boost::regex Boost::locale Boost::headers SeQuant-bliss Threads::Threads)
target_link_libraries(SeQuant PRIVATE libperm::libperm)
target_link_libraries(SeQuant PUBLIC polymorphic_variant::polymorphic_variant)
# modularized Boost has finer grained targets than just Boost::headers
if (Boost_IS_MODULARIZED)
    target_link_libraries(SeQuant PUBLIC
            Boost::container
            Boost::container_hash
            Boost::hana
            Boost::multiprecision
            Boost::numeric_conversion
            Boost::numeric_interval
            Boost::range
            Boost::spirit
    )
endif()
if (TARGET tiledarray)
    target_link_libraries(SeQuant PUBLIC tiledarray)
endif ()
if (TARGET Eigen3::Eigen)
    target_link_libraries(SeQuant PUBLIC Eigen3::Eigen)
    target_compile_definitions(SeQuant PUBLIC SEQUANT_HAS_EIGEN=1)
endif()
if (SEQUANT_HAS_EXECUTION_HEADER_STANDALONE OR SEQUANT_HAS_EXECUTION_HEADER_WITH_TBB)
    target_compile_definitions(SeQuant PUBLIC SEQUANT_HAS_EXECUTION_HEADER)
    if (SEQUANT_HAS_EXECUTION_HEADER_WITH_TBB)
        target_link_libraries(SeQuant PUBLIC ${TBB_LIBRARIES})
        target_include_directories(SeQuant PUBLIC ${TBB_INCLUDE_DIRS})
    endif ()
endif ()
target_include_directories(SeQuant PUBLIC
        $<BUILD_INTERFACE:${PROJECT_SOURCE_DIR}>
        $<BUILD_INTERFACE:${PROJECT_BINARY_DIR}>
        $<INSTALL_INTERFACE:${CMAKE_INSTALL_PREFIX}/include>)
target_compile_features(SeQuant INTERFACE "cxx_std_20")
if (SEQUANT_EVAL_TRACE)
    target_compile_definitions(SeQuant PUBLIC SEQUANT_EVAL_TRACE=1)
endif ()
if (SEQUANT_USE_SYSTEM_BOOST_HASH)
    target_compile_definitions(SeQuant PUBLIC SEQUANT_USE_SYSTEM_BOOST_HASH=1)
else()
    # if not to use Boost Hash, unpack bundled Boost ContainerHash 1.81
    file(MAKE_DIRECTORY ${PROJECT_BINARY_DIR}/SeQuant/external)
    execute_process(
            COMMAND ${CMAKE_COMMAND} -E tar xzf ${PROJECT_SOURCE_DIR}/SeQuant/external/boost.tar.gz
            WORKING_DIRECTORY ${PROJECT_BINARY_DIR}/SeQuant/external
            RESULT_VARIABLE UNPACK_BOOST_RESULT
            OUTPUT_VARIABLE UNPACK_BOOST_OUTPUT
            ERROR_VARIABLE UNPACK_BOOST_OUTPUT
    )
    if (NOT UNPACK_BOOST_RESULT EQUAL 0)
        message(FATAL_ERROR "Failed to unpack the bundled Boost! The tar command output:\n${UNPACK_BOOST_OUTPUT}")
    endif()
    install(DIRECTORY ${PROJECT_BINARY_DIR}/SeQuant
            COMPONENT sequant
            DESTINATION "${SEQUANT_INSTALL_INCLUDEDIR}"
            FILES_MATCHING PATTERN "*.hpp"
            )
endif ()
install(TARGETS SeQuant-bliss EXPORT sequant COMPONENT sequant LIBRARY DESTINATION ${SEQUANT_INSTALL_LIBDIR})
install(TARGETS SeQuant EXPORT sequant COMPONENT sequant LIBRARY DESTINATION ${SEQUANT_INSTALL_LIBDIR})
install(DIRECTORY SeQuant
        COMPONENT sequant
        DESTINATION "${SEQUANT_INSTALL_INCLUDEDIR}"
        FILES_MATCHING PATTERN "*.hpp"
        PATTERN "*.hh"
        )
add_library(SeQuant::SeQuant ALIAS SeQuant)  # to be able to use as subproject

if (SEQUANT_MIMALLOC)
    find_package(mimalloc REQUIRED)
    target_link_libraries(SeQuant PUBLIC mimalloc)
    target_compile_definitions(SeQuant PUBLIC SEQUANT_HAS_MIMALLOC=1)
endif ()

# build all of boost before SeQuant, including parts it does not use
if (Boost_BUILT_FROM_SOURCE AND TARGET build-boost-in-SeQuant)
    add_dependencies(SeQuant build-boost-in-SeQuant)
endif()

if (SEQUANT_IWYU)
    find_program(iwyu_path NAMES include-what-you-use iwyu)

    if (iwyu_path)
        set(iwyu_options_and_path
            "${iwyu_path}"
            -Xiwyu --cxx20ns
            -Xiwyu --no_comments
        )
        set_property(TARGET SeQuant PROPERTY CXX_INCLUDE_WHAT_YOU_USE ${iwyu_options_and_path})
    endif()
endif()


add_subdirectory(utilities)
add_subdirectory(tests)
add_subdirectory(doc)

if (SEQUANT_BENCHMARKS)
    add_subdirectory(benchmarks)
endif()


####### Python ########

if (SEQUANT_PYTHON)
    if (NOT CMAKE_POSITION_INDEPENDENT_CODE)
        message(FATAL_ERROR "Python module requires CMAKE_POSITION_INDEPENDENT_CODE=ON")
    endif ()
    add_subdirectory(python)
endif ()


##########################
# export SeQuant
##########################

configure_file(
        ${PROJECT_SOURCE_DIR}/SeQuant/version.hpp.in
        ${PROJECT_BINARY_DIR}/SeQuant/version.hpp
)
install(FILES ${PROJECT_BINARY_DIR}/SeQuant/version.hpp
        DESTINATION "${SEQUANT_INSTALL_INCLUDEDIR}/SeQuant")

# Create the version file
write_basic_package_version_file(sequant-config-version.cmake
        VERSION ${SEQUANT_VERSION} COMPATIBILITY AnyNewerVersion)

# Make SeQuant consumable from the build directory without installation
export(EXPORT sequant
        NAMESPACE SeQuant::
        FILE "${PROJECT_BINARY_DIR}/sequant-targets.cmake")

## Create the configure file
configure_package_config_file(cmake/sequant-config.cmake.in
        "${PROJECT_BINARY_DIR}/sequant-config.cmake"
        INSTALL_DESTINATION "${SEQUANT_INSTALL_CMAKEDIR}"
        PATH_VARS CMAKE_INSTALL_PREFIX SEQUANT_INSTALL_BINDIR
        SEQUANT_INSTALL_INCLUDEDIR SEQUANT_INSTALL_LIBDIR
        SEQUANT_INSTALL_DOCDIR SEQUANT_INSTALL_CMAKEDIR)

## Install config, version, and target files
install(EXPORT sequant
        FILE "sequant-targets.cmake"
        DESTINATION "${SEQUANT_INSTALL_CMAKEDIR}"
        NAMESPACE SeQuant::
        COMPONENT sequant-config)
install(FILES
        "${PROJECT_BINARY_DIR}/sequant-config.cmake"
        "${PROJECT_BINARY_DIR}/sequant-config-version.cmake"
        DESTINATION "${SEQUANT_INSTALL_CMAKEDIR}"
        COMPONENT sequant-config)
add_custom_target_subproject(sequant install-config
        COMMAND ${CMAKE_COMMAND} -DCOMPONENT=sequant-config -P ${PROJECT_BINARY_DIR}/cmake_install.cmake
        COMMENT "Installing SeQuant config components")

if(CMAKE_PROJECT_NAME STREQUAL PROJECT_NAME)
    feature_summary(WHAT ALL
                    DESCRIPTION "=== SeQuant Package/Feature Info ===")
    feature_summary(FILENAME ${CMAKE_CURRENT_BINARY_DIR}/features.log WHAT ALL)
endif()

###############################################################################
# appendix: misc details
###############################################################################
SET(CMAKE_COLOR_MAKEFILE ON)<|MERGE_RESOLUTION|>--- conflicted
+++ resolved
@@ -268,21 +268,16 @@
         SeQuant/core/tensor_canonicalizer.hpp
         SeQuant/core/tensor_network.cpp
         SeQuant/core/tensor_network.hpp
-<<<<<<< HEAD
-=======
         SeQuant/core/tensor_network_v2.cpp
         SeQuant/core/tensor_network_v2.hpp
         SeQuant/core/tensor_network_v3.cpp
         SeQuant/core/tensor_network_v3.hpp
         SeQuant/core/tensor_network/utils.hpp
->>>>>>> 11a26e25
         SeQuant/core/tensor_network/canonicals.hpp
         SeQuant/core/tensor_network/slot.hpp
         SeQuant/core/tensor_network/vertex.hpp
         SeQuant/core/tensor_network/vertex_painter.cpp
         SeQuant/core/tensor_network/vertex_painter.hpp
-        SeQuant/core/tensor_network_v2.cpp
-        SeQuant/core/tensor_network_v2.hpp
         SeQuant/core/timer.hpp
         SeQuant/core/utility/atomic.hpp
         SeQuant/core/utility/context.hpp
