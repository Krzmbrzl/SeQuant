cmake_minimum_required(VERSION 3.9)
project(SeQuant LANGUAGES CXX)
set(SEQUANT_VERSION 2.0.0-alpha.1)

set(CMAKE_CXX_STANDARD 17)
set(CMAKE_CXX_EXTENSIONS OFF)

# Enable ccache if not already enabled by symlink masquerading
if(NOT CMAKE_CXX_COMPILER MATCHES ".*/ccache$")
    find_program(CCACHE_EXECUTABLE ccache)
    if (CCACHE_EXECUTABLE)
        mark_as_advanced(CCACHE_EXECUTABLE)
        set_property(GLOBAL PROPERTY RULE_LAUNCH_COMPILE ${CCACHE_EXECUTABLE})
        set_property(GLOBAL PROPERTY RULE_LAUNCH_LINK ${CCACHE_EXECUTABLE})
        message(STATUS "Found ccache: ${CCACHE_EXECUTABLE}")
    else()
        set(CCACHE_EXECUTABLE "")
    endif()
endif()

list(APPEND CMAKE_MODULE_PATH "${PROJECT_SOURCE_DIR}/cmake/modules/")

# std::thread requires (on some platforms?) thread support which is not provided automatically
find_package(Threads REQUIRED)

# PSTL (used by g++-9 and clang++-8 in c++17 mode) needs TBB
if ((${CMAKE_CXX_COMPILER_ID} STREQUAL "GNU" AND ${CMAKE_CXX_COMPILER_VERSION} VERSION_GREATER 9) OR
    (${CMAKE_CXX_COMPILER_ID} STREQUAL "Clang" AND ${CMAKE_CXX_COMPILER_VERSION} VERSION_GREATER 8))
    set(PSTL_NEEDS_TBB TRUE)
    find_package(TBB REQUIRED)
endif()

if (NOT RANGEV3_DIR)
    message(FATAL_ERROR "Set cache variable RANGEV3_DIR to the top of the Range-V3 source directory")
endif(NOT RANGEV3_DIR)
add_library(Range-V3 INTERFACE IMPORTED)
set_property(TARGET Range-V3 PROPERTY
        INTERFACE_INCLUDE_DIRECTORIES ${RANGEV3_DIR}/include)

# need Boost.ContainerHash
# NB Boost.Container is broken in v1.70
find_package(Boost 1.67 REQUIRED)
if (Boost_VERSION EQUAL 107000)
    message(FATAL_ERROR "Found Boost 1.70, but its Boost.Container is broken: use versions 1.67, 1.68, or 1.69")
endif()
add_library(Boost INTERFACE IMPORTED)
set_property(TARGET Boost PROPERTY
        INTERFACE_INCLUDE_DIRECTORIES ${Boost_INCLUDE_DIR})

############ optional dependencies
# look for BTAS, if needed
if (BTAS_INSTALL_DIR)
    find_package(BTAS)
endif(BTAS_INSTALL_DIR)

if (TiledArray_DIR)
    find_package(TiledArray CONFIG COMPONENTS tiledarray)
endif(TiledArray_DIR)

# embedded bliss-0.73
add_library(bliss
        src/SeQuant/external/bliss/defs.cc
        src/SeQuant/external/bliss/defs.hh
        src/SeQuant/external/bliss/graph.cc
        src/SeQuant/external/bliss/graph.hh
        src/SeQuant/external/bliss/partition.cc
        src/SeQuant/external/bliss/partition.hh
        src/SeQuant/external/bliss/orbit.cc
        src/SeQuant/external/bliss/orbit.hh
        src/SeQuant/external/bliss/uintseqhash.cc
        src/SeQuant/external/bliss/uintseqhash.hh
        src/SeQuant/external/bliss/heap.cc
        src/SeQuant/external/bliss/heap.hh
        src/SeQuant/external/bliss/timer.cc
        src/SeQuant/external/bliss/timer.hh
        src/SeQuant/external/bliss/utils.cc
        src/SeQuant/external/bliss/utils.hh
        src/SeQuant/external/bliss/bliss_C.cc
        src/SeQuant/external/bliss/bliss_C.h
        )

add_library(SeQuant
        src/SeQuant/core/sequant.cpp
        src/SeQuant/core/sequant.hpp
        src/SeQuant/core/attr.hpp
        src/SeQuant/core/index.hpp
        src/SeQuant/core/space.cpp
        src/SeQuant/core/space.hpp
        src/SeQuant/core/op.cpp
        src/SeQuant/core/op.hpp
        src/SeQuant/core/abstract_tensor.hpp
        src/SeQuant/core/abstract_tensor.cpp
        src/SeQuant/core/tensor.cpp
        src/SeQuant/core/tensor.hpp
        src/SeQuant/core/expr.cpp
        src/SeQuant/core/expr.hpp
        src/SeQuant/core/wick.hpp
        src/SeQuant/core/ranges.hpp
        src/SeQuant/core/container.hpp
        src/SeQuant/core/meta.hpp
        src/SeQuant/core/latex.hpp
        src/SeQuant/core/wolfram.hpp
        src/SeQuant/core/expr_algorithm.hpp
        src/SeQuant/core/wick.impl.hpp
        src/SeQuant/core/expr_operator.hpp
        src/SeQuant/core/hash.hpp
        src/SeQuant/core/tag.hpp
        src/SeQuant/core/any.hpp
        src/SeQuant/core/hugenholtz.hpp
        src/SeQuant/core/algorithm.hpp
        src/SeQuant/core/tensor_network.cpp
        src/SeQuant/core/tensor_network.hpp
        src/SeQuant/core/runtime.hpp
        src/SeQuant/core/utility.hpp
        src/SeQuant/core/bliss.hpp
        src/SeQuant/core/timer.hpp
        src/SeQuant/domain/mbpt/convention.cpp
        src/SeQuant/domain/mbpt/convention.hpp
        src/SeQuant/domain/mbpt/op.cpp
        src/SeQuant/domain/mbpt/op.hpp
        src/SeQuant/domain/mbpt/spin.hpp
        src/SeQuant/domain/mbpt/sr/sr.cpp
        src/SeQuant/domain/mbpt/sr/sr.hpp
        )
target_link_libraries(SeQuant Range-V3 Boost bliss Threads::Threads)
if (PSTL_NEEDS_TBB)
    target_link_libraries(SeQuant ${TBB_LIBRARIES})
    target_include_directories(SeQuant PUBLIC ${TBB_INCLUDE_DIRS})
endif()
target_include_directories(SeQuant PUBLIC
        $<BUILD_INTERFACE:${CMAKE_SOURCE_DIR}/src>
        $<INSTALL_INTERFACE:${CMAKE_INSTALL_PREFIX}/include>
        )

add_library(factorizer EXCLUDE_FROM_ALL
        src/SeQuant/domain/factorize/path_tree.hpp
        src/SeQuant/domain/factorize/path_tree.cpp
        src/SeQuant/domain/factorize/factorizer.hpp
        src/SeQuant/domain/factorize/factorizer.cpp)
target_include_directories(factorizer PUBLIC
        $<BUILD_INTERFACE:${CMAKE_SOURCE_DIR}/src>
        $<INSTALL_INTERFACE:${CMAKE_INSTALL_PREFIX}/include>
        )
target_link_libraries(factorizer PUBLIC SeQuant)

enable_testing(true)

set(utests_src
        tests/unit/test_space.cpp
        tests/unit/test_index.cpp
        tests/unit/test_op.cpp
        tests/unit/test_wick.cpp
        tests/unit/test_tensor.cpp
        tests/unit/test_bliss.cpp
        tests/unit/test_expr.cpp
        tests/unit/test_iterator.cpp
        tests/unit/test_tensor_network.cpp
        tests/unit/test_mbpt.cpp)

#set(utests_src
#        tests/unit/test_mbpt.cpp)

set(unit_test_executable unit_tests)
add_executable(${unit_test_executable} EXCLUDE_FROM_ALL
        tests/unit/test_main.cpp
        tests/unit/catch.hpp
        ${utests_src})
target_link_libraries(${unit_test_executable} SeQuant)
add_test(unit/build "${CMAKE_COMMAND}" --build ${CMAKE_BINARY_DIR} --target ${unit_test_executable})

add_test(NAME unit/run
        COMMAND ${unit_test_executable})
set_tests_properties(unit/run
        PROPERTIES DEPENDS unit/build
        WORKING_DIRECTORY ${CMAKE_SOURCE_DIR}/tests/unit)

####### Tests ########

# Single-Reference Coupled-Cluster
set(example0 srcc)
add_executable(${example0} EXCLUDE_FROM_ALL
        examples/${example0}/${example0}.cpp)
target_link_libraries(${example0} SeQuant ${TBB_LIBRARIES})

# contract method testing -- Bimal
if (BTAS_FOUND)
    find_package(Libint2 2.6.0 CONFIG REQUIRED)

    set(example1 cc_btas)
    add_executable(${example1} EXCLUDE_FROM_ALL
            examples/contract/${example1}.cpp
            examples/contract/interpret/interpreted_tensor.hpp
            examples/contract/interpret/contract.hpp
            examples/contract/scf/hartree-fock.cc
            src/SeQuant/domain/evaluate/eval_tensor.cpp)
    target_link_libraries(${example1} SeQuant factorizer ${TBB_LIBRARIES} Libint2::cxx BTAS)
    target_compile_definitions(${example1} PRIVATE SEQUANT_HAS_BTAS)
endif(BTAS_FOUND)

if (TiledArray_FOUND)
    set(example2 cc_tiledarray)

    add_executable(${example2} EXCLUDE_FROM_ALL
            examples/contract/${example2}.cpp
            examples/contract/interpret/interpreted_tensor.hpp
            examples/contract/interpret/contract.hpp
            examples/contract/scf/hartree-fock.cc)
    target_link_libraries(${example2} SeQuant factorizer ${TBB_LIBRARIES} Libint2::cxx tiledarray)
    target_link_directories(${example2} PUBLIC ${TBB_LIBRARIES})
    target_compile_definitions(${example2} PRIVATE SEQUANT_HAS_TILEDARRAY)
endif(TiledArray_FOUND)

# factorization examples
if(BTAS_FOUND)

set(example3 product_factorization)
add_executable(${example3} EXCLUDE_FROM_ALL
    examples/factorization/${example3}.cpp)

target_include_directories(${example3} PUBLIC
    $<BUILD_INTERFACE:${CMAKE_SOURCE_DIR}/src>
    $<INSTALL_INTERFACE:${CMAKE_INSTALL_PREFIX}/include>
    ${BTAS_INSTALL_DIR})

target_link_libraries(${example3} SeQuant factorizer)
target_compile_definitions(${example3} PRIVATE SEQUANT_HAS_BTAS)

set(example4 expr_evaluation)
add_executable(${example4} EXCLUDE_FROM_ALL
    src/SeQuant/domain/evaluate/eval_fwd.hpp
    src/SeQuant/domain/evaluate/eval_tensor.hpp
    src/SeQuant/domain/evaluate/eval_expr.hpp
    src/SeQuant/domain/evaluate/eval_tensor.cpp
    examples/evaluation/${example4}.cpp)

target_include_directories(${example4} PUBLIC
        $<BUILD_INTERFACE:${CMAKE_SOURCE_DIR}/src>
        $<INSTALL_INTERFACE:${CMAKE_INSTALL_PREFIX}/include>
        ${BTAS_INSTALL_DIR})

target_link_libraries(${example4} SeQuant factorizer)
target_compile_definitions(${example4} PRIVATE SEQUANT_HAS_BTAS)
endif()

# add tests for running examples
set (lastexample 5)
foreach(i RANGE ${lastexample})
    if (TARGET ${example${i}})
        add_test(example/${example${i}}/build "${CMAKE_COMMAND}" --build ${CMAKE_BINARY_DIR} --target ${example${i}})
        add_test(NAME example/${example${i}}/run
                COMMAND ${example${i}}
                WORKING_DIRECTORY ${CMAKE_SOURCE_DIR}/examples)
        set_tests_properties(example/${example${i}}/run
                PROPERTIES DEPENDS example/${example${i}}/build)
    endif()
endforeach()

# target for running ALL tests
add_custom_target(check USES_TERMINAL COMMAND ${CMAKE_CTEST_COMMAND} -V)

####### DOCS ########

<<<<<<< HEAD
find_package(Doxygen)
if (DOXYGEN_FOUND)
    set(DOXYGEN_GENERATE_HTML YES)
    doxygen_add_docs(
            html
            ${PROJECT_SOURCE_DIR}/src
            DOXYGEN_EXCLUDE_PATTERNS "catch.hpp"
            COMMENT "Generate html dox"
    )
endif(DOXYGEN_FOUND)
=======
add_subdirectory(doc)
>>>>>>> 1b0d1302
<|MERGE_RESOLUTION|>--- conflicted
+++ resolved
@@ -26,8 +26,8 @@
 # PSTL (used by g++-9 and clang++-8 in c++17 mode) needs TBB
 if ((${CMAKE_CXX_COMPILER_ID} STREQUAL "GNU" AND ${CMAKE_CXX_COMPILER_VERSION} VERSION_GREATER 9) OR
     (${CMAKE_CXX_COMPILER_ID} STREQUAL "Clang" AND ${CMAKE_CXX_COMPILER_VERSION} VERSION_GREATER 8))
-    set(PSTL_NEEDS_TBB TRUE)
-    find_package(TBB REQUIRED)
+  set(PSTL_NEEDS_TBB TRUE)
+  find_package(TBB REQUIRED)
 endif()
 
 if (NOT RANGEV3_DIR)
@@ -35,7 +35,7 @@
 endif(NOT RANGEV3_DIR)
 add_library(Range-V3 INTERFACE IMPORTED)
 set_property(TARGET Range-V3 PROPERTY
-        INTERFACE_INCLUDE_DIRECTORIES ${RANGEV3_DIR}/include)
+             INTERFACE_INCLUDE_DIRECTORIES ${RANGEV3_DIR}/include)
 
 # need Boost.ContainerHash
 # NB Boost.Container is broken in v1.70
@@ -53,9 +53,8 @@
     find_package(BTAS)
 endif(BTAS_INSTALL_DIR)
 
-if (TiledArray_DIR)
-    find_package(TiledArray CONFIG COMPONENTS tiledarray)
-endif(TiledArray_DIR)
+# look for TA
+find_package(TiledArray CONFIG COMPONENTS tiledarray)
 
 # embedded bliss-0.73
 add_library(bliss
@@ -260,17 +259,4 @@
 
 ####### DOCS ########
 
-<<<<<<< HEAD
-find_package(Doxygen)
-if (DOXYGEN_FOUND)
-    set(DOXYGEN_GENERATE_HTML YES)
-    doxygen_add_docs(
-            html
-            ${PROJECT_SOURCE_DIR}/src
-            DOXYGEN_EXCLUDE_PATTERNS "catch.hpp"
-            COMMENT "Generate html dox"
-    )
-endif(DOXYGEN_FOUND)
-=======
-add_subdirectory(doc)
->>>>>>> 1b0d1302
+add_subdirectory(doc)