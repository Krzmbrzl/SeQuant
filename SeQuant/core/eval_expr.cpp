#include <SeQuant/core/eval_expr.hpp>
#include <SeQuant/core/attr.hpp>
#include <SeQuant/core/complex.hpp>
#include <SeQuant/core/container.hpp>
#include <SeQuant/core/context.hpp>
#include <SeQuant/core/expr.hpp>
#include <SeQuant/core/hash.hpp>
<<<<<<< HEAD
#include <SeQuant/core/wstring.hpp>
#include <range/v3/algorithm.hpp>
#include <range/v3/functional.hpp>
=======
#include <SeQuant/core/index.hpp>
#include <SeQuant/core/tensor.hpp>
#include <SeQuant/core/wstring.hpp>

#include <range/v3/action.hpp>
#include <range/v3/algorithm.hpp>
#include <range/v3/functional.hpp>
#include <range/v3/iterator.hpp>
>>>>>>> 6a0d60eb
#include <range/v3/view.hpp>

#include <algorithm>
#include <cassert>
#include <iterator>
#include <memory>
#include <string_view>
#include <type_traits>
#include <utility>
#include <vector>

namespace sequant {

namespace {

size_t hash_terminal_tensor(Tensor const&) noexcept;

size_t hash_imed(EvalExpr const&, EvalExpr const&, EvalOp) noexcept;

ExprPtr make_imed(EvalExpr const&, EvalExpr const&, EvalOp) noexcept;

bool is_tot(Tensor const& t) noexcept {
  return ranges::any_of(t.const_braket(), &Index::has_proto_indices);
}

std::wstring_view const var_label = L"Z";

}  // namespace

NestedTensorIndices::NestedTensorIndices(const sequant::Tensor& tnsr) {
  auto push_ix = [this](Index const& ix) {
    if (ix.has_proto_indices())
      inner.push_back(ix);
    else
      outer.push_back(ix);
  };

  for (auto const& ix : tnsr.const_braket()) {
    push_ix(ix);
    for (auto const& ix_proto : ix.proto_indices()) push_ix(ix_proto);
  }

  if (!inner.empty()) {
    ranges::actions::stable_sort(outer, Index::LabelCompare{});
    ranges::actions::unique(outer, [](Index const& ix1, Index const& ix2) {
      return ix1.label() == ix2.label();
    });
  }
}

std::string EvalExpr::braket_annot() const noexcept {
  if (!is_tensor()) return {};

  // given an iterable of sequant::Index objects, returns a string made
  // of their full labels separated by comma
  //   eg. (a_1^{i_1,i_2},a_2^{i_2,i_3}) -> "a_1i_1i_2,a_2i_2i_3"
  //   eg. (i_1, i_2) -> "i_1,i_2"
  auto annot = [](auto&& ixs) -> std::string {
    using namespace ranges::views;

    auto full_labels = ixs                              //
                       | transform(&Index::full_label)  //
                       | transform([](auto&& fl) {      //
                           return sequant::to_string(fl);
                         });
    return full_labels                      //
           | intersperse(std::string{","})  //
           | join                           //
           | ranges::to<std::string>;
  };

  auto nested = NestedTensorIndices{as_tensor()};

  return nested.inner.empty()  //
             ? annot(nested.outer)
             : annot(nested.outer) + ";" + annot(nested.inner);
}

size_t EvalExpr::global_id_{};

EvalExpr::EvalExpr(Tensor const& tnsr)
    : op_type_{EvalOp::Id},
      result_type_{ResultType::Tensor},
      hash_value_{hash_terminal_tensor(tnsr)},
      id_{},
      expr_{tnsr.clone()},
      tot_{is_tot(tnsr)} {}

EvalExpr::EvalExpr(Constant const& c)
    : op_type_{EvalOp::Id},
      result_type_{ResultType::Scalar},
      hash_value_{hash::value(c)},
      id_{},
      expr_{c.clone()},
      tot_{false} {}

EvalExpr::EvalExpr(Variable const& v)
    : op_type_{EvalOp::Id},
      result_type_{ResultType::Scalar},
      hash_value_{hash::value(v)},
      id_{},
      expr_{v.clone()},
      tot_{false} {}

EvalExpr::EvalExpr(EvalExpr const& left, EvalExpr const& right, EvalOp op)
    : op_type_{op},
      hash_value_{hash_imed(left, right, op)},
      id_{++global_id_},
      expr_{make_imed(left, right, op)} {
  result_type_ = expr_->is<Tensor>() ? ResultType::Tensor : ResultType::Scalar;
  tot_ = expr_->is<Tensor>() && is_tot(expr_->as<Tensor>());
}

EvalOp EvalExpr::op_type() const noexcept { return op_type_; }

ResultType EvalExpr::result_type() const noexcept { return result_type_; }

size_t EvalExpr::hash_value() const noexcept { return hash_value_; }

size_t EvalExpr::id() const noexcept { return id_; }

ExprPtr EvalExpr::expr() const noexcept { return expr_; }

bool EvalExpr::tot() const noexcept { return tot_; }

std::wstring EvalExpr::to_latex() const noexcept { return expr_->to_latex(); }

bool EvalExpr::is_tensor() const noexcept {
  return expr().is<Tensor>() && result_type() == ResultType::Tensor;
}

bool EvalExpr::is_scalar() const noexcept { return !is_tensor(); }

bool EvalExpr::is_constant() const noexcept {
  return expr().is<Constant>() && result_type() == ResultType::Scalar;
}

bool EvalExpr::is_variable() const noexcept {
  return expr().is<Variable>() && result_type() == ResultType::Scalar;
}

Tensor const& EvalExpr::as_tensor() const noexcept {
  return expr().as<Tensor>();
}

Constant const& EvalExpr::as_constant() const noexcept {
  return expr().as<Constant>();
}

Variable const& EvalExpr::as_variable() const noexcept {
  return expr().as<Variable>();
}

std::string EvalExpr::label() const noexcept {
  if (is_tensor())
    return to_string(as_tensor().label()) + "(" + braket_annot() + ")";
  else if (is_constant()) {
    auto const& c = as_constant();
    auto real = Constant{c.value().real()}.value<double>();
    auto imag = Constant{c.value().imag()}.value<double>();
    assert(real != 0 || imag != 0);
    std::string r = std::to_string(real);
    std::string i = std::to_string(imag);
    if (real == 0) return i;
    if (imag == 0) return r;
    return "(" + r + "," + i + ")";
  } else {
    assert(is_variable());
    return to_string(as_variable().label());
  }
}

namespace {

///
/// \param bk iterable of sequant Index
/// \return combined hash values of the elements.
///
/// @note An Index object's IndexSpace type and quantum numbers contribute to
///       the hash.
///
template <typename T>
size_t hash_braket(T const& bk) noexcept {
  size_t h = 0;
  for (auto const& idx : bk) {
    hash::combine(h, hash::value(idx.space().type().to_int32()));
    hash::combine(h, hash::value(idx.space().qns().to_int32()));
  }
  return h;
}

///
/// \return hash value to identify the connectivity between a pair of tensors.
///
/// @note Let [(i,j)] be the list of ordered pair of index positions that are
///       connected. i is the position in the braket of the first tensor (T1)
///       and j is that of the second tensor (T2). Then this function combines
///       the hash values of the elements of this list.
///
/// @warning O(N^2) algorithm
///
size_t hash_tensor_pair_topology(Tensor const& t1, Tensor const& t2) noexcept {
  using ranges::views::enumerate;
  size_t h = 0;
  for (auto&& [pos1, idx1] : t1.const_braket() | enumerate)
    for (auto&& [pos2, idx2] : t2.const_braket() | enumerate)
      if (idx1.label() == idx2.label())
        hash::combine(h, hash::value(std::pair(pos1, pos2)));
  return h;
}

size_t hash_terminal_tensor(Tensor const& tnsr) noexcept {
  size_t h = 0;
  hash::combine(h, hash::value(tnsr.label()));
  hash::combine(h, hash_braket(tnsr.const_braket()));
  return h;
}

size_t hash_imed(EvalExpr const& left, EvalExpr const& right,
                 EvalOp op) noexcept {
  size_t h = 0;
  hash::combine(h, hash::value(op));

  auto lh = hash::value(left);
  auto rh = hash::value(right);

  hash::combine(h, lh < rh ? lh : rh);
  hash::combine(h, lh < rh ? rh : lh);

  if (left.result_type() == ResultType::Tensor &&
      right.result_type() == ResultType::Tensor)
    hash::combine(h, hash_tensor_pair_topology(left.expr()->as<Tensor>(),
                                               right.expr()->as<Tensor>()));
  return h;
}

std::pair<container::svector<Index>,  // bra
          container::svector<Index>   // ket
          >
target_braket(Tensor const& t1, Tensor const& t2) noexcept {
  using ranges::views::keys;
  using ranges::views::values;
  using ranges::views::zip;
  using index_container = container::svector<Index>;

  auto remove_item = [](auto& vec, size_t pos) -> void {
    std::swap(vec[pos], vec.back());
    vec.pop_back();
  };

  auto left = zip(t1.bra(), t1.ket()) | ranges::to_vector;
  auto right = zip(t2.bra(), t2.ket()) | ranges::to_vector;

  while (!right.empty()) {
    for (std::size_t rr = 0; rr < right.size(); ++rr) {
      auto& [rb, rk] = right[rr];
      for (std::size_t ll = 0; ll < left.size(); ++ll) {
        auto& [lb, lk] = left[ll];
        if (lb == rk && rb == lk) {
          remove_item(left, ll);
          remove_item(right, rr);
          goto next_contract;
        } else if (lb == rk) {
          std::swap(lk, rk);
          remove_item(left, ll);
          goto next_contract;
        } else if (lk == rb) {
          std::swap(lb, rb);
          remove_item(left, ll);
          goto next_contract;
        }
      }  // ll
      left.emplace_back(rb, rk);
      remove_item(right, rr);
    }  // rr
  next_contract:
      /* just point to the start of the while loop */;
  }
  // the result is now in left

  return {keys(left) | ranges::to<index_container>,
          values(left) | ranges::to<index_container>};
}

Symmetry tensor_symmetry_sum(EvalExpr const& left,
                             EvalExpr const& right) noexcept {
  auto const& t1 = left.expr()->as<Tensor>();
  auto const& t2 = right.expr()->as<Tensor>();

  auto sym1 = t1.symmetry();
  auto sym2 = t2.symmetry();
  if (sym1 == sym2)
    return sym1;  // sum of symm/symm or antisymm/antisymm tensors

  // sum of one symmetric and one antisymmetric tensor
  if (sym1 != sym2 && sym1 != Symmetry::nonsymm && sym2 != Symmetry::nonsymm)
    return Symmetry::symm;

  return Symmetry::nonsymm;
}

Symmetry tensor_symmetry_prod(EvalExpr const& left,
                              EvalExpr const& right) noexcept {
  using index_set_t = container::set<Index, Index::LabelCompare>;

  // HELPER LAMBDA
  // check if all the indices in cont1 are in cont2 AND vice versa
  auto all_common_indices = [](const auto& cont1, const auto& cont2) -> bool {
    return (cont1.size() == cont2.size()) &&
           (cont1 | ranges::to<index_set_t>) ==
               (cont2 | ranges::to<index_set_t>);
  };
  // //////

  auto const& tnsr1 = left.expr()->as<Tensor>();
  auto const& tnsr2 = right.expr()->as<Tensor>();

  if (hash::value(left) == hash::value(right)) {
    // potential outer product of the same tensor
    auto const uniq_idxs =
        ranges::views::concat(tnsr1.const_braket(), tnsr2.const_braket()) |
        ranges::to<index_set_t>;

    if (static_cast<std::size_t>(ranges::distance(uniq_idxs)) ==
        tnsr1.const_braket().size() + tnsr2.const_braket().size()) {
      // outer product confirmed
      return Symmetry::antisymm;
    }
  }

  // not an outer product of same tensor confirmed
  auto imed_sym = Symmetry::invalid;
  bool whole_bk_contracted = (all_common_indices(tnsr1.bra(), tnsr2.ket()) ||
                              all_common_indices(tnsr1.ket(), tnsr2.bra()));
  auto sym1 = tnsr1.symmetry();
  auto sym2 = tnsr2.symmetry();

  assert(sym1 != Symmetry::invalid);
  assert(sym2 != Symmetry::invalid);

  if (whole_bk_contracted &&
      !(sym1 == Symmetry::nonsymm || sym2 == Symmetry::nonsymm)) {
    imed_sym = sym1 == sym2 ? sym1 : Symmetry::symm;

  } else {
    imed_sym = Symmetry::nonsymm;
  }

  assert(imed_sym != Symmetry::invalid);
  return imed_sym;
}

ParticleSymmetry particle_symmetry(Symmetry s) noexcept {
  return (s == Symmetry::symm || s == Symmetry::antisymm)
             ? ParticleSymmetry::symm
             : ParticleSymmetry::nonsymm;
}

ExprPtr make_sum(EvalExpr const& left, EvalExpr const& right) noexcept {
  assert(left.is_tensor() && right.is_tensor());

  auto const& t1 = left.as_tensor();
  auto const& t2 = right.as_tensor();

  assert(t1.bra_rank() + t1.ket_rank()         //
             == t2.bra_rank() + t2.ket_rank()  //
         && "differing ranks for summed tensors");

  auto ts = tensor_symmetry_sum(left, right);
  auto ps = particle_symmetry(ts);
  auto bks = get_default_context().braket_symmetry();
  return ex<Tensor>(L"I", t1.bra(), t1.ket(), ts, bks, ps);
}

ExprPtr make_prod(EvalExpr const& left, EvalExpr const& right) noexcept {
  assert(left.is_tensor() && right.is_tensor());

  auto const& t1 = left.as_tensor();
  auto const& t2 = right.as_tensor();

  auto [bra, ket] = target_braket(t1, t2);
  if (bra.empty() && ket.empty()) {
    // dot product
    return ex<Variable>(var_label);
  } else {
    // regular tensor product
    auto ts = tensor_symmetry_prod(left, right);
    auto ps = particle_symmetry(ts);
    auto bks = get_default_context().braket_symmetry();
    return ex<Tensor>(L"I", bra, ket, ts, bks, ps);
  }
}

ExprPtr make_imed(EvalExpr const& left, EvalExpr const& right,
                  EvalOp op) noexcept {
  assert(op != EvalOp::Id);

  auto lres = left.result_type();
  auto rres = right.result_type();

  if (lres == ResultType::Scalar && rres == ResultType::Scalar) {
    // scalar (+|*) scalar

    return ex<Variable>(var_label);

  } else if (lres == ResultType::Scalar && rres == ResultType::Tensor) {
    // scalar (*) tensor

    assert(op == EvalOp::Prod && "scalar + tensor not supported");
    auto const& t = right.expr()->as<Tensor>();
    return ex<Tensor>(Tensor{L"I", t.bra(), t.ket(), t.symmetry(),
                             t.braket_symmetry(), t.particle_symmetry()});

  } else if (lres == ResultType::Tensor && rres == ResultType::Scalar) {
    // tensor (*) scalar

    return make_imed(right, left, op);

  } else {
    // tensor (+|*) tensor

    auto lh = hash::value(left);
    auto rh = hash::value(right);
    auto const& left_ = lh <= rh ? left : right;
    auto const& right_ = lh <= rh ? right : left;

    if (op == EvalOp::Sum) {
      // tensor (+) tensor
      return make_sum(left_, right_);
    } else {
      // tensor (*) tensor
      return make_prod(left_, right_);
    }
  }
}
}  // namespace

}  // namespace sequant<|MERGE_RESOLUTION|>--- conflicted
+++ resolved
@@ -5,11 +5,6 @@
 #include <SeQuant/core/context.hpp>
 #include <SeQuant/core/expr.hpp>
 #include <SeQuant/core/hash.hpp>
-<<<<<<< HEAD
-#include <SeQuant/core/wstring.hpp>
-#include <range/v3/algorithm.hpp>
-#include <range/v3/functional.hpp>
-=======
 #include <SeQuant/core/index.hpp>
 #include <SeQuant/core/tensor.hpp>
 #include <SeQuant/core/wstring.hpp>
@@ -18,7 +13,6 @@
 #include <range/v3/algorithm.hpp>
 #include <range/v3/functional.hpp>
 #include <range/v3/iterator.hpp>
->>>>>>> 6a0d60eb
 #include <range/v3/view.hpp>
 
 #include <algorithm>
@@ -48,53 +42,29 @@
 
 }  // namespace
 
-NestedTensorIndices::NestedTensorIndices(const sequant::Tensor& tnsr) {
-  auto push_ix = [this](Index const& ix) {
-    if (ix.has_proto_indices())
-      inner.push_back(ix);
-    else
-      outer.push_back(ix);
-  };
-
-  for (auto const& ix : tnsr.const_braket()) {
-    push_ix(ix);
-    for (auto const& ix_proto : ix.proto_indices()) push_ix(ix_proto);
-  }
-
-  if (!inner.empty()) {
-    ranges::actions::stable_sort(outer, Index::LabelCompare{});
-    ranges::actions::unique(outer, [](Index const& ix1, Index const& ix2) {
-      return ix1.label() == ix2.label();
-    });
-  }
-}
-
-std::string EvalExpr::braket_annot() const noexcept {
-  if (!is_tensor()) return {};
-
-  // given an iterable of sequant::Index objects, returns a string made
-  // of their full labels separated by comma
-  //   eg. (a_1^{i_1,i_2},a_2^{i_2,i_3}) -> "a_1i_1i_2,a_2i_2i_3"
-  //   eg. (i_1, i_2) -> "i_1,i_2"
-  auto annot = [](auto&& ixs) -> std::string {
-    using namespace ranges::views;
-
-    auto full_labels = ixs                              //
-                       | transform(&Index::full_label)  //
-                       | transform([](auto&& fl) {      //
-                           return sequant::to_string(fl);
-                         });
-    return full_labels                      //
-           | intersperse(std::string{","})  //
-           | join                           //
-           | ranges::to<std::string>;
-  };
-
-  auto nested = NestedTensorIndices{as_tensor()};
-
-  return nested.inner.empty()  //
-             ? annot(nested.outer)
-             : annot(nested.outer) + ";" + annot(nested.inner);
+template <
+    typename Iterable,
+    std::enable_if_t<!std::is_same_v<InnerOuterIndices, std::decay_t<Iterable>>,
+                     bool> = true>
+std::string indices_to_annot(Iterable const& indices) noexcept {
+  using ranges::views::intersperse;
+  using ranges::views::join;
+  using ranges::views::transform;
+
+  auto idx_label = [](Index const& idx) { return to_string(idx.label()); };
+
+  return indices | transform(idx_label) | intersperse(",") | join |
+         ranges::to<std::string>;
+}
+
+std::string indices_to_annot(InnerOuterIndices const& inout) noexcept {
+  auto const& in = inout.inner;
+  auto const& out = inout.outer;
+  if (out.empty()) {
+    return indices_to_annot(in);
+  } else {
+    return indices_to_annot(in) + ";" + indices_to_annot(out);
+  }
 }
 
 size_t EvalExpr::global_id_{};
@@ -172,9 +142,29 @@
   return expr().as<Variable>();
 }
 
+InnerOuterIndices EvalExpr::inner_outer_indices() const noexcept {
+  if (is_scalar()) return {};
+
+  assert(is_tensor());
+  auto const& t = expr()->as<Tensor>();
+
+  container::svector<Index> inner;
+  container::svector<Index> outer;
+  for (auto const& idx : t.const_braket()) {
+    inner.emplace_back(idx);
+    for (auto const& pidx : idx.proto_indices()) outer.emplace_back(pidx);
+  }
+  ranges::stable_sort(outer, Index::LabelCompare{});
+  ranges::actions::unique(outer);
+  ranges::actions::remove_if(
+      inner, [&outer](Index const& i) { return ranges::contains(outer, i); });
+  return {std::move(inner), std::move(outer)};
+}
+
 std::string EvalExpr::label() const noexcept {
   if (is_tensor())
-    return to_string(as_tensor().label()) + "(" + braket_annot() + ")";
+    return to_string(as_tensor().label()) + "(" +
+           indices_to_annot(inner_outer_indices()) + ")";
   else if (is_constant()) {
     auto const& c = as_constant();
     auto real = Constant{c.value().real()}.value<double>();
