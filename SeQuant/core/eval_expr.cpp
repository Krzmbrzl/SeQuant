--- conflicted
+++ resolved
@@ -252,8 +252,6 @@
   return h;
 }
 
-<<<<<<< HEAD
-=======
 std::pair<container::svector<Index>,  // bra
           container::svector<Index>   // ket
           >
@@ -294,7 +292,6 @@
   return std::make_pair(result_bra, result_ket);
 }
 
->>>>>>> a9206a58
 Symmetry tensor_symmetry_sum(EvalExpr const& left,
                              EvalExpr const& right) noexcept {
   auto const& t1 = left.expr()->as<Tensor>();
@@ -391,13 +388,8 @@
   auto const& t1 = left.as_tensor();
   auto const& t2 = right.as_tensor();
 
-<<<<<<< HEAD
-  auto [bra, ket, auxiliary] = get_uncontracted_indices(t1, t2);
-  if (bra.empty() && ket.empty() && auxiliary.empty()) {
-=======
-  auto [b, k] = target_braket(t1, t2);
-  if (b.empty() && k.empty()) {
->>>>>>> a9206a58
+  auto [b, k, a] = get_uncontracted_indices(t1, t2);
+  if (b.empty() && k.empty() && a.empty()) {
     // dot product
     return ex<Variable>(var_label);
   } else {
@@ -405,12 +397,8 @@
     auto ts = tensor_symmetry_prod(left, right);
     auto ps = particle_symmetry(ts);
     auto bks = get_default_context().braket_symmetry();
-<<<<<<< HEAD
-    return ex<Tensor>(L"I", std::move(bra), std::move(ket),
-                      std::move(auxiliary), ts, bks, ps);
-=======
-    return ex<Tensor>(L"I", bra(std::move(b)), ket(std::move(k)), ts, bks, ps);
->>>>>>> a9206a58
+    return ex<Tensor>(L"I", bra(std::move(b)), ket(std::move(k)),
+                      aux(std::move(a)), ts, bks, ps);
   }
 }
 
