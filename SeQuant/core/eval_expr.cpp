--- conflicted
+++ resolved
@@ -7,8 +7,8 @@
 #include <SeQuant/core/hash.hpp>
 #include <SeQuant/core/index.hpp>
 #include <SeQuant/core/tensor.hpp>
+#include <SeQuant/core/utility/indices.hpp>
 #include <SeQuant/core/wstring.hpp>
-#include <SeQuant/core/utility/indices.hpp>
 
 #include <range/v3/action.hpp>
 #include <range/v3/algorithm.hpp>
@@ -18,14 +18,14 @@
 
 #include <algorithm>
 #include <cassert>
+#include <cmath>
 #include <iterator>
 #include <memory>
 #include <string_view>
+#include <tuple>
 #include <type_traits>
 #include <utility>
 #include <vector>
-#include <cmath>
-#include <tuple>
 
 namespace sequant {
 
@@ -169,28 +169,6 @@
   return expr().as<Variable>();
 }
 
-<<<<<<< HEAD
-InnerOuterIndices EvalExpr::inner_outer_indices() const noexcept {
-  if (is_scalar()) return {};
-
-  assert(is_tensor());
-  auto const& t = expr()->as<Tensor>();
-
-  container::svector<Index> inner;
-  container::svector<Index> outer;
-  for (auto const& idx : t.const_indices()) {
-    inner.emplace_back(idx);
-    for (auto const& pidx : idx.proto_indices()) outer.emplace_back(pidx);
-  }
-  ranges::stable_sort(outer, Index::LabelCompare{});
-  ranges::actions::unique(outer);
-  ranges::actions::remove_if(
-      inner, [&outer](Index const& i) { return ranges::contains(outer, i); });
-  return {std::move(inner), std::move(outer)};
-}
-
-=======
->>>>>>> 5993ba56
 std::string EvalExpr::label() const noexcept {
   if (is_tensor())
     return to_string(as_tensor().label()) + "(" + braket_annot() + ")";
