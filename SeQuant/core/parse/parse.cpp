//
// Created by Robert Adam on 2023-09-20
//

#include <SeQuant/core/parse/ast.hpp>
#include <SeQuant/core/parse/ast_conversions.hpp>
#include <SeQuant/core/parse/semantic_actions.hpp>
#include <SeQuant/core/parse_expr.hpp>

#include <SeQuant/core/attr.hpp>
#include <SeQuant/core/container.hpp>
#include <SeQuant/core/expr.hpp>
#include <SeQuant/core/index.hpp>
#include <SeQuant/core/space.hpp>
#include <SeQuant/core/tensor.hpp>

#define BOOST_SPIRIT_X3_UNICODE
#include <boost/core/demangle.hpp>
#include <boost/spirit/home/x3.hpp>
#include <boost/spirit/home/x3/support/utility/error_reporting.hpp>
#include <boost/variant.hpp>

#include <algorithm>
#include <cassert>
#include <cstdint>
#include <functional>
#include <iostream>
#include <memory>
#include <type_traits>

namespace sequant {

ParseError::ParseError(std::size_t offset, std::size_t length,
                       std::string message)
    : std::runtime_error(std::move(message)), offset(offset), length(length) {}

namespace x3 = boost::spirit::x3;

namespace parse {

struct NumberRule;
struct VariableRule;
struct TensorRule;
struct ProductRule;
struct SumRule;
struct ExprRule;
struct IndexLabelRule;
struct IndexRule;
struct IndexGroupRule;

// Types
x3::rule<NumberRule, ast::Number> number{"Number"};
x3::rule<VariableRule, ast::Variable> variable{"Variable"};
x3::rule<TensorRule, ast::Tensor> tensor{"Tensor"};

// Expression structure
x3::rule<ProductRule, ast::Product> product{"Product"};
x3::rule<SumRule, ast::Sum> sum{"Sum"};
x3::rule<ExprRule, ast::Sum> expr{"Expression"};

// Auxiliaries
x3::rule<struct NameRule, std::wstring> name{"Name"};
x3::rule<IndexLabelRule, ast::IndexLabel> index_label{"IndexLabel"};
x3::rule<IndexRule, ast::Index> index{"Index"};
x3::rule<IndexGroupRule, ast::IndexGroups> index_groups{"IndexGroups"};

auto to_char_type = [](auto c) {
  return static_cast<x3::unicode::char_type::char_type>(c);
};

// clang-format off
auto word_components = x3::unicode::alnum
                       | x3::char_('_') | x3::unicode::char_(L'⁔')
                       // Superscript and Subscript block
                       | (x3::unicode::char_(to_char_type(0x2070), to_char_type(0x209F)) - x3::unicode::unassigned)
                       // These are defined in the Latin-1 Supplement block and thus need to be listed explicitly
                       | x3::unicode::char_(L'¹') | x3::unicode::char_(L'²') | x3::unicode::char_(L'³')
                       // Arrow block
                       | (x3::unicode::char_(to_char_type(0x2190), to_char_type(0x21FF)) - x3::unicode::unassigned);
// A name begins with a letter, then can container letters, digits and
// underscores, but can not end with an underscore (to not confuse the parser
// with tensors á la t_{…}^{…}.
auto name_def         = x3::lexeme[
                            x3::unicode::alpha >> -( *(word_components >> &word_components) >> (word_components - '_') )
                        ];

auto number_def       = x3::double_ >> -('/' >> x3::double_);

auto variable_def     = x3::lexeme[name >> -(x3::lit('^') >> '*' >> x3::attr(true))];

auto index_name       = +(  x3::unicode::alpha | x3::unicode::char_(L'⁺') | x3::unicode::char_(L'⁻')
                          | x3::unicode::char_(L'↑') | x3::unicode::char_(L'↓')
                         );

auto index_label_def  = x3::lexeme[
                               index_name >> -x3::lit('_') >> x3::uint_
                        ];

auto index_def        = x3::lexeme[
                            index_label >> -('<' >> index_label % ',' >> ">")
                        ];

<<<<<<< HEAD
SEQUANT_PRAGMA_GCC(diagnostic push)
SEQUANT_PRAGMA_GCC(diagnostic ignored "-Wparentheses")

const std::vector<ast::Index> noIndices;
auto index_groups_def =   L"_{" > -(index % ',') > L"}^{" > -(index % ',')  > L"}" >> x3::attr(noIndices) >> x3::attr(false)
                        | L"^{" > -(index % ',') > L"}_{" > -(index % ',')  > L"}" >> x3::attr(noIndices) >> x3::attr(true)
                        |  '{'  > -(index % ',') > -( ';' > -(index % ',')) > -(';' > -(index % ','))     >  '}'  >> x3::attr(false);
=======
auto index_groups_def =   L"_{" > -(index % ',') > L"}^{" > -(index % ',') > L"}" >> x3::attr(false)
                        | L"^{" > -(index % ',') > L"}_{" > -(index % ',') > L"}" >> x3::attr(true)
                        |  '{'  > -(index % ',') > ';'    > -(index % ',') >  '}' >> x3::attr(false);
>>>>>>> 7f31851a

auto tensor_def       = x3::lexeme[
                            name >> x3::skip[index_groups] >> -(':' >> x3::upper)
                        ];

auto nullary          = number | tensor | variable;

auto grouped          = '(' > sum > ')' | nullary;

auto product_def      = grouped % -x3::lit('*');

auto first_addend     = (('-' >> x3::attr(-1) | -x3::lit('+') >> x3::attr(1)) >> product)[actions::process_addend{}];

auto addend           = (('+' >> x3::attr(1) | '-' >> x3::attr(-1)) > product)[actions::process_addend{}];

auto sum_def          = first_addend >> *addend;

auto expr_def         = -sum > x3::eoi;
// clang-format on

BOOST_SPIRIT_DEFINE(name, number, variable, index_label, index, index_groups,
                    tensor, product, sum, expr);

struct position_cache_tag;
struct error_handler_tag;

namespace helpers {

struct annotate_position {
  template <typename T, typename Iterator, typename Context>
  void on_success(const Iterator &first, const Iterator &last, T &ast,
                  const Context &ctx) {
    auto &position_cache =
        boost::spirit::x3::get<position_cache_tag>(ctx).get();
    position_cache.annotate(ast, first, last);
  }
};

struct error_handler {
  template <typename Iterator, typename Exception, typename Context>
  x3::error_handler_result on_error(const Iterator &first, const Iterator &last,
                                    const Exception &e, const Context &ctx) {
    auto &error_handler = x3::get<error_handler_tag>(ctx).get();
    error_handler(e.where(), boost::core::demangle(e.which().data()));
    return x3::error_handler_result::fail;
  }
};

}  // namespace helpers

struct NumberRule : helpers::annotate_position, helpers::error_handler {};
struct VariableRule : helpers::annotate_position, helpers::error_handler {};
struct TensorRule : helpers::annotate_position, helpers::error_handler {};
struct ProductRule : helpers::annotate_position, helpers::error_handler {};
struct SumRule : helpers::annotate_position, helpers::error_handler {};
struct ExprRule : helpers::annotate_position, helpers::error_handler {};
struct IndexLabelRule : helpers::annotate_position, helpers::error_handler {};
struct IndexRule : helpers::annotate_position, helpers::error_handler {};
struct IndexGroupRule : helpers::annotate_position, helpers::error_handler {};

}  // namespace parse

template <typename Iterator>
struct ErrorHandler {
  Iterator begin;

  ErrorHandler(Iterator begin) : begin(std::move(begin)) {}

  void operator()(Iterator where, std::string expected) const {
    std::size_t offset = std::distance(begin, where);
    throw ParseError(offset, 1,
                     std::string("Parse failure at offset ") +
                         std::to_string(offset) + ": expected " + expected);
  }
};

ExprPtr parse_expr(std::wstring_view input, Symmetry default_symmetry) {
  using iterator_type = decltype(input)::iterator;
  x3::position_cache<std::vector<iterator_type>> positions(input.begin(),
                                                           input.end());

  ErrorHandler<iterator_type> error_handler(input.begin());

  parse::ast::Sum ast;

  const auto parser = x3::with<parse::error_handler_tag>(
      std::ref(error_handler))[x3::with<parse::position_cache_tag>(
      std::ref(positions))[parse::expr]];

  auto start = input.begin();
  try {
    bool success =
        x3::phrase_parse(start, input.end(), parser, x3::unicode::space, ast);

    if (!success) {
      // Normally, this shouldn't happen as any error should itself throw a
      // ParseError already
      throw ParseError(0, input.size(),
                       "Parsing was unsuccessful for an unknown reason");
    }
    if (start != input.end()) {
      // This should also not happen as the parser requires matching EOI
      throw ParseError(std::distance(input.begin(), start),
                       std::distance(start, input.end()),
                       "Couldn't parse the entire input");
    }
  } catch (const boost::spirit::x3::expectation_failure<iterator_type> &e) {
    std::wcout << "Caught expectation_failure\nwhere: " << e.where()
               << "\nwhat: " << e.what() << "\nwhich: " << e.which().data()
               << std::endl;
    throw;
  }

  return parse::transform::ast_to_expr(ast, positions, input.begin(),
                                       default_symmetry);
}

}  // namespace sequant<|MERGE_RESOLUTION|>--- conflicted
+++ resolved
@@ -100,19 +100,10 @@
                             index_label >> -('<' >> index_label % ',' >> ">")
                         ];
 
-<<<<<<< HEAD
-SEQUANT_PRAGMA_GCC(diagnostic push)
-SEQUANT_PRAGMA_GCC(diagnostic ignored "-Wparentheses")
-
 const std::vector<ast::Index> noIndices;
 auto index_groups_def =   L"_{" > -(index % ',') > L"}^{" > -(index % ',')  > L"}" >> x3::attr(noIndices) >> x3::attr(false)
                         | L"^{" > -(index % ',') > L"}_{" > -(index % ',')  > L"}" >> x3::attr(noIndices) >> x3::attr(true)
                         |  '{'  > -(index % ',') > -( ';' > -(index % ',')) > -(';' > -(index % ','))     >  '}'  >> x3::attr(false);
-=======
-auto index_groups_def =   L"_{" > -(index % ',') > L"}^{" > -(index % ',') > L"}" >> x3::attr(false)
-                        | L"^{" > -(index % ',') > L"}_{" > -(index % ',') > L"}" >> x3::attr(true)
-                        |  '{'  > -(index % ',') > ';'    > -(index % ',') >  '}' >> x3::attr(false);
->>>>>>> 7f31851a
 
 auto tensor_def       = x3::lexeme[
                             name >> x3::skip[index_groups] >> -(':' >> x3::upper)
