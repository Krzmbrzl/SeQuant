#include <SeQuant/core/parse.hpp>

#include <SeQuant/core/attr.hpp>
#include <SeQuant/core/complex.hpp>
#include <SeQuant/core/expr.hpp>
#include <SeQuant/core/index.hpp>
#include <SeQuant/core/tensor.hpp>

#include <range/v3/all.hpp>

#include <cassert>
#include <codecvt>
#include <cstddef>
#include <locale>
#include <memory>
#include <stdexcept>
#include <string>
#include <utility>
#include <vector>

namespace sequant {

namespace details {

template <typename Range>
std::wstring deparse_indices(const Range& indices) {
  std::wstring deparsed;

  for (std::size_t i = 0; i < indices.size(); ++i) {
    deparsed += deparse(indices[i]);

    if (i + 1 < indices.size()) {
      deparsed += L",";
    }
  }

  return deparsed;
}

std::wstring deparse_sym(Symmetry sym) {
  switch (sym) {
    case Symmetry::symm:
      return L"S";
    case Symmetry::antisymm:
      return L"A";
    case Symmetry::nonsymm:
      return L"N";
    case Symmetry::invalid:
      return L"INVALID";
  }

  assert(false);
  return L"INVALIDANDUNREACHABLE";
}

<<<<<<< HEAD
std::wstring deparse_expr(Tensor const& tensor, bool annot_sym) {
  std::wstring deparsed(tensor.label());
  deparsed += L"{" + deparse_indices(tensor.bra());
  if (tensor.ket_rank() > 0) {
    deparsed += L";" + deparse_indices(tensor.ket());
  }
  if (tensor.auxiliary_rank() > 0) {
    if (tensor.ket_rank() == 0) {
      deparsed += L";";
    }
    deparsed += L";" + deparse_indices(tensor.auxiliary());
  }
  deparsed += L"}";

  if (annot_sym) {
    deparsed += L":" + deparse_sym(tensor.symmetry());
  }

  return deparsed;
}

=======
>>>>>>> 5de6841b
std::wstring deparse_scalar(const Constant::scalar_type& scalar) {
  const auto& real = scalar.real();
  const auto& realNumerator = boost::multiprecision::numerator(real);
  const auto& realDenominator = boost::multiprecision::denominator(real);
  const auto& imag = scalar.imag();
  const auto& imagNumerator = boost::multiprecision::numerator(imag);
  const auto& imagDenominator = boost::multiprecision::denominator(imag);

  std::string deparsed;
  if (realNumerator != 0) {
    deparsed += realNumerator.str();

    if (realDenominator != 1) {
      deparsed += "/" + realDenominator.str();
    }
  }
  if (imagNumerator != 0) {
    if (!deparsed.empty()) {
      deparsed += imagNumerator < 0 ? " + i " : " - i ";
    }

    deparsed += imagNumerator.str();

    if (imagDenominator != 1) {
      deparsed += "/" + imagDenominator.str();
    }
  }

  SEQUANT_PRAGMA_CLANG(diagnostic push)
  SEQUANT_PRAGMA_CLANG(diagnostic ignored "-Wdeprecated-declarations")
  SEQUANT_PRAGMA_GCC(diagnostic push)
  SEQUANT_PRAGMA_GCC(diagnostic ignored "-Wdeprecated-declarations")

  std::wstring_convert<std::codecvt_utf8_utf16<wchar_t>> converter;
  return converter.from_bytes(deparsed);

  SEQUANT_PRAGMA_CLANG(diagnostic pop)
  SEQUANT_PRAGMA_GCC(diagnostic pop)
}

}  // namespace details

std::wstring deparse(const ExprPtr& expr, bool annot_sym) {
  using namespace details;
  if (expr->is<Tensor>())
    return deparse(expr->as<Tensor>(), annot_sym);
  else if (expr->is<Sum>())
    return deparse(expr->as<Sum>(), annot_sym);
  else if (expr->is<Product>())
    return deparse(expr->as<Product>(), annot_sym);
  else if (expr->is<Constant>())
    return deparse(expr->as<Constant>());
  else if (expr->is<Variable>())
    return deparse(expr->as<Variable>());
  else
    throw std::runtime_error("Unsupported expr type for deparse!");
}

std::wstring deparse(const Index& index) {
  std::wstring deparsed(index.label());

  if (index.has_proto_indices()) {
    deparsed += L"<";
    const auto& protos = index.proto_indices();
    for (std::size_t i = 0; i < protos.size(); ++i) {
      deparsed += protos[i].label();

      if (i + 1 < protos.size()) {
        deparsed += L",";
      }
    }
    deparsed += L">";
  }

  return deparsed;
}

std::wstring deparse(Tensor const& tensor, bool annot_sym) {
  std::wstring deparsed(tensor.label());
  deparsed += L"{" + details::deparse_indices(tensor.bra());
  if (tensor.ket_rank() > 0) {
    deparsed += L";" + details::deparse_indices(tensor.ket());
  }
  deparsed += L"}";

  if (annot_sym) {
    deparsed += L":" + details::deparse_sym(tensor.symmetry());
  }

  return deparsed;
}

std::wstring deparse(const Constant& constant) {
  return details::deparse_scalar(constant.value());
}

std::wstring deparse(const Variable& variable) {
  return std::wstring(variable.label());
}

std::wstring deparse(Product const& prod, bool annot_sym) {
  std::wstring deparsed;

  const auto& scal = prod.scalar();
  if (scal != Product::scalar_type{1}) {
    deparsed += details::deparse_scalar(scal) + L" ";
  }

  for (std::size_t i = 0; i < prod.size(); ++i) {
    const ExprPtr& current = prod[i];
    bool parenthesize = false;
    if (current->is<Product>() || current->is<Sum>()) {
      parenthesize = true;
      deparsed += L"(";
    }

    deparsed += deparse(current, annot_sym);

    if (parenthesize) {
      deparsed += L")";
    }

    if (i + 1 < prod.size()) {
      deparsed += L" * ";
    }
  }

  return deparsed;
}

std::wstring deparse(Sum const& sum, bool annot_sym) {
  std::wstring deparsed;

  for (std::size_t i = 0; i < sum.size(); ++i) {
    ExprPtr& current = sum[i];

    const bool parenthesize = current->is<Sum>();

    std::wstring current_deparsed = deparse(current, annot_sym);

    bool is_negative = false;
    if (parenthesize) {
      current_deparsed += L"(" + current_deparsed + L")";
    } else {
      is_negative = current_deparsed.front() == L'-';
    }

    if (i > 0) {
      if (is_negative) {
        deparsed += L" - " + current_deparsed.substr(1);
      } else {
        deparsed += L" + " + current_deparsed;
      }
    } else {
      deparsed = std::move(current_deparsed);
    }
  }
  return deparsed;
}

}  // namespace sequant<|MERGE_RESOLUTION|>--- conflicted
+++ resolved
@@ -53,30 +53,6 @@
   return L"INVALIDANDUNREACHABLE";
 }
 
-<<<<<<< HEAD
-std::wstring deparse_expr(Tensor const& tensor, bool annot_sym) {
-  std::wstring deparsed(tensor.label());
-  deparsed += L"{" + deparse_indices(tensor.bra());
-  if (tensor.ket_rank() > 0) {
-    deparsed += L";" + deparse_indices(tensor.ket());
-  }
-  if (tensor.auxiliary_rank() > 0) {
-    if (tensor.ket_rank() == 0) {
-      deparsed += L";";
-    }
-    deparsed += L";" + deparse_indices(tensor.auxiliary());
-  }
-  deparsed += L"}";
-
-  if (annot_sym) {
-    deparsed += L":" + deparse_sym(tensor.symmetry());
-  }
-
-  return deparsed;
-}
-
-=======
->>>>>>> 5de6841b
 std::wstring deparse_scalar(const Constant::scalar_type& scalar) {
   const auto& real = scalar.real();
   const auto& realNumerator = boost::multiprecision::numerator(real);
@@ -160,6 +136,12 @@
   if (tensor.ket_rank() > 0) {
     deparsed += L";" + details::deparse_indices(tensor.ket());
   }
+  if (tensor.auxiliary_rank() > 0) {
+    if (tensor.ket_rank() == 0) {
+      deparsed += L";";
+    }
+    deparsed += L";" + details::deparse_indices(tensor.auxiliary());
+  }
   deparsed += L"}";
 
   if (annot_sym) {
