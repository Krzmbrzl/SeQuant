--- conflicted
+++ resolved
@@ -400,28 +400,6 @@
           });
       const auto nidentical = plast_it - first_it;
       assert(nidentical > 1);
-<<<<<<< HEAD
-      // combine all identical summands into a Product
-      auto reduce_range = [first_it, this, nidentical](auto &begin, auto &end) {
-        if (!(*first_it)->is<Product>()) {
-          auto product_form = std::make_shared<Product>();
-          product_form->append(nidentical, (*first_it)->as<Expr>());
-          *first_it = product_form;
-          this->summands_.erase(first_it + 1, end);
-        } else {
-          auto &prod = (*first_it)->as<Product>();
-          for (auto it = begin + 1; it != end; ++it) {
-            if (!(*it)->template is<Product>()) {
-              auto product_form = std::make_shared<Product>();
-              product_form->append(1, (*it)->template as<Expr>());
-              *it = product_form;
-            }
-            prod.add_identical((*it)->template as<Product>());
-          }
-          auto erase_range = std::make_pair(first_it + 1, end);
-          if (prod.is_zero()) erase_range.first = first_it;
-          this->summands_.erase(erase_range.first, erase_range.second);
-=======
       // combine all identical summands into Product
       auto reduce_range = [first_it, this, nidentical](auto &begin, auto &end) {
         if ((*first_it)->is<Product>()) {  // handle group of Products
@@ -439,7 +417,6 @@
           product_form->append(nidentical, (*first_it)->as<Expr>());
           *first_it = product_form;
           this->summands_.erase(first_it + 1, end);
->>>>>>> 7be6e620
         }
       };
       reduce_range(first_it, plast_it);
