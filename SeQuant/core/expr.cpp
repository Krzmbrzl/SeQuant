--- conflicted
+++ resolved
@@ -15,8 +15,6 @@
 
 #include <thread>
 #include <vector>
-
-#include <SeQuant/core/runtime.hpp>
 
 namespace sequant {
 
@@ -345,9 +343,6 @@
   *this = Sum(ranges::begin(adj_summands), ranges::end(adj_summands));
 }
 
-#define canon_sum
-#ifdef canon_sum
-// modified using hash map but with original structure
 ExprPtr Sum::canonicalize_impl(bool multipass) {
   if (Logger::instance().canonicalize)
     std::wcout << "Sum::canonicalize_impl: input = "
@@ -355,7 +350,8 @@
 
   const auto npasses = multipass ? 3 : 1;
   for (auto pass = 0; pass != npasses; ++pass) {
-    // summand canonicalization (already parallelized with OMP)
+    // recursively canonicalize summands ...
+    // using for_each and directly access to summands
     sequant::for_each(summands_, [this, pass](ExprPtr &summand) {
       auto bp = (pass % 2 == 0) ? summand->rapid_canonicalize()
                                 : summand->canonicalize();
@@ -365,111 +361,6 @@
                               ExprPtrList{summand});
       }
     });
-
-    if (Logger::instance().canonicalize)
-      std::wcout << "Sum::canonicalize_impl (pass=" << pass
-                 << "): after canonicalizing summands = "
-                 << to_latex_align(shared_from_this()) << std::endl;
-
-    // group terms by hash value (no need to have a vector)
-    container::map<size_t, ExprPtr> hash_groups;
-    // Process each summand
-    for (const auto &summand : summands_) {
-      auto hash = summand->hash_value();
-      auto it = hash_groups.find(hash);
-      if (it == hash_groups.end()) {
-        // First occurrence of this hash
-        hash_groups[hash] = summand;
-      } else {
-        // Another term with the same hash
-        if (summand->template is<Product>()) {
-          if (it->second->template is<Product>()) {
-            // Both are products - add them
-            auto &product = it->second->template as<Product>();
-            product.add_identical(summand->template as<Product>());
-          } else {
-            // Convert existing term to Product and add
-            auto product_copy =
-                std::static_pointer_cast<Product>(summand->clone());
-            auto as_product =
-                std::make_shared<Product>(1, ExprPtrList{it->second});
-            product_copy->add_identical(*as_product);
-            it->second = product_copy;
-          }
-        } else {
-          if (it->second->template is<Product>()) {
-            // Convert summand to Product and add
-            auto &product = it->second->template as<Product>();
-            auto as_product =
-                std::make_shared<Product>(1, ExprPtrList{summand});
-            product.add_identical(*as_product);
-          } else {
-            // Neither is a Product - create new Product
-            auto product_form = std::make_shared<Product>();
-            product_form->append(2, summand->template as<Expr>());
-            it->second = product_form;
-          }
-        }
-      }
-    }
-
-    decltype(summands_) new_summands;
-    new_summands.reserve(hash_groups.size());
-    for (const auto &[hash, term] : hash_groups) {
-      if (!term->template is<Product>() ||
-          !term->template as<Product>().is_zero()) {
-        new_summands.push_back(term);
-      }
-    }
-    // now just sort the unique terms (efficient)
-    std::stable_sort(new_summands.begin(), new_summands.end(),
-                     [](const auto &first, const auto &second) {
-                       const auto first_size = sequant::size(first);
-                       const auto second_size = sequant::size(second);
-
-                       return (first_size == second_size)
-                                  ? *first < *second
-                                  : first_size < second_size;
-                     });
-    summands_.swap(new_summands);
-
-    if (Logger::instance().canonicalize)
-      std::wcout << "Sum::canonicalize_impl (pass=" << pass
-                 << "): after reducing summands = "
-                 << to_latex_align(shared_from_this()) << std::endl;
-  }
-  return {};
-}
-#else
-// Original+ fro_each
-ExprPtr Sum::canonicalize_impl(bool multipass) {
-  if (Logger::instance().canonicalize)
-    std::wcout << "Sum::canonicalize_impl: input = "
-               << to_latex_align(shared_from_this()) << std::endl;
-
-  const auto npasses = multipass ? 3 : 1;
-  for (auto pass = 0; pass != npasses; ++pass) {
-    // recursively canonicalize summands ...
-<<<<<<< HEAD
-    const auto nsubexpr = ranges::size(*this);
-
-    // direct access to summands, using for_each to parallelize
-=======
-    // using for_each and directly access to summands
->>>>>>> a3414be4
-    sequant::for_each(summands_, [this, pass](ExprPtr &summand) {
-      auto bp = (pass % 2 == 0) ? summand->rapid_canonicalize()
-                                : summand->canonicalize();
-      if (bp) {
-        assert(bp->template is<Constant>());
-        summand = ex<Product>(std::static_pointer_cast<Constant>(bp)->value(),
-                              ExprPtrList{summand});
-      }
-    });
-<<<<<<< HEAD
-
-=======
->>>>>>> a3414be4
     if (Logger::instance().canonicalize)
       std::wcout << "Sum::canonicalize_impl (pass=" << pass
                  << "): after canonicalizing summands = "
@@ -531,7 +422,7 @@
                  << to_latex_align(shared_from_this()) << std::endl;
   }
 
-  return {};
-}
-#endif
+  return {};  // side effects are absorbed into summands
+}
+
 }  // namespace sequant