//
// Created by Eduard Valeyev on 3/20/18.
//

#ifndef SEQUANT_SPACE_H
#define SEQUANT_SPACE_H

#include <bitset>
#include <cassert>

#include "attr.hpp"
#include "container.hpp"

#include <range/v3/algorithm/any_of.hpp>

namespace sequant {

/// @brief TypeAttr denotes the type of index space.
///
/// This class models a host (complete) space partitioned into disjoint
/// subspaces. To simplify implementation of set operations
/// (intersection, union, etc.) it is encoded as a fixed-width (32) bitset.
struct TypeAttr {
  int32_t bitset = 0;

  constexpr explicit TypeAttr(int32_t value) noexcept : bitset(value) {}

  constexpr explicit operator int64_t() const {
    return static_cast<int64_t>(bitset);
  }
  constexpr int32_t to_int32() const { return bitset; }
  constexpr TypeAttr intersection(TypeAttr other) const {
    return TypeAttr(this->to_int32() & other.to_int32());
  }
  constexpr TypeAttr unIon(TypeAttr other) const {
    return TypeAttr(this->to_int32() | other.to_int32());
  }
  constexpr int32_t exclusionary_or(TypeAttr other) const {
    return (this->to_int32() xor other.to_int32());
  }

  friend constexpr bool operator==(TypeAttr, TypeAttr);
  friend constexpr bool operator!=(TypeAttr, TypeAttr);

  /// @return true if \c other is included in this object
  constexpr bool includes(TypeAttr other) const {
    return intersection(other) == other;
  }
  /// @return true if in canonical order this object preceeds \c other
  constexpr bool operator<(TypeAttr other) const {
    return this->to_int32() < other.to_int32();
  }

  /// @return an invalid TypeAttr
  static constexpr TypeAttr invalid() noexcept { return TypeAttr(0xffff); }
};

constexpr bool operator==(TypeAttr lhs, TypeAttr rhs) {
  return lhs.to_int32() == rhs.to_int32();
}

constexpr bool operator!=(TypeAttr lhs, TypeAttr rhs) { return !(lhs == rhs); }

/// denotes other quantum numbers (particle type, spin, etc.)
struct QuantumNumbersAttr {
  int32_t bitset = 0;

  constexpr explicit QuantumNumbersAttr(int32_t value) noexcept
      : bitset(value) {}
  constexpr explicit operator int64_t() const {
    return static_cast<int64_t>(bitset);
  }
  constexpr int32_t to_int32() const { return bitset; }
  constexpr QuantumNumbersAttr intersection(QuantumNumbersAttr other) const {
    return QuantumNumbersAttr(this->to_int32() & other.to_int32());
  }
  constexpr QuantumNumbersAttr unIon(QuantumNumbersAttr other) const {
    return QuantumNumbersAttr(this->to_int32() | other.to_int32());
  }

  friend constexpr bool operator==(QuantumNumbersAttr, QuantumNumbersAttr);
  friend constexpr bool operator!=(QuantumNumbersAttr, QuantumNumbersAttr);

  /// @return true if \c other is included in this object
  constexpr bool includes(QuantumNumbersAttr other) const {
    return intersection(other) == other;
  }
  /// @return true if in canonical order this object preceeds \c other
  constexpr bool operator<(QuantumNumbersAttr other) const {
    return this->to_int32() < other.to_int32();
  }

  /// @return an invalid TypeAttr
  static constexpr QuantumNumbersAttr invalid() noexcept {
    return QuantumNumbersAttr(-0);
  }
};

constexpr bool operator==(QuantumNumbersAttr lhs, QuantumNumbersAttr rhs) {
  return lhs.to_int32() == rhs.to_int32();
}

constexpr bool operator!=(QuantumNumbersAttr lhs, QuantumNumbersAttr rhs) {
  return !(lhs == rhs);
}

/// @brief space of Index objects
///
/// IndexSpace is a set of attributes associated 1-to-1 with keys
class IndexSpace {
 public:
  using TypeAttr = sequant::TypeAttr;
  using QuantumNumbersAttr = sequant::QuantumNumbersAttr;

  /// @brief Attr describes all attributes of a space (occupancy + quantum
  /// numbers)
  struct Attr : TypeAttr, QuantumNumbersAttr {
    Attr(TypeAttr type, QuantumNumbersAttr qns) noexcept
        : TypeAttr(type), QuantumNumbersAttr(qns){};
    Attr(int32_t type, int32_t qns) noexcept
        : TypeAttr(type), QuantumNumbersAttr(qns){};
    //    explicit Attr(int64_t value) : TypeAttr((value & 0xffffffff00000000)
    //    >> 32), QuantumNumbersAttr(value & 0x00000000ffffffff) {}
    Attr(const Attr &) = default;
    Attr(Attr &&) = default;
    Attr &operator=(const Attr &) = default;
    Attr &operator=(Attr &&) = default;

    const TypeAttr &type() const {
      return static_cast<const TypeAttr &>(*this);
    }
    TypeAttr &type() { return static_cast<TypeAttr &>(*this); }
    const QuantumNumbersAttr &qns() const {
      return static_cast<const QuantumNumbersAttr &>(*this);
    }
    QuantumNumbersAttr &qns() {
      return static_cast<QuantumNumbersAttr &>(*this);
    }

    explicit operator int64_t() const {
      return (static_cast<int64_t>(this->type()) << 32) +
             static_cast<int64_t>(this->qns());
    }

    Attr intersection(Attr other) const {
      return Attr(this->type().intersection(other.type()),
                  this->qns().intersection(other.qns()));
    }
    Attr unIon(Attr other) const {
      return Attr(this->type().unIon(other.type()),
                  this->qns().unIon(other.qns()));
    }

    std::vector<Attr> excluded_spaces(Attr other) const {
      std::vector<Attr> result;
      std::bitset<32> bit32(this->exclusionary_or(other));
      std::vector<std::pair<int,int>> start_stop_ranges;
      /// TODO need to make a cleaner implementation here.
      // std::bitset does not have an iterator
      int temp_start = 33;
      int temp_end = -1;
      for(int i = 0; i < 32; i++){
        if(bit32[i]){
          if(i > temp_end && i < temp_start){
            temp_start = i;
          }
          temp_end = i;
        }
        else{
          if(temp_end > 0 && temp_start != 33){
            start_stop_ranges.push_back({temp_start,temp_end});
            temp_start = 33;
          }
        }
      }
      for(int i = 0; i < start_stop_ranges.size(); i++){
        std::bitset<32> new_bitspace;
        for (int j = start_stop_ranges[i].first; j <= start_stop_ranges[i].second; j++){
          new_bitspace.set(j,true);
        }
        Attr new_attr(new_bitspace.to_ulong(),this->qns().to_int32());
        result.push_back(new_attr);
      }
      return result;
    }

    /// @return true if \p other is included in this object
    bool includes(Attr other) const {
      return this->type().includes(other.type()) &&
             this->qns().includes(other.qns());
    }

    bool operator==(Attr other) const {
      return this->type() == other.type() && this->qns() == other.qns();
    }
    bool operator!=(Attr other) const { return !(*this == other); }

    static Attr null() noexcept { return Attr{nulltype, nullqns}; }
    static Attr invalid() noexcept {
      return Attr{TypeAttr::invalid(), QuantumNumbersAttr::invalid()};
    }
    bool is_valid() const noexcept { return *this != Attr::invalid(); }

    /// Attr objects are ordered by quantum numbers, then by type
    bool operator<(Attr other) const {
      if (this->qns() == other.qns()) {
        return this->type() < other.type();
      } else {
        return this->qns() < other.qns();
      }
    }
  };
  using Type = TypeAttr;
  using QuantumNumbers = QuantumNumbersAttr;

  /// \name default space tags

  /// @{
  // clang-format off
  /// null space (empty subset), needed to define intersection operation
  static constexpr Type nulltype{0};
  /// represents any space, standard (see below) or otherwise
  static constexpr Type nonnulltype{0x7fffffff};
  /// @}
  /// \name standard space tags

  /// standard space tags are predefined that helps implement set theory of
  /// standard spaces as binary ops on bitsets
  /// @{
  // clang-format off

  ///canonical single reference spaces first will use the first 5 bits

  /// space of sp states that are fully occupied (i.e., non-correlated) in the reference (vacuum) state and are "frozen" in their reference form
  static constexpr Type frozen_occupied{0b00001};
  /// space of sp states that are fully occupied (i.e., non-correlated) in the reference (vacuum) state but
  /// can be correlated and rotated by mixing with the rest of non-frozen orbitals
  static constexpr Type active_occupied{0b00010};
  /// space of sp states that are fully occupied in the reference (vacuum) state
  /// @note this is the union of IndexSpace::frozen_occupied , IndexSpace::inactive_occupied , IndexSpace::active_occupied
  static constexpr Type occupied = IndexSpace::frozen_occupied.unIon(IndexSpace::active_occupied);
  /// space of sp states that are not used to define the reference (vacuum) state (i.e., they are unoccupied) but
  /// can be correlated and rotated by mixing with the rest of non-frozen orbitals
  /// @note unlike IndexSpace::other_unoccupied, these states are supported by a finite computational basis
  static constexpr Type active_unoccupied{0b00100};
  /// space of sp states that are not used to define the reference (vacuum) state (i.e., they are unoccupied) but
  /// can be rotated by mixing with the rest of non-frozen orbitals
  /// @note unlike IndexSpace::other_unoccupied, these states are supported by a finite computational basis
  static constexpr Type inactive_unoccupied{0b01000};
  /// space of sp states that are fully unoccupied in the reference (vacuum) state
  /// @note this is the union of IndexSpace::inactive_unoccupied and IndexSpace::active_unoccupied
  /// @note unlike IndexSpace::other_unoccupied, these states are supported by a finite computational basis
  static constexpr Type unoccupied = IndexSpace::active_unoccupied.unIon(IndexSpace::inactive_unoccupied);
  /// space of sp states that can be correlated
  /// @note this is the union of IndexSpace::active_occupied , IndexSpace::active_unoccupied and IndexSpace::active
<<<<<<< HEAD
  static constexpr Type all_active = IndexSpace::active_occupied.unIon(IndexSpace::active_unoccupied);
=======
  static constexpr Type all_active = IndexSpace::active_occupied.unIon(IndexSpace::active_unoccupied).unIon(IndexSpace::active);
  /// all functions in the orbital basis which are not frozen core
  /// @note not the same as all_active, as this includes inactive unoccupied orbitals.
  static constexpr Type OBS_unfrozen = IndexSpace::all_active.unIon(IndexSpace::inactive_unoccupied);
>>>>>>> 8b88bf09
  /// space of sp states represented in computational basis
  /// @note this is the union of IndexSpace::maybe_occupied and IndexSpace::maybe_unoccupied
  static constexpr Type all = IndexSpace::occupied.unIon(IndexSpace::unoccupied);
  /// space of sp states that are not used to define the reference (vacuum) state (i.e., they are unoccupied) and not supported
  /// by a supported by a finite computational basis; i.e., these states are the rest of the sp Hilbert space
  static constexpr Type other_unoccupied{0b10000};
  /// a union of the IndexSpace::other_unoccupied space and IndexSpace::inactive_unoccupied space
  /// @note useful when treating active and inactive unoccupieds differently in e.g. valence-correlated F12 theory
  static constexpr Type complete_inactive_unoccupied = IndexSpace::other_unoccupied.unIon(IndexSpace::inactive_unoccupied);
  /// set of all fully unoccupied states
  /// @note this is a union of IndexSpace::unoccupied and IndexSpace::other_unoccupied
  static constexpr Type complete_unoccupied = IndexSpace::unoccupied.unIon(IndexSpace::other_unoccupied);
<<<<<<< HEAD
=======
  /// a union of all unfrozen orbitals including the CABS orbitals from F12 theory
  /// @note may be useful towards a state universal F12 geminal projector.
  static constexpr Type complete_unfrozen = IndexSpace::complete_inactive_unoccupied.unIon(all_active);
  /// set of arbitrary fully or partially unoccupied states
/// @note this is a union of IndexSpace::complete_unoccupied and IndexSpace::active
  static constexpr Type complete_maybe_unoccupied = IndexSpace::complete_unoccupied.unIon(IndexSpace::active);
>>>>>>> 8b88bf09
  /// union of all previous spaces
  /// @note this is a union of IndexSpace::all and IndexSpace::other_unoccupied
  static constexpr Type complete = IndexSpace::all.unIon(IndexSpace::other_unoccupied);

//multi-reference spaces
/// space of sp states that are fully occupied (i.e., non-correlated) in the reference (vacuum) state and are "frozen" in their reference form
  static constexpr Type MR_frozen_occupied{0b0000100000};
    /// space of sp states that are fully occupied (i.e., non-correlated) in the reference (vacuum) state but
    /// can be rotated by mixing with the rest of non-frozen orbitals
    static constexpr Type MR_inactive_occupied{0b000001000000};
/// space of sp states that are fully occupied (i.e., non-correlated) in the reference (vacuum) state but
  /// can be correlated and rotated by mixing with the rest of non-frozen orbitals
  static constexpr Type MR_active_occupied{0b00010000000};
/// space of sp states that are fully occupied in the reference (vacuum) state
  /// @note this is the union of IndexSpace::frozen_occupied , IndexSpace::inactive_occupied , IndexSpace::active_occupied
  static constexpr Type MR_occupied = IndexSpace::MR_frozen_occupied.unIon(IndexSpace::MR_inactive_occupied).unIon(IndexSpace::MR_active_occupied);
/// space of sp states that are partially occupied (i.e., correlated, or open shells in spin-free single-determinant reference) in the reference (vacuum) state;
  static constexpr Type MR_active{0b000100000000};
/// space of sp states that are fully or partially occupied in the reference (vacuum) state
  /// @note this is the union of IndexSpace::occupied and IndexSpace::active
  /// @note unlike IndexSpace::other_unoccupied, these states are supported by a finite computational basis
  static constexpr Type MR_maybe_occupied = IndexSpace::MR_occupied.unIon(IndexSpace::MR_active);
/// space of sp states that are fully or partially occupied in the reference (vacuum) state and can be correlated
  /// @note this is the union of IndexSpace::active_occupied and IndexSpace::active
  static constexpr Type MR_active_maybe_occupied = IndexSpace::MR_active_occupied.unIon(IndexSpace::MR_active);
 /// space of sp states that are not used to define the reference (vacuum) state (i.e., they are unoccupied) but
 /// can be correlated and rotated by mixing with the rest of non-frozen orbitals
 /// @note unlike IndexSpace::other_unoccupied, these states are supported by a finite computational basis
 static constexpr Type MR_active_unoccupied{0b001000000000};
 /// space of sp states that are not used to define the reference (vacuum) state (i.e., they are unoccupied) but
 /// can be rotated by mixing with the rest of non-frozen orbitals
 /// @note unlike IndexSpace::other_unoccupied, these states are supported by a finite computational basis
 static constexpr Type MR_inactive_unoccupied{0b010000000000};
/// space of sp states that are fully unoccupied in the reference (vacuum) state
  /// @note this is the union of IndexSpace::inactive_unoccupied and IndexSpace::active_unoccupied
  /// @note unlike IndexSpace::other_unoccupied, these states are supported by a finite computational basis
  static constexpr Type MR_unoccupied = IndexSpace::MR_active_unoccupied.unIon(IndexSpace::MR_inactive_unoccupied);
/// space of sp states that are fully or partially unoccupied in the reference (vacuum) state
 /// @note this is the union of IndexSpace::unoccupied  and IndexSpace::active
 static constexpr Type MR_maybe_unoccupied = IndexSpace::MR_unoccupied.unIon(IndexSpace::MR_active);
/// space of sp states that are fully or partially unoccupied in the reference (vacuum) state and can be correlated
 /// @note this is the union of IndexSpace::active_unoccupied and IndexSpace::active
 static constexpr Type MR_active_maybe_unoccupied = IndexSpace::MR_active_unoccupied.unIon(IndexSpace::MR_active);
/// space of sp states represented in computational basis
  /// @note this is the union of IndexSpace::maybe_occupied and IndexSpace::maybe_unoccupied
  static constexpr Type MR_all = IndexSpace::MR_occupied.unIon(IndexSpace::MR_unoccupied).unIon(MR_active);
/// space of sp states that are not used to define the reference (vacuum) state (i.e., they are unoccupied) and not supported
  /// by a supported by a finite computational basis; i.e., these states are the rest of the sp Hilbert space
  static constexpr Type MR_other_unoccupied{0b100000000000};
/// set of all fully unoccupied states
  /// @note this is a union of IndexSpace::unoccupied and IndexSpace::other_unoccupied
  static constexpr Type MR_complete_unoccupied = IndexSpace::MR_unoccupied.unIon(IndexSpace::MR_other_unoccupied);
  /// union of all previous spaces
  /// @note this is a union of IndexSpace::all and IndexSpace::other_unoccupied
  static constexpr Type MR_complete = IndexSpace::MR_all.unIon(IndexSpace::MR_other_unoccupied);
/// set of arbitrary fully or partially unoccupied states
/// @note this is a union of IndexSpace::complete_unoccupied and IndexSpace::active
  static constexpr Type MR_complete_maybe_unoccupied = IndexSpace::MR_complete_unoccupied.unIon(IndexSpace::MR_active);



  // clang-format on

  /// list of all standard types
  static constexpr Type standard_types[] = {frozen_occupied,
                                            MR_inactive_occupied,
                                            active_occupied,
                                            MR_active_occupied,
                                            occupied,
                                            MR_active,
                                            MR_maybe_occupied,
                                            MR_active_maybe_occupied,
                                            active_unoccupied,
                                            inactive_unoccupied,
                                            MR_inactive_unoccupied,
                                            unoccupied,
                                            MR_maybe_unoccupied,
                                            MR_active_maybe_unoccupied,
                                            all_active,
                                            OBS_unfrozen,
                                            all,
                                            other_unoccupied,
                                            complete_inactive_unoccupied,
                                            complete_unoccupied,
<<<<<<< HEAD
                                            MR_complete_maybe_unoccupied,
                                            complete,
                                            MR_complete};
=======
                                            complete_unfrozen,
                                            complete_maybe_unoccupied,
                                            complete};
>>>>>>> 8b88bf09

  template <int32_t typeint>
  static constexpr bool is_standard_type() {
    return ranges::any_of(standard_types,
                          [](const auto t) { return t == Type{typeint}; });
  }
  /// @}

  /// \name standard quantum numbers tags
  /// @{
  /// no quantum numbers
  constexpr static QuantumNumbers nullqns{0b000000};
  /// spin-up
  constexpr static QuantumNumbers alpha{0b000001};
  /// spin-down
  constexpr static QuantumNumbers beta{0b000010};

  /// list of all standard quantum numbers
  static constexpr QuantumNumbers standard_qns[] = {nullqns, alpha, beta};

  template <int32_t qnsint>
  static const constexpr bool is_standard_qns() {
    return ranges::any_of(
        standard_qns, [](const auto t) { return t == QuantumNumbers{qnsint}; });
  }
  /// @}

  struct bad_key : std::invalid_argument {
    bad_key() : std::invalid_argument("bad key") {}
  };
  struct bad_attr : std::invalid_argument {
    bad_attr() : std::invalid_argument("bad attribute") {}
  };

  struct KeyCompare {
    using is_transparent = void;
    bool operator()(const std::wstring &a, const std::wstring &b) const {
      return a < b;
    }
    bool operator()(const std::wstring &a, const std::wstring_view &b) const {
      return a < b;
    }
    bool operator()(const std::wstring_view &a, const std::wstring &b) const {
      return a < b;
    }
  };

  /// IndexSpace needs null IndexSpace
  static const IndexSpace &null_instance() { return null_instance_; }
  /// the null IndexSpace is keyed by this key
  static std::wstring null_key() { return L""; }

  /// @brief returns the instance of an IndexSpace object
  /// @param attr the space attribute
  /// @throw bad_attr if \p attr has not been registered
  static const IndexSpace &instance(Attr attr) {
    assert(attr.is_valid());
    if (attr == Attr::null()) return null_instance();
    if (!instance_exists(attr)) throw bad_attr();
    return instances_.find(attr)->second;
  }

  /// @brief returns the instance of an IndexSpace object
  /// @param type the type attribute
  /// @param qns the quantum numbers attribute
  /// @throw bad_key if key not found
  static const IndexSpace &instance(Type type, QuantumNumbers qns = nullqns) {
    const auto attr = Attr(type, qns);
    assert(attr.is_valid());
    if (attr == Attr::null()) return null_instance();
    if (!instance_exists(attr)) throw bad_attr();
    return instances_.find(attr)->second;
  }

  /// @brief returns the instance of an IndexSpace object associated
  ///        with the given key
  /// @param key the key associated with this space; this can be either
  ///            the base key used to invoke `IndexSpace::register_instance()`
  ///            or a key used to invoke `IndexSpace::register_key()`
  /// @throw bad_key if key not found
  static const IndexSpace &instance(const std::wstring_view key) {
    if (key == null_key()) return null_instance();
    const auto attr = to_attr(reduce_key(key));
    assert(attr.is_valid());
    if (!instance_exists(attr)) throw bad_key();
    return instances_.find(attr)->second;
  }

  /// @brief constructs a registered instance of an IndexSpace object,
  ///        associates it with a base key
  /// @param base_key string key that will be used as the "base key" for this
  ///        particular space, i.e. the default used for example for
  ///        constructing temporary indices for this space
  /// @param type the IndexSpace::Type attribute to associate \p base_key with
  /// @param qns the IndexSpace::QuantumNumbers attribute to associate \p
  /// base_key with
  /// @param throw_if_already_registered if true, throws an exception if \p
  /// base_key has already been registered
  /// @throw bad_key if \p base_key has already been registered
  /// and \p throw_if_already_registered is true
  static void register_instance(const std::wstring_view base_key, Type type,
                                QuantumNumbers qn = nullqns,
                                bool throw_if_already_registered = true) {
    const auto attr = Attr(type, qn);
    assert(attr.is_valid());
    if (instance_exists(attr) && throw_if_already_registered) throw bad_key();
    const auto irreducible_basekey = reduce_key(base_key);
    const auto irreducible_basekey_str = to_wstring(irreducible_basekey);
    attr2basekey_[attr] = irreducible_basekey_str;
    key2attr_.emplace(irreducible_basekey_str, attr);
    instances_.emplace(std::make_pair(attr, IndexSpace(attr)));
  }

  static bool instance_exists(std::wstring_view key) noexcept {
    return instance_exists(to_attr(reduce_key(key)));
  }

  /// @brief associate a given key with the IndexSpace
  /// @note every IndexSpace constructed via
  ///       `register_instance(base_key,...)` is associated
  ///       with `base_key`; this allows to associated additional
  ///       keys to map to the same IndexSpace
  /// @param key string key that will map to this particular space
  static void register_key(const std::wstring_view key, Type type,
                           QuantumNumbers qn = nullqns,
                           bool throw_if_already_registered = true) {
    const auto attr = Attr(type, qn);
    assert(attr.is_valid());
    const auto irreducible_key = reduce_key(key);
    const auto irreducible_key_str = to_wstring(irreducible_key);
    if (key2attr_.find(irreducible_key_str) != key2attr_.end() &&
        throw_if_already_registered)
      throw bad_key();
    key2attr_.emplace(irreducible_key_str, attr);
  }

  Attr attr() const noexcept {
    assert(attr_.is_valid());
    return attr_;
  }
  Type type() const noexcept { return attr().type(); }
  QuantumNumbers qns() const noexcept { return attr().qns(); }

  /// @brief returns the base key for IndexSpace objects
  /// @param space an IndexSpace object
  /// @throw bad_key if this space has not been registered
  static std::wstring base_key(const IndexSpace &space) {
    return base_key(space.attr());
  }

  /// @brief returns the base key for IndexSpace objects of the given attribute
  /// @param attr the space attribute
  /// @throw bad_attr if \p attr has not been registered
  static std::wstring base_key(Attr attr) {
    assert(attr.is_valid());
    if (attr == Attr::null()) return L"";
    if (!instance_exists(attr)) throw bad_attr();
    return attr2basekey_.find(attr)->second;
  }

  /// Default ctor creates space with nonnull type and null quantum numbers
  IndexSpace() noexcept : attr_(nonnulltype, nullqns) {}

  IndexSpace(const IndexSpace &other) {
    if (!other.attr().is_valid())
      throw std::invalid_argument(
          "IndexSpace copy ctor received invalid argument");
    attr_ = other.attr_;
  }
  IndexSpace(IndexSpace &&other) {
    if (!other.attr().is_valid())
      throw std::invalid_argument(
          "IndexSpace move ctor received invalid argument");
    attr_ = other.attr_;
  }
  IndexSpace &operator=(const IndexSpace &other) {
    if (!other.attr().is_valid())
      throw std::invalid_argument(
          "IndexSpace copy assignment operator received invalid argument");
    attr_ = other.attr_;
    return *this;
  }
  IndexSpace &operator=(IndexSpace &&other) {
    if (!other.attr().is_valid())
      throw std::invalid_argument(
          "IndexSpace move assignment operator received invalid argument");
    attr_ = other.attr_;
    return *this;
  }

  /// @brief constructs an instance of an IndexSpace object
  IndexSpace(Type type, QuantumNumbers qns) noexcept : attr_(type, qns) {
    assert(attr_.is_valid());
  }
  void static clear_registry(){
    key2attr_.clear();
    attr2basekey_.clear();
  }

 private:
  Attr attr_ = Attr::invalid();
  /// @brief constructs an instance of an IndexSpace object
  explicit IndexSpace(Attr attr) noexcept : attr_(attr) {
    assert(attr.is_valid());
  }

  static container::map<Attr, std::wstring> attr2basekey_;
  static container::map<std::wstring, Attr, KeyCompare> key2attr_;
  static container::map<Attr, IndexSpace> instances_;
  static IndexSpace null_instance_;

  static std::wstring_view reduce_key(std::wstring_view key) {
    const auto underscore_position = key.rfind(L'_');
    return key.substr(0, underscore_position);
  }

  /// @param key the key associated with a registered IndexSpace; this can be
  /// either
  ///            the base key used to invoke `IndexSpace::register_instance()`
  ///            or a key used to invoke `IndexSpace::register_key()`
  /// @return the attribute of the IndexSpace object corresponding to @p key
  /// @throw bad_key if \p key has not been registered
  static Attr to_attr(std::wstring_view key) {
    const auto found_it = key2attr_.find(key);
    if (found_it != key2attr_.end()) return found_it->second;
    throw bad_key();
  }

  static std::wstring to_wstring(std::wstring_view key) {
    return std::wstring(key.begin(), key.end());
  }

  static bool instance_exists(Attr attr) {
    return instances_.find(attr) != instances_.end();
  }
};

inline bool operator==(const IndexSpace &space, IndexSpace::Type t) {
  return space.type() == t;
}
inline bool operator==(IndexSpace::Type t, const IndexSpace &space) {
  return space.type() == t;
}
inline bool operator!=(const IndexSpace &space, IndexSpace::Type t) {
  return !(space == t);
}
inline bool operator!=(IndexSpace::Type t, const IndexSpace &space) {
  return !(t == space);
}
inline bool operator==(const IndexSpace &space,
                       IndexSpace::QuantumNumbers qns) {
  return space.qns() == qns;
}
inline bool operator==(IndexSpace::QuantumNumbers qns,
                       const IndexSpace &space) {
  return space.qns() == qns;
}
inline bool operator!=(const IndexSpace &space,
                       IndexSpace::QuantumNumbers qns) {
  return !(space == qns);
}
inline bool operator!=(IndexSpace::QuantumNumbers qns,
                       const IndexSpace &space) {
  return !(qns == space);
}
inline bool operator==(const IndexSpace &space1, const IndexSpace &space2) {
  return space1.type() == space2.type() && space1.qns() == space2.qns();
}
inline bool operator!=(const IndexSpace &space1, const IndexSpace &space2) {
  return !(space1 == space2);
}
inline IndexSpace::Type intersection(IndexSpace::Type type1,
                                     IndexSpace::Type type2) {
  return type1 == type2 ? type1 : type1.intersection(type2);
}
inline IndexSpace::QuantumNumbers intersection(IndexSpace::QuantumNumbers v1,
                                               IndexSpace::QuantumNumbers v2) {
  return v1 == v2 ? v1 : v1.intersection(v2);
}
inline const IndexSpace &intersection(const IndexSpace &space1,
                                      const IndexSpace &space2) {
  return space1 == space2
             ? space1
             : IndexSpace::instance(space1.attr().intersection(space2.attr()));
}
inline const IndexSpace &intersection(const IndexSpace &space1,
                                      const IndexSpace &space2,
                                      const IndexSpace &space3) {
  return space1 == space2 && space1 == space3
             ? space1
             : IndexSpace::instance(space1.attr().intersection(
                   space2.attr().intersection(space3.attr())));
}
inline IndexSpace::Type unIon(IndexSpace::Type type1, IndexSpace::Type type2) {
  return type1 == type2 ? type1 : type1.unIon(type2);
}
inline IndexSpace::QuantumNumbers unIon(IndexSpace::QuantumNumbers qns1,
                                        IndexSpace::QuantumNumbers qns2) {
  return qns1 == qns2 ? qns1 : qns1.unIon(qns2);
}
inline const IndexSpace &unIon(const IndexSpace &space1,
                               const IndexSpace &space2) {
  return space1 == space2
             ? space1
             : IndexSpace::instance(space1.attr().unIon(space2.attr()));
}
/// @return true if type2 is included in type1, i.e. intersection(type1, type2)
/// == type2
inline bool includes(IndexSpace::Type type1, IndexSpace::Type type2) {
  return type1.includes(type2);
}
/// @return true if qns2 is included in qns1, i.e. \code intersection(qns1,
/// qns2) == qns2 \endcode is true
inline bool includes(IndexSpace::QuantumNumbers qns1,
                     IndexSpace::QuantumNumbers qns2) {
  return qns1.includes(qns2);
}
/// @return true if space2 is included in space1, i.e. intersection(space1,
/// space2) == space2
inline bool includes(const IndexSpace &space1, const IndexSpace &space2) {
  return space1.attr().includes(space2.attr());
}
inline bool has_non_overlapping_spaces(const IndexSpace &space1, const IndexSpace &space2){
  if(space1.attr().exclusionary_or(space2.attr()) == 0) {return false;}
  else{ return true;}
}

inline std::vector<IndexSpace> non_overlapping_spaces(const IndexSpace &space1, const IndexSpace &space2){
  auto attributes = space1.attr().excluded_spaces(space2.attr());
  std::vector<IndexSpace> result;
  for(int i = 0; i < attributes.size(); i++){
    result.push_back(IndexSpace::instance(attributes[i]));
  }
  return result;
}

/// IndexSpace are ordered by their attributes (i.e. labels do not matter one
/// bit)
inline bool operator<(const IndexSpace &space1, const IndexSpace &space2) {
  return space1.attr() < space2.attr();
}

/// @return -1 if @c space only include orbitals with complete occupancy, +1 if
/// it includes no orbitals with complete occupancy,
///         and 0 of it includes some orbitals with with complete occupancy.
inline int occupancy_class(const IndexSpace &space) {
  bool MR_space = IndexSpace::other_unoccupied < space.attr();
  const auto included_in_occupied =
      includes(MR_space ? IndexSpace::MR_occupied : IndexSpace::occupied, space.type());
  const auto included_in_unoccupied =
      includes(MR_space ? IndexSpace::MR_complete_maybe_unoccupied : IndexSpace::complete_unoccupied, space.type());
  assert(!(included_in_occupied && included_in_unoccupied));
  if (included_in_occupied && !included_in_unoccupied)
    return -1;
  else if (!included_in_occupied && !included_in_unoccupied)
    return 0;
  else if (!included_in_occupied && included_in_unoccupied)
    return 1;
  abort();  // unreachable
}

std::wstring to_wolfram(const IndexSpace &space);

}  // namespace sequant

#endif  // SEQUANT_SPACE_H<|MERGE_RESOLUTION|>--- conflicted
+++ resolved
@@ -35,8 +35,8 @@
   constexpr TypeAttr unIon(TypeAttr other) const {
     return TypeAttr(this->to_int32() | other.to_int32());
   }
-  constexpr int32_t exclusionary_or(TypeAttr other) const {
-    return (this->to_int32() xor other.to_int32());
+  constexpr TypeAttr exclusionary_or(TypeAttr other) const {
+    return TypeAttr(this->to_int32() xor other.to_int32());
   }
 
   friend constexpr bool operator==(TypeAttr, TypeAttr);
@@ -153,7 +153,7 @@
 
     std::vector<Attr> excluded_spaces(Attr other) const {
       std::vector<Attr> result;
-      std::bitset<32> bit32(this->exclusionary_or(other));
+      std::bitset<32> bit32(this->exclusionary_or(other).to_int32());
       std::vector<std::pair<int,int>> start_stop_ranges;
       /// TODO need to make a cleaner implementation here.
       // std::bitset does not have an iterator
@@ -222,6 +222,7 @@
   /// represents any space, standard (see below) or otherwise
   static constexpr Type nonnulltype{0x7fffffff};
   /// @}
+
   /// \name standard space tags
 
   /// standard space tags are predefined that helps implement set theory of
@@ -253,17 +254,13 @@
   static constexpr Type unoccupied = IndexSpace::active_unoccupied.unIon(IndexSpace::inactive_unoccupied);
   /// space of sp states that can be correlated
   /// @note this is the union of IndexSpace::active_occupied , IndexSpace::active_unoccupied and IndexSpace::active
-<<<<<<< HEAD
   static constexpr Type all_active = IndexSpace::active_occupied.unIon(IndexSpace::active_unoccupied);
-=======
-  static constexpr Type all_active = IndexSpace::active_occupied.unIon(IndexSpace::active_unoccupied).unIon(IndexSpace::active);
-  /// all functions in the orbital basis which are not frozen core
-  /// @note not the same as all_active, as this includes inactive unoccupied orbitals.
-  static constexpr Type OBS_unfrozen = IndexSpace::all_active.unIon(IndexSpace::inactive_unoccupied);
->>>>>>> 8b88bf09
   /// space of sp states represented in computational basis
   /// @note this is the union of IndexSpace::maybe_occupied and IndexSpace::maybe_unoccupied
   static constexpr Type all = IndexSpace::occupied.unIon(IndexSpace::unoccupied);
+/// all functions in the orbital basis which are not frozen core
+  /// @note not the same as all_active, as this includes inactive unoccupied orbitals.
+  static constexpr Type OBS_unfrozen = all.exclusionary_or(IndexSpace::frozen_occupied);
   /// space of sp states that are not used to define the reference (vacuum) state (i.e., they are unoccupied) and not supported
   /// by a supported by a finite computational basis; i.e., these states are the rest of the sp Hilbert space
   static constexpr Type other_unoccupied{0b10000};
@@ -273,18 +270,12 @@
   /// set of all fully unoccupied states
   /// @note this is a union of IndexSpace::unoccupied and IndexSpace::other_unoccupied
   static constexpr Type complete_unoccupied = IndexSpace::unoccupied.unIon(IndexSpace::other_unoccupied);
-<<<<<<< HEAD
-=======
-  /// a union of all unfrozen orbitals including the CABS orbitals from F12 theory
-  /// @note may be useful towards a state universal F12 geminal projector.
-  static constexpr Type complete_unfrozen = IndexSpace::complete_inactive_unoccupied.unIon(all_active);
-  /// set of arbitrary fully or partially unoccupied states
-/// @note this is a union of IndexSpace::complete_unoccupied and IndexSpace::active
-  static constexpr Type complete_maybe_unoccupied = IndexSpace::complete_unoccupied.unIon(IndexSpace::active);
->>>>>>> 8b88bf09
   /// union of all previous spaces
   /// @note this is a union of IndexSpace::all and IndexSpace::other_unoccupied
   static constexpr Type complete = IndexSpace::all.unIon(IndexSpace::other_unoccupied);
+  /// a union of all unfrozen orbitals including the CABS orbitals from F12 theory
+  /// @note may be useful towards a state universal F12 geminal projector.
+  static constexpr Type complete_unfrozen = complete.exclusionary_or(frozen_occupied);//IndexSpace::complete_inactive_unoccupied.unIon(all_active);
 
 //multi-reference spaces
 /// space of sp states that are fully occupied (i.e., non-correlated) in the reference (vacuum) state and are "frozen" in their reference form
@@ -366,15 +357,7 @@
                                             other_unoccupied,
                                             complete_inactive_unoccupied,
                                             complete_unoccupied,
-<<<<<<< HEAD
-                                            MR_complete_maybe_unoccupied,
-                                            complete,
-                                            MR_complete};
-=======
-                                            complete_unfrozen,
-                                            complete_maybe_unoccupied,
                                             complete};
->>>>>>> 8b88bf09
 
   template <int32_t typeint>
   static constexpr bool is_standard_type() {
