--- conflicted
+++ resolved
@@ -419,14 +419,10 @@
     }
 
     // Try to use the first character of the label
-<<<<<<< HEAD
-    char base_char = full_label.empty() ? 'i' : std::tolower(static_cast<unsigned char>(full_label[0]));
-=======
     char base_char =
         full_label.empty()
             ? 'i'
             : std::tolower(static_cast<unsigned char>(full_label[0]));
->>>>>>> b11a07b3
     std::string candidate(1, base_char);
 
     // Check if this character is already used for a different index
