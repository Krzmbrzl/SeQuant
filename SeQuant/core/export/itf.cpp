#include <SeQuant/core/export/itf.hpp>
#include <SeQuant/core/expr.hpp>
#include <SeQuant/core/space.hpp>
#include <SeQuant/core/utility/string.hpp>

#include <algorithm>
#include <cctype>
#include <optional>
#include <span>
#include <string>

namespace sequant {

std::string ItfContext::index_name(const IndexSpace &space,
                                   std::size_t ordinal) const {
  assert(ordinal >= m_idx_offset);
  ordinal -= m_idx_offset;

  std::string base_key = toUtf8(space.base_key());

  char limit = [&]() -> char {
    auto it = m_index_label_limits.find(space);
    if (it == m_index_label_limits.end()) {
      // Note that in between capital and lowercase letters there are symbols
      // [,\,],^,_ and `. Hence, this default is not quite safe but should work
      // in most cases anyway
      return 'z';
    }

    return it->second;
  }();

  if (base_key.empty() || base_key.size() > 1 ||
      base_key[0] + ordinal > limit) {
    return base_key + std::to_string(ordinal);
  }

  // Merge base key and ordinal into a single letter. That is
  // i1 -> i
  // i2 -> j
  // i3 -> k
  // etc.
  char target = base_key[0] + ordinal;

  return std::string(1, target);
}

std::string ItfContext::get_name(const IndexSpace &space) const {
  auto it = m_space_names.find(space);

  if (it == m_space_names.end()) {
    throw std::runtime_error("No name known for index space '" +
                             toUtf8(space.base_key()) + "'");
  }

  return it->second;
}

std::string ItfContext::get_tag(const IndexSpace &space) const {
  auto it = m_tags.find(space);

  if (it == m_tags.end()) {
    throw std::runtime_error("No tag known for index space '" +
                             toUtf8(space.base_key()) + "'");
  }

  return it->second;
}

std::optional<std::string> ItfContext::import_name(const Tensor &tensor) const {
  auto it = m_tensor_imports.find(tensor);

  if (it == m_tensor_imports.end()) {
    return {};
  }

  return it->second;
}

std::optional<std::string> ItfContext::import_name(
    const Variable &variable) const {
  auto it = m_variable_imports.find(variable);

  if (it == m_variable_imports.end()) {
    return {};
  }

  return it->second;
}

void ItfContext::set_name(const IndexSpace &space, std::string name) {
  m_space_names[space] = std::move(name);
}

void ItfContext::set_tag(const IndexSpace &space, std::string tag) {
  m_tags[space] = std::move(tag);
}

void ItfContext::set_import_name(const Tensor &tensor, std::string name) {
  m_tensor_imports[tensor] = std::move(name);
}

void ItfContext::set_import_name(const Variable &variable, std::string name) {
  m_variable_imports[variable] = std::move(name);
}

bool ItfContext::rewrite(Tensor &tensor) const {
  bool modified = false;

  if (tensor.label() == m_integral_label &&
      tensor.const_indices().size() == 4 && tensor.bra_rank() == 2 &&
      tensor.ket_rank() == 2) {
    // These are the 2-electron integrals. They posses intra-particle braket
    // symmetry, that is in g^{pq}_{rs} we can exchange p with r, without also
    // swapping q with s. This symmetry can currently not be represented within
    // SeQuant, so we have to use this hacky approach in order to make use of
    // it.

    container::svector<Index> bra = tensor.bra();
    container::svector<Index> ket = tensor.ket();

    for (std::size_t i = 0; i < 2; ++i) {
      if (needs_swap(bra.at(i).space(), ket.at(i).space())) {
        std::swap(bra[i], ket[i]);
      }
    }

    bool swap_cols = false;
    if (bra[0].space() != bra[1].space()) {
      swap_cols = needs_swap(bra[0].space(), bra[1].space());
    } else if (ket[0].space() != ket[1].space()) {
      swap_cols = needs_swap(ket[0].space(), ket[1].space());
    }

    if (swap_cols) {
      std::swap(bra[0], bra[1]);
      std::swap(ket[0], ket[1]);
    }

    std::wstring label;

    // Look at the index space patterns to figure out whether
    // this is a K or a J integral. If the previously attempted sorting
    // of index spaces can be improved by switching the second and third
    // index, do that and thereby produce a J tensor. Otherwise, we retain
    // the index sequence as-is and thereby produce a K tensor.
    // There are some explicit exceptions for J-tensors though.
    Index *p1_1 = nullptr;
    Index *p1_2 = nullptr;
    Index *p2_1 = nullptr;
    Index *p2_2 = nullptr;
    if (is_exceptional_J(bra, ket) ||
        needs_swap(bra[1].space(), ket[0].space())) {
      label = L"J";
      std::swap(bra[1], ket[0]);

      p1_1 = &bra[0];
      p2_1 = &ket[0];
      p1_2 = &bra[1];
      p2_2 = &ket[1];
    } else {
      label = L"K";

<<<<<<< HEAD
      p1_1 = &bra[0];
      p2_1 = &bra[1];
      p1_2 = &ket[0];
      p2_2 = &ket[1];
    }

    // Go through the symmetries again to try and produce the most canonical
    // index ordering possible without breaking the index-space ordering
    // established up to this point.
    // This is a purely cosmetic change, but it is very useful for testing
    // purposes to have  unique representation of the integrals.
    if (p1_1->space() == p1_2->space() && *p1_2 < *p1_1) {
      std::swap(*p1_1, *p1_2);
    }
    if (p2_1->space() == p2_2->space() && *p2_2 < *p2_1) {
      std::swap(*p2_1, *p2_2);
=======
  // Tensor declarations
  for (const Tensor &current : m_importedTensors) {
    if (current.slots().size() == 0 && current.label() == L"One") {
      // The One[] tensor exists implicitly
      continue;
    }

    itf += L"tensor: " + to_itf(current, *m_ctx) + L", " +
           to_itf(current, *m_ctx, false) + L"\n";
  }
  itf += L"\n";
  for (const Tensor &current : m_createdTensors) {
    if (current.slots().size() == 0 && current.label() == L"One") {
      // The One[] tensor exists implicitly
      continue;
    }

    itf += L"tensor: " + to_itf(current, *m_ctx);
    if (current.slots().size() > 0) {
      itf += +L", !Create{type:disk}\n";
    } else {
      itf += +L", !Create{type:scalar}\n";
>>>>>>> 11a26e25
    }
    if (p1_1->space() == p2_1->space() && p1_2->space() == p2_2->space()) {
      if (*p2_1 < *p1_1 || (*p1_1 == *p2_1 && *p2_2 < *p1_2)) {
        std::swap(*p1_1, *p2_1);
        std::swap(*p1_2, *p2_2);
      }
    }

    tensor =
        Tensor(std::move(label), sequant::bra(std::move(bra)),
               sequant::ket(std::move(ket)), tensor.aux(), tensor.symmetry(),
               tensor.braket_symmetry(), tensor.particle_symmetry());

    modified = true;
  }

  modified |= ReorderingContext::rewrite(tensor);

  return modified;
}

bool ItfContext::is_exceptional_J(std::span<Index> bra,
                                  std::span<Index> ket) const {
  assert(bra.size() == 2);
  assert(ket.size() == 2);

  // integrals with 3 external (virtual) indices ought to be converted to
  // J-integrals
  // Here, we generalize this to all integrals for which the bra indices and
  // the first ket index are of the same space, the ket indices are of different
  // spaces and the additional ket space compares less than the space of the
  // bras.
  bool bras_are_same = bra[0].space() == bra[1].space();
  bool kets_are_different = ket[0].space() != ket[1].space();
  bool kets_are_ordered = is_ordered(ket[0].space(), ket[1].space());
  bool first_ket_same_as_bra = ket[0].space() == bra[0].space();

  return bras_are_same && kets_are_different && kets_are_ordered &&
         first_ket_same_as_bra;
}

std::size_t ItfContext::index_id_offset() const { return m_idx_offset; }

void ItfContext::set_index_id_offset(std::size_t offset) {
  m_idx_offset = offset;
}

}  // namespace sequant<|MERGE_RESOLUTION|>--- conflicted
+++ resolved
@@ -107,9 +107,11 @@
 bool ItfContext::rewrite(Tensor &tensor) const {
   bool modified = false;
 
-  if (tensor.label() == m_integral_label &&
-      tensor.const_indices().size() == 4 && tensor.bra_rank() == 2 &&
-      tensor.ket_rank() == 2) {
+  auto num_indices = std::distance(tensor.const_indices().begin(),
+                                   tensor.const_indices().end());
+
+  if (tensor.label() == m_integral_label && num_indices == 4 &&
+      tensor.bra_rank() == 2 && tensor.ket_rank() == 2) {
     // These are the 2-electron integrals. They posses intra-particle braket
     // symmetry, that is in g^{pq}_{rs} we can exchange p with r, without also
     // swapping q with s. This symmetry can currently not be represented within
@@ -161,7 +163,6 @@
     } else {
       label = L"K";
 
-<<<<<<< HEAD
       p1_1 = &bra[0];
       p2_1 = &bra[1];
       p1_2 = &ket[0];
@@ -178,30 +179,6 @@
     }
     if (p2_1->space() == p2_2->space() && *p2_2 < *p2_1) {
       std::swap(*p2_1, *p2_2);
-=======
-  // Tensor declarations
-  for (const Tensor &current : m_importedTensors) {
-    if (current.slots().size() == 0 && current.label() == L"One") {
-      // The One[] tensor exists implicitly
-      continue;
-    }
-
-    itf += L"tensor: " + to_itf(current, *m_ctx) + L", " +
-           to_itf(current, *m_ctx, false) + L"\n";
-  }
-  itf += L"\n";
-  for (const Tensor &current : m_createdTensors) {
-    if (current.slots().size() == 0 && current.label() == L"One") {
-      // The One[] tensor exists implicitly
-      continue;
-    }
-
-    itf += L"tensor: " + to_itf(current, *m_ctx);
-    if (current.slots().size() > 0) {
-      itf += +L", !Create{type:disk}\n";
-    } else {
-      itf += +L", !Create{type:scalar}\n";
->>>>>>> 11a26e25
     }
     if (p1_1->space() == p2_1->space() && p1_2->space() == p2_2->space()) {
       if (*p2_1 < *p1_1 || (*p1_1 == *p2_1 && *p2_2 < *p1_2)) {
