#ifndef SEQUANT_EVAL_EXPR_HPP
#define SEQUANT_EVAL_EXPR_HPP

#include <SeQuant/core/binary_node.hpp>
#include <SeQuant/core/container.hpp>
#include <SeQuant/core/expr.hpp>
#include <SeQuant/core/index.hpp>
#include <SeQuant/core/result_expr.hpp>

#include <cstddef>
#include <string>

namespace sequant {

class Tensor;

///
/// \brief defines types of binary
///        operations that can be performed on two EvalExpr objects.
enum class EvalOp {

  ///
  /// \brief Represents the sum of two EvalExpr objects. Such as a tensor plus
  ///        a tensor and a constant plus a constant.
  Sum,

  ///
  /// \brief Represents the product of two EvalExpr objects. Such as tensor
  ///        times a tensor, a constant times a constant, or a tensor times a
  ///        constant
  ///        (in either order).
  Product
};

///
/// \brief The ResultType enum.
///
/// \details Represents the type of the result of @c EvalOp on two EvalExpr
///          objects (or, single EvalExpr object if `this->is_primary()`).
///
enum class ResultType { Tensor, Scalar };

struct EvalOpSetter;

///
/// \brief The EvalExpr is a building block of binary trees used to evaluate
/// expressions.
///
/// \details The EvalExpr class itself is not a proper node of the binary tree.
/// It is rather a data that a node should hold.
///
class EvalExpr {
 public:
  friend struct EvalOpSetter;
  using index_vector = Index::index_vector;

  ///
  /// \brief Construct an EvalExpr object from a tensor.
  ///
  explicit EvalExpr(Tensor const& tnsr);

  ///
  /// \brief Construct an EvalExpr object from a Constant.
  ///
  explicit EvalExpr(Constant const& c);

  ///
  /// \brief Construct an EvalExpr object from a Variable.
  ///
  explicit EvalExpr(Variable const& v);

  ///
  /// @param op Evaluation operation resulting to this object.
  /// @param res Evaluation result type that will be produced.
  /// @param expr A SeQuant expression corresponding to @c res.
  /// @param ixs Canonical indices used for annotating the result's modes if @c
  ///            res is tensor type. Possibly empty for non-tensor @c res type.
  /// @param phase Phase that was part of the tensor network canonicalization.
  ///              Considered for reusing sub-expressions.
  /// @param hash A hash value that is equal for two EvalExpr objects that
  ///             produce the same evaluated result modulo the @c phase.
  ///
  EvalExpr(EvalOp op, ResultType res, ExprPtr const& expr, index_vector ixs,
           std::int8_t phase, size_t hash);

  ///
  /// \return Operation type of this expression, or null if this is a primary
  /// expression.
  ///
  [[nodiscard]] const std::optional<EvalOp>& op_type() const noexcept;

  ///
  /// \return The ResultType of the evaluation performed on this node.
  ///
  [[nodiscard]] ResultType result_type() const noexcept;

  ///
  /// \brief Compute the hash value of this EvalExpr object.
  ///
  /// \details The hash value is computed during construction of the object
  ///          by also looking at the hash values of the EvalExpr objects if
  ///          passed.
  ///
  /// \return The hash value of this EvalExpr object.
  ///
  [[nodiscard]] size_t hash_value() const noexcept;

  ///
  /// \return The ExprPtr object that this EvalExpr object holds.
  ///
  [[nodiscard]] ExprPtr expr() const noexcept;

  ///
  /// \return True if this EvalExpr object contains a SeQuant tensor with
  ///         proto-indices, false otherwise.
  ///
  [[nodiscard]] bool tot() const noexcept;

  ///
  /// \return Returns the result of calling to_latex() on the ExprPtr object
  ///         contained by this object.
  ///
  [[nodiscard]] std::wstring to_latex() const noexcept;

  ///
  /// \return True if the ExprPtr held by this object is Tensor and equivalently
  ///         the result of evaluation is tensor.
  ///
  [[nodiscard]] bool is_tensor() const noexcept;

  ///
  /// \return True if the ExprPtr held by this object is scalar(Constant, or
  ///         Variable) and equivalently the result of evaluation is scalar.
  ///
  [[nodiscard]] bool is_scalar() const noexcept;

  ///
  /// \return True if ExprPtr held by this object is Constant.
  ///
  [[nodiscard]] bool is_constant() const noexcept;

  ///
  /// \return True if ExprPtr held by this object is Variable.
  ///
  [[nodiscard]] bool is_variable() const noexcept;

  ///
  /// \return True if this is a primary expression (i.e. a leaf on expression
  /// tree)
  ///
  [[nodiscard]] bool is_primary() const noexcept;

  ///
  /// \return True if this expression is a product.
  ///
  [[nodiscard]] bool is_product() const noexcept;

  ///
  /// \return True if this expression is a sum.
  ///
  [[nodiscard]] bool is_sum() const noexcept;

  ///
  /// \brief Calls to<Tensor>() on ExprPtr held by this object.
  ///
  /// \return Tensor const&
  ///
  [[nodiscard]] Tensor const& as_tensor() const;

  ///
  /// \brief Calls to<Constant>() on ExprPtr held by this object.
  ///
  /// \return Constant const&.
  ///
  [[nodiscard]] Constant const& as_constant() const;

  ///
  /// \brief Calls to<Variable>() on ExprPtr held by this object.
  ///
  /// \return Variable const&
  ///
  [[nodiscard]] Variable const& as_variable() const;

  ///
  /// \brief Get the label for this object useful for logging.
  ///
  [[nodiscard]] std::string label() const noexcept;

  ///
  /// \return A string usable as TiledArray annotation if is_tensor() true,
  ///         empty string otherwise.
  ///
  [[nodiscard]] std::string indices_annot() const noexcept;

  ///
  /// \return Canonically ordered indices -- non-empty if this object represents
  /// a tensor result.
  ///
  [[nodiscard]] index_vector const& canon_indices() const noexcept;

  ///
  /// \return The canonicalization phase (+1 or -1).
  ///
  [[nodiscard]] std::int8_t canon_phase() const noexcept;

<<<<<<< HEAD
 protected:
  EvalOp op_type_;
=======
 private:
  std::optional<EvalOp> op_type_ = std::nullopt;
>>>>>>> 43317a0b

  ResultType result_type_;

  size_t hash_value_;

  index_vector canon_indices_;

  std::int8_t canon_phase_{1};

  ExprPtr expr_;
};

<<<<<<< HEAD
struct EvalOpSetter {
  void set(EvalExpr& expr, EvalOp op) { expr.op_type_ = op; }
=======
///
/// \brief This class extends the EvalExpr class by adding an annot() method so
///        that it can be used to evaluate using TiledArray.
///
class EvalExprTA final : public EvalExpr {
 public:
  template <typename... Args, typename = std::enable_if_t<
                                  std::is_constructible_v<EvalExpr, Args...>>>
  EvalExprTA(Args&&... args) : EvalExpr{std::forward<Args>(args)...} {
    annot_ = indices_annot();
  }

  [[nodiscard]] inline auto const& annot() const noexcept { return annot_; }

 private:
  std::string annot_;
};

///
/// \brief This class extends the EvalExpr class by adding an annot() method so
///        that it can be used to evaluate using BTAS.
///
class EvalExprBTAS final : public EvalExpr {
 public:
  using annot_t = container::svector<long>;

  ///
  /// \param bk iterable of Index objects.
  /// \return vector of long-type hash values
  ///         of the labels of indices in \c bk
  ///
  template <typename Iterable>
  static auto index_hash(Iterable const& bk) {
    return ranges::views::transform(bk, [](auto const& idx) {
      //
      // WARNING!
      // The BTAS uses long for scalar indexing by default.
      // Hence, here we explicitly cast the size_t values to long
      // Which is a potentially narrowing conversion leading to
      // integral overflow. Hence, the values in the returned
      // container are mixed negative and positive integers (long type)
      //
      return static_cast<long>(sequant::hash::value(Index{idx}.label()));
    });
  }

  template <typename... Args, typename = std::enable_if_t<
                                  std::is_constructible_v<EvalExpr, Args...>>>
  EvalExprBTAS(Args&&... args) : EvalExpr{std::forward<Args>(args)...} {
    annot_ = index_hash(canon_indices()) | ranges::to<annot_t>;
  }

  ///
  /// \return Annotation (container::svector<long>) for BTAS::Tensor.
  ///
  [[nodiscard]] inline annot_t const& annot() const noexcept { return annot_; }

 private:
  annot_t annot_;
>>>>>>> 43317a0b
};

namespace meta {

namespace detail {
template <typename, typename = void>
constexpr bool is_eval_expr{};

template <typename T>
constexpr bool
    is_eval_expr<T, std::enable_if_t<std::is_convertible_v<T, EvalExpr>>>{true};

template <typename, typename = void>
constexpr bool is_eval_node{};

template <typename T>
constexpr bool
    is_eval_node<FullBinaryNode<T>, std::enable_if_t<is_eval_expr<T>>>{true};

}  // namespace detail

///
/// \brief A type satisfies eval_expr if it is convertible to EvalExpr.
/// \see   EvalExpr
///
template <typename T>
concept eval_expr = detail::is_eval_expr<T>;

///
/// \brief A type satisfies eval_node if it is a FullBinaryNode of a type
///        that satisfies the eval_expr concept.
///
template <typename T>
concept eval_node = detail::is_eval_node<std::remove_cvref_t<T>>;

///
/// \brief Satisfied by a range type of eval_node objects.
///
template <typename Rng>
concept eval_node_range =
    std::ranges::range<Rng> && eval_node<std::ranges::range_value_t<Rng>>;

}  // namespace meta

namespace impl {
FullBinaryNode<EvalExpr> binarize(ExprPtr const&);
}

///
<<<<<<< HEAD
/// Creates a binary tree for evaluation.
=======
/// \brief A type alias for the types that satisfy the eval_node concept.
///
template <meta::eval_expr T>
using EvalNode = FullBinaryNode<T>;

///
/// Creates a binary tree of evaluation.
>>>>>>> 43317a0b
///
template <typename ExprT = EvalExpr>
  requires std::is_constructible_v<ExprT, EvalExpr>
FullBinaryNode<ExprT> binarize(ExprPtr const& expr) {
  if constexpr (std::is_same_v<ExprT, EvalExpr>) return impl::binarize(expr);
  return transform_node(impl::binarize(expr),
                        [](auto&& val) { return ExprT{val}; });
}

///
/// Creates a binary tree for evaluation.
///
template <typename ExprT = EvalExpr>
  requires std::is_constructible_v<ExprT, EvalExpr>
FullBinaryNode<ExprT> binarize(ResultExpr const& res) {
  FullBinaryNode<ExprT> tree = binarize<ExprT>(res.expression());

  const bool is_scalar =
      res.bra().empty() && res.ket().empty() && res.aux().empty();

  if (tree.size() < 2) {
    // We want to have a result node with the result from the ResultExpr.
    // In order for that to work, we need a dedicated result node in the first
    // place. Hence, we adapt the represented expression for terminals to be
    // that terminal multiplied by 1.
    ExprT result = [&]() {
      if (is_scalar) {
        return *binarize<ExprT>(ex<Variable>(res.result_as_variable()));
      }
      return *binarize<ExprT>(ex<Tensor>(res.result_as_tensor()));
    }();
    EvalOpSetter{}.set(result, EvalOp::Prod);

    tree = FullBinaryNode<ExprT>(std::move(result), std::move(tree),
                                 binarize<ExprT>(ex<Constant>(1)));
  }
  assert(tree.size() > 1);

  if (is_scalar) {
    if (res.has_label()) {
      tree->expr().template as<Variable>().set_label(res.label());
    }
  } else {
    Tensor& tensor = tree->expr().template as<Tensor>();

    if (res.has_label()) {
      tensor.set_label(res.label());
    }

    assert(tensor.const_indices().size() ==
           res.bra().size() + res.ket().size() + res.aux().size());
    tensor.set_bra(res.bra());
    tensor.set_ket(res.ket());
    tensor.set_aux(res.aux());
  }

  return tree;
}

///
/// Converts an `EvalExpr` to `ExprPtr`.
///
ExprPtr to_expr(meta::eval_node auto const& node) {
  auto const op = node->op_type();
  auto const& evxpr = *node;

  if (node.leaf()) return evxpr.expr();

  if (op == EvalOp::Product) {
    auto prod = Product{};

    ExprPtr lexpr = to_expr(node.left());
    ExprPtr rexpr = to_expr(node.right());

    prod.append(1, lexpr, Product::Flatten::No);
    prod.append(1, rexpr, Product::Flatten::No);

    assert(!prod.empty());

    if (prod.size() == 1 && !prod.factor(0)->is<Tensor>()) {
      return ex<Product>(Product{prod.scalar(), prod.factor(0)->begin(),
                                 prod.factor(0)->end(), Product::Flatten::No});
    } else {
      return ex<Product>(std::move(prod));
    }

  } else {
    assert(op == EvalOp::Sum && "unsupported operation type");
    return ex<Sum>(Sum{to_expr(node.left()), to_expr(node.right())});
  }
}

}  // namespace sequant

#endif  // SEQUANT_EVAL_EXPR_HPP<|MERGE_RESOLUTION|>--- conflicted
+++ resolved
@@ -203,13 +203,8 @@
   ///
   [[nodiscard]] std::int8_t canon_phase() const noexcept;
 
-<<<<<<< HEAD
  protected:
-  EvalOp op_type_;
-=======
- private:
   std::optional<EvalOp> op_type_ = std::nullopt;
->>>>>>> 43317a0b
 
   ResultType result_type_;
 
@@ -222,10 +217,10 @@
   ExprPtr expr_;
 };
 
-<<<<<<< HEAD
 struct EvalOpSetter {
   void set(EvalExpr& expr, EvalOp op) { expr.op_type_ = op; }
-=======
+};
+
 ///
 /// \brief This class extends the EvalExpr class by adding an annot() method so
 ///        that it can be used to evaluate using TiledArray.
@@ -285,7 +280,6 @@
 
  private:
   annot_t annot_;
->>>>>>> 43317a0b
 };
 
 namespace meta {
@@ -335,17 +329,13 @@
 }
 
 ///
-<<<<<<< HEAD
-/// Creates a binary tree for evaluation.
-=======
 /// \brief A type alias for the types that satisfy the eval_node concept.
 ///
 template <meta::eval_expr T>
 using EvalNode = FullBinaryNode<T>;
 
 ///
-/// Creates a binary tree of evaluation.
->>>>>>> 43317a0b
+/// Creates a binary tree for evaluation.
 ///
 template <typename ExprT = EvalExpr>
   requires std::is_constructible_v<ExprT, EvalExpr>
@@ -377,7 +367,7 @@
       }
       return *binarize<ExprT>(ex<Tensor>(res.result_as_tensor()));
     }();
-    EvalOpSetter{}.set(result, EvalOp::Prod);
+    EvalOpSetter{}.set(result, EvalOp::Product);
 
     tree = FullBinaryNode<ExprT>(std::move(result), std::move(tree),
                                  binarize<ExprT>(ex<Constant>(1)));
