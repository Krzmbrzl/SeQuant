//
// Created by Eduard Valeyev on 2019-02-02.
//

#ifndef SEQUANT_TENSOR_NETWORK_H
#define SEQUANT_TENSOR_NETWORK_H

#include <SeQuant/core/abstract_tensor.hpp>
#include <SeQuant/core/container.hpp>
#include <SeQuant/core/expr.hpp>
#include <SeQuant/core/index.hpp>
#include <SeQuant/core/tensor_canonicalizer.hpp>
#include <SeQuant/core/tensor_network/canonicals.hpp>
#include <SeQuant/core/tensor_network/slot.hpp>
#include <SeQuant/core/tensor_network/vertex.hpp>

#include <cassert>
#include <cstdlib>
#include <memory>
#include <stdexcept>
#include <string>
#include <string_view>
#include <tuple>
#include <utility>
#include <vector>

// forward declarations
namespace bliss {
class Graph;
}

namespace sequant {

/// @brief A (non-directed) graph view of a sequence of AbstractTensor objects

/// @note The main role of this is to canonize itself. Since Tensor objects can
/// be connected by multiple Index'es (thus edges are colored), what is
/// canonized is actually the graph of indices (roughly the dual of the tensor
/// graph), with Tensor objects represented by one or more vertices.
/// @warning the terminology is a mix at best, e.g. terminal vs. slot, etc.
class TensorNetwork {
 public:
  constexpr static size_t max_rank = 256;

  // clang-format off
  /// @brief Edge in a TensorNetwork = the Index annotating it + a pair of indices to identify which Tensor terminals it's connected to

  /// @note tensor terminals in a sequence of tensors are indexed as follows:
  /// - >0 for bra terminals (i.e. "+7" indicated connection to a bra terminal
  /// of 7th tensor object in the sequence)
  /// - <0 for ket terminals
  /// - 0 if free (not attached to any tensor objects)
  /// - position records the terminal's location in the sequence of bra/ket/aux
  /// terminals (always 0 for symmetric/antisymmetric tensors) Terminal indices
  /// are sorted by the tensor index (i.e. by the absolute value of the terminal
  /// index), followed by position
  // clang-format on
  class Edge {
   public:
    struct Terminal {
      int tensor_ord = -1;
      TensorIndexSlotType slot_type = TensorIndexSlotType::Invalid;
      // index slots are grouped according to degrees of freedom and/or
      // symmetry. E.g. bra/ket slots for same particle of a nonsymmetric tensor
      // are grouped together. Bra and ket slots of a symmetric/antisymmetric
      // tensor are also grouped into their own slot groups. Each aux slot for
      // now is its own slot group. The slot groups are indexed 0, 1, ...
      int slot_group_ord = -1;

      Terminal() noexcept {};
      Terminal(int tensor_ord, TensorIndexSlotType slot_type,
               int slot_group_ord) noexcept
          : tensor_ord(tensor_ord),
            slot_type(slot_type),
            slot_group_ord(slot_group_ord) {
        assert(tensor_ord >= 0 && slot_type != TensorIndexSlotType::Invalid &&
               slot_group_ord >= 0);
      }

      friend bool operator==(const Terminal &a, const Terminal &b) {
        return a.tensor_ord == b.tensor_ord && a.slot_type == b.slot_type &&
               a.slot_group_ord == b.slot_group_ord;
      }
      friend bool operator<(const Terminal &a, const Terminal &b) {
        return std::tie(a.tensor_ord, a.slot_type, a.slot_group_ord) <
               std::tie(b.tensor_ord, b.slot_type, b.slot_group_ord);
      }

      explicit operator bool() const { return tensor_ord >= 0; }
      bool null() const { return tensor_ord < 0; }
      bool nonnull() const { return tensor_ord >= 0; }
    };

    Edge() = default;
    explicit Edge(const Terminal &t) : second_(t) {}
    Edge(const Terminal &t, const Index *idxptr)
        : second_(t), idxptr_(idxptr) {}
    //    Edge(const Edge&) = default;
    //    Edge(Edge&&) = default;
    //    Edge& operator=(const Edge&) = default;
    //    Edge& operator=(Edge&&) = default;

    Edge &connect_to(const Terminal &t) {
      assert(first_.null() || second_.null());  // not fully connected yet
      if (second_.null()) {
        assert(first_.null());  // unconnected Edge
        second_ = t;
      } else {
        // - cannot connect braket slot to aux slot
        switch (t.slot_type) {
          case TensorIndexSlotType::Aux:
            if (second_.slot_type != TensorIndexSlotType::Aux) {
              throw std::logic_error(
                  "TensorNetwork::Edge::connect_to: aux slot cannot be "
                  "connected to a non-aux slot");
            }
            break;
            // - can connect bra slot to ket slot, and vice versa
          case TensorIndexSlotType::Bra:
            if (second_.slot_type != TensorIndexSlotType::Ket) {
              throw std::logic_error(
                  "TensorNetwork::Edge::connect_to: bra slot can only be "
                  "connected to a ket slot");
            }
            break;
          case TensorIndexSlotType::Ket:
            if (second_.slot_type != TensorIndexSlotType::Bra) {
              throw std::logic_error(
                  "TensorNetwork::Edge::connect_to: ket slot can only be "
                  "connected to a bra slot");
            }
            break;
          default:
            throw std::logic_error(
                "TensorNetwork::Edge::connect_to: invalid slot");
        }

        first_ = t;
        // ensure first_ < second_
        if (second_ < first_) {
          std::swap(first_, second_);
        }
      }
      return *this;
    }

    bool operator<(const Edge &other) const {
      return std::tie(first_, second_) < std::tie(other.first_, other.second_);
    }

    friend bool operator==(const Edge &a, const Edge &b) {
      return a.first_ == b.first_ && a.second_ == b.second_;
    }

    const auto &first() const {
      assert(first_.nonnull());
      return first_;
    }
    const auto &second() const {
      assert(second_.nonnull());
      return second_;
    }
    /// access terminals by index, nonnull terminals first
    /// @param i the ordinal index, `i` must be 0 or 1
    /// @return if `i==0` return first(), if nonnull, else second(), if nonnull,
    /// else null;  if `i==1` return second(), if nonnull, else else null;
    const auto &operator[](std::size_t i) const {
      assert(i == 0 || i == 1);
      if (i == 0) {
        if (first_.nonnull())
          return first_;
        else if (second_.nonnull())
          return second_;
        else
          return null_terminal_;
      } else {  // i == 1
        if (second_.nonnull())
          return second_;
        else
          return null_terminal_;
      }
    }

    /// @return the number of attached terminals (0, 1, or 2)
    auto size() const {
      return first_.nonnull() ? 2 : (second_.nonnull() ? 1 : 0);
    }

    const Index &idx() const {
      assert(idxptr_ != nullptr);
      return *idxptr_;
    }

   private:
    // if only connected to 1 terminal, this is always null
    Terminal first_;
    // invariant: first_.tensor_order <= second_.tensor_order
    Terminal second_;
    const Index *idxptr_ = nullptr;

    static inline Terminal null_terminal_ = {};
  };

 public:
  /// @throw std::logic_error if exprptr_range contains a non-tensor
  /// @note uses RTTI
  template <typename ExprPtrRange>
  TensorNetwork(ExprPtrRange &exprptr_range) {
    if (exprptr_range.size() > 0) {
      for (auto &&ex : exprptr_range) {
        auto t = std::dynamic_pointer_cast<AbstractTensor>(ex);
        std::size_t count = 0;
        if (t) {
          tensors_.emplace_back(t);
          tensor_input_ordinals_.emplace_back(count++);
        } else {
          throw std::logic_error(
              "TensorNetwork::TensorNetwork: non-tensors in the given "
              "expression range");
        }
      }
      return;
    } else {
      if constexpr (Expr::is_shared_ptr_of_expr<ExprPtrRange>::value) {
        if (auto tensor =
                std::dynamic_pointer_cast<AbstractTensor>(exprptr_range)) {
          tensors_.emplace_back(tensor);
          tensor_input_ordinals_.emplace_back(0);
          return;
        }
      }
    }
    throw std::logic_error(
        "TensorNetwork::TensorNetwork: non-tensors in the given expression "
        "range");
  }

  /// @return const reference to the sequence of tensors
  /// @note after invoking TensorNetwork::canonicalize() the order of
  /// tensors may be different from that provided as input; use
  /// tensor_input_ordinals() to obtain the input ordinals of
  /// the tensors in the result
  const auto &tensors() const { return tensors_; }

  const auto &tensor_input_ordinals() const { return tensor_input_ordinals_; }

  using named_indices_t = container::set<Index, Index::FullLabelCompare>;

  /// @param cardinal_tensor_labels move all tensors with these labels to the
  /// front before canonicalizing indices
  /// @param fast if true (default), does fast canonicalization that is only
  /// optimal if all tensors are distinct; set to false to perform complete
  /// canonicalization
  /// @param named_indices specifies the indices that cannot be renamed, i.e.
  /// their labels are meaningful; default is nullptr, which results in external
  /// indices treated as named indices
  /// @return byproduct of canonicalization (e.g. phase); if none, returns
  /// nullptr
  ExprPtr canonicalize(
      const container::vector<std::wstring> &cardinal_tensor_labels = {},
      bool fast = true, const named_indices_t *named_indices = nullptr);

  /// metadata produced by canonicalize_slots()
  struct SlotCanonicalizationMetadata {
    /// list of named indices
    named_indices_t named_indices;

    /// type of less-than comparison function for named indices, receives {Index
    /// ptr, its slot type}
    using named_index_compare_t =
        std::function<bool(const std::pair<const Index *, IndexSlotType> &,
                           const std::pair<const Index *, IndexSlotType> &)>;

    /// less-than comparison function for named indices, used for
    /// coarse-grained sorting of named indices,
    /// before sorting to canonical order
    named_index_compare_t named_index_compare;

    /// list of named indices, sorted first by named_index_compare,
    /// then by canonical order; iterators point to named_indices
    container::svector<named_indices_t::const_iterator> named_indices_canonical;

    /// canonicalized colored graph, use graph->cmp to compare against another
    /// to detect equivalence
    std::shared_ptr<bliss::Graph> graph;

<<<<<<< HEAD
    [[nodiscard]] size_t hash_value() const;

    [[nodiscard]] inline auto get_indices() const {
      return named_indices_canonical  //
             | ranges::views::indirect;
    }

    template <typename Cont>
    auto get_indices() const {
      return get_indices() | ranges::to<Cont>;
    }
=======
    /// if tensor network contains tensors with antisymmetric bra/ket this
    /// reports the phase change due to permutation of slots relative to their
    /// input order
    std::int8_t phase = +1;  // +1 or -1
>>>>>>> 42f92390
  };

  /// Like canonicalize(), but only use graph-based canonicalization to
  /// produce canonical list of slots occupied by named indices.
  /// This is sufficient to be able to match 2 tensor networks that
  /// differ in anonymous and named indices.
  /// @param cardinal_tensor_labels move all tensors with these labels to the
  /// front before canonicalizing indices
  /// @param named_indices specifies the indices that cannot be renamed, i.e.
  /// their labels are meaningful; default is nullptr, which results in external
  /// indices treated as named indices
  /// @param named_index_compare less-than comparison function for
  /// named indices, used for coarse-grained sorting of named indices,
  /// before sorting to canonical order; the default is to sort
  /// by Index::space()
  /// @return the computed canonicalization metadata
  SlotCanonicalizationMetadata canonicalize_slots(
      const container::vector<std::wstring> &cardinal_tensor_labels = {},
      const named_indices_t *named_indices = nullptr,
      SlotCanonicalizationMetadata::named_index_compare_t named_index_compare =
          default_idxptr_slottype_lesscompare{});

  /// Factorizes tensor network
  /// @return sequence of binary products; each element encodes the tensors to
  /// be
  ///         multiplied (values >0 refer to the tensors in tensors(),
  ///         values <0 refer to the elements of this sequence. E.g. sequences
  ///         @c {{0,1},{-1,2},{-2,3}} , @c {{0,2},{1,3},{-1,-2}} , @c
  ///         {{3,1},{2,-1},{0,-2}} encode the following respective
  ///         factorizations @c (((T0*T1)*T2)*T3) , @c ((T0*T2)*(T1*T3)) , and
  ///         @c (((T3*T1)*T2)*T0) .
  container::svector<std::pair<long, long>> factorize();

 private:
  /// list of tensors
  /// - before canonicalize(): input
  /// - after canonicalize(): canonical
  container::svector<AbstractTensorPtr> tensors_;
  /// input ordinals of tensors in tensors_
  container::svector<std::size_t> tensor_input_ordinals_;

  struct FullLabelCompare {
    using is_transparent = void;
    bool operator()(const Edge &first, const Edge &second) const {
      return first.idx().full_label() < second.idx().full_label();
    }
    bool operator()(const Edge &first, const std::wstring_view &second) const {
      return first.idx().full_label() < second;
    }
    bool operator()(const std::wstring_view &first, const Edge &second) const {
      return first < second.idx().full_label();
    }
    bool operator()(const Index &first, const Index &second) const {
      return first.full_label() < second.full_label();
    }
    bool operator()(const Index &first, const std::wstring_view &second) const {
      return first.full_label() < second;
    }
    bool operator()(const std::wstring_view &first, const Index &second) const {
      return first < second.full_label();
    }
  };
  // Index -> Edge, sorted by full label
  using edges_t = container::set<Edge, FullLabelCompare>;
  mutable edges_t edges_;
  // set to true by init_edges();
  mutable bool have_edges_ = false;
  // ext indices do not connect tensors
  // sorted by *label* (not full label) of the corresponding value (Index)
  // this ensures that proto indices are not considered and all internal indices
  // have unique labels (not full labels)
  mutable named_indices_t ext_indices_;
  /// some proto indices may not be in edges_ if they appear exclusively among
  /// proto indices
  /// @note these will need to be processed separately from the rest
  /// to appear as vertices on the graph
  mutable named_indices_t pure_proto_indices_;

  // replacements of anonymous indices produced by the last call to
  // canonicalize()
  container::map<Index, Index> idxrepl_;

  /// initializes edges_, ext_indices_, and pure_proto_indices_
  void init_edges() const;

 public:
  /// accessor for the Edge object sequence
  /// @return const reference to the sequence container of Edge objects, sorted
  /// by their Index's full label
  /// @sa Edge
  const auto &edges() const {
    init_edges();
    return edges_;
  }

  /// @brief Returns a range of external indices, i.e. those indices that do not
  /// connect tensors

  /// @note The external indices are sorted by *label* (not full label) of the
  /// corresponding value (Index)
  const auto &ext_indices() const {
    if (edges_.empty()) init_edges();
    return ext_indices_;
  }

  /// accessor for the list of anonymous index replacements performed by the
  /// last call to canonicalize()
  /// @return replacements of anonymous indices performed by the last call to
  /// canonicalize()
  const auto &idxrepl() const { return idxrepl_; };

 public:
  /// @brief converts the network into a Bliss graph whose vertices are indices
  /// and tensor vertex representations
  /// @param[in] named_indices pointer to the set of named indices (ordinarily,
  /// this includes all external indices);
  ///            default is nullptr, which means use all external indices for
  ///            named indices
  /// @param[in] distinct_named_indices if false, will use same color for all
  /// named indices that have same Index::color(), else will use distinct color
  /// for each
  /// @return {shared_ptr to Graph, vector of vertex labels, vector of vertex
  /// colors, vector of vertex types}

  /// @note Rules for constructing the graph:
  ///   - Indices with protoindices are connected to their protoindices,
  ///   either directly or (if protoindices are symmetric) via a protoindex
  ///   vertex.
  ///   - Indices are colored by their space, which in general encodes also
  ///   the space of the protoindices.
  ///   - An anti/symmetric n-body tensor has 2 terminals, each connected to
  ///   each other + to n index vertices.
  ///   - A nonsymmetric n-body tensor has n terminals, each connected to 2
  ///   indices and 1 tensor vertex which is connected to all n terminal
  ///   indices.
  ///   - tensor vertices are colored by the label+rank+symmetry of the
  ///   tensor; terminal vertices are colored by the color of its tensor,
  ///     with the color of symm/antisymm terminals augmented by the
  ///     terminal's type (bra/ket).
  std::tuple<std::shared_ptr<bliss::Graph>, std::vector<std::wstring>,
             std::vector<std::size_t>, std::vector<VertexType>>
  make_bliss_graph(const named_indices_t *named_indices = nullptr,
                   bool distinct_named_indices = true) const;
};

}  // namespace sequant

#endif  // SEQUANT_TENSOR_NETWORK_H<|MERGE_RESOLUTION|>--- conflicted
+++ resolved
@@ -284,7 +284,6 @@
     /// to detect equivalence
     std::shared_ptr<bliss::Graph> graph;
 
-<<<<<<< HEAD
     [[nodiscard]] size_t hash_value() const;
 
     [[nodiscard]] inline auto get_indices() const {
@@ -296,12 +295,11 @@
     auto get_indices() const {
       return get_indices() | ranges::to<Cont>;
     }
-=======
+
     /// if tensor network contains tensors with antisymmetric bra/ket this
     /// reports the phase change due to permutation of slots relative to their
     /// input order
     std::int8_t phase = +1;  // +1 or -1
->>>>>>> 42f92390
   };
 
   /// Like canonicalize(), but only use graph-based canonicalization to
