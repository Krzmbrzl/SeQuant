#ifndef SEQUANT_PARSE_HPP
#define SEQUANT_PARSE_HPP

#include <SeQuant/core/attr.hpp>
#include <SeQuant/core/expr.hpp>
#include <SeQuant/core/index.hpp>
#include <SeQuant/core/op.hpp>

#include <optional>
#include <stdexcept>
#include <string>
#include <string_view>

///
///  Create SeQuant expression from string input.
///
/// @author: Bimal Gaudel
/// version: 21 July, 2021
///

namespace sequant {

struct ParseError : std::runtime_error {
  std::size_t offset;
  std::size_t length;

  ParseError(std::size_t offset, std::size_t length, std::string message);
};

// clang-format off
///
/// \param raw A tensor algebra expression. A valid expression is
///            a product, a sum or a mix of those including parentheses.
///            eg. 'A{i1, a1; i2, a2}' A is the label (non-space), i1, a1 are bra indices, i2, a2 are ket indices.
///                'A{i_1, a_1; i_2, a_2}' same as above with alternate notation for indices
///                'A_{i1, a1}^{i2, a2}' same as above with alternate notation for bra and ket
///                'A^{i2, a2}_{i1, a1}' same as above with alternate notation for bra and ket
///                'A{i1,i2; a1,a2} + B{i2,i1; a1,a2}' a sum of tensors
///                'A{i1,i2; a3,a4} * B{a3,a4; a1,a2}' a product of tensors
///                'A{i1,i2; a3,a4} * B{a3,a4; a1,a2} + C{i1,i2;a1,a2}' a sum and a product of tensors
///                'A{i1,i2; a3,a4} * (B{a3,a4; a1,a2} + C{a3,a4; a1,a2}) a parenthesized expression
///                '0.5 * t{i1;a1} * f{i1; a1}' tensor product with a scalar
///                '1/2 * t{i1;a1} * f{i1; a1}' same as above (fractions supported)
///                '1./2. * t{i1;a1} * f{i1; a1}' same as above num. and denom. are automatically cast to double
///                '1.0/2.0 * t{i1;a1} * f{i1; a1}' same as above
///                't{i1,i2; a1<i1,i2>, a2<i1,i2>}' a tensor having indices with proto indices.
///                                                a1<i1,i2> is an index with i1 and i2 as proto-indices.
///             Every tensor may optionally be annoted with index symmetry specifications. The general syntax is
///             `<tensorSpec> [:<perm symm> [-<braket symm> [-<particle symm>]]]`
///             (no whitespace is allowed at this place). Examples are
///             't{i1;i2}:A', 't{i1;i2}:A-S', 't{i1;i2}:N-C-S'
<<<<<<< HEAD
///             Possible values for <perm symm> are
///             - 'A' for antisymmetry (sequant::Symmetry::Antisymm)
///             - 'S' for symmetric (sequant::Symmetry::Symm)
///             - 'N' for non-symmetric (sequant::Symmetry::Nonsymm)
///             Possible values for <braket symm> are
///             - 'C' for antisymmetry (sequant::BraKetSymmetry::Conjugate)
///             - 'S' for symmetric (sequant::BraKetSymmetry::Symm)
///             - 'N' for non-symmetric (sequant::BraKetSymmetry::Nonsymm)
///             Possible values for <particle symm> are
///             - 'S' for symmetric (sequant::ColumnSymmetry::Symm)
///             - 'N' for non-symmetric (sequant::ColumnSymmetry::Nonsymm)
=======
///             Possible values for `<perm symm>` are
///             - 'A' for antisymmetry (sequant::Symmetry::antisymm)
///             - 'S' for symmetric (sequant::Symmetry::symm)
///             - 'N' for non-symmetric (sequant::Symmetry::nonsymm)
///             Possible values for `<braket symm>` are
///             - 'C' for antisymmetry (sequant::BraKetSymmetry::conjugate)
///             - 'S' for symmetric (sequant::BraKetSymmetry::symm)
///             - 'N' for non-symmetric (sequant::BraKetSymmetry::nonsymm)
///             Possible values for `<particle symm>` are
///             - 'S' for symmetric (sequant::ParticleSymmetry::symm)
///             - 'N' for non-symmetric (sequant::ParticleSymmetry::nonsymm)
>>>>>>> 98a95529
/// \param perm_symm Default index permutation symmetry to be used if tensors don't specify a permutation
///                  symmetry explicitly.
/// \param braket_symm Default BraKet symmetry to be used if tensors don't specify a BraKet symmetry explicitly.
/// \param column_symm Default particle symmetry to be used if tensors don't specify a particle symmetry explicitly.
///                   @c raw expression. Explicit tensor symmetry can
///                   be annotated in the expression itself. In that case, the
///                   annotated symmetry will be used.
///                   eg. 'g{i1, a1; i2, a2}:A' tensor with 'sequant::Symmetry::Antisymm' annotation
///                       'g{i1, a1; i2, a2}:S' tensor with 'sequant::Symmetry::Symm' annotation
///                       'g{i1, a1; i2, a2}:N' tensor with 'sequant::Symmetry::Nonsymm' annotation
/// \return SeQuant expression.
// clang-format on
ExprPtr parse_expr(std::wstring_view raw,
                   std::optional<Symmetry> perm_symm = {},
                   std::optional<BraKetSymmetry> braket_symm = {},
                   std::optional<ColumnSymmetry> column_symm = {});

ResultExpr parse_result_expr(std::wstring_view raw,
                             std::optional<Symmetry> perm_symm = {},
                             std::optional<BraKetSymmetry> braket_symm = {},
                             std::optional<ColumnSymmetry> column_symm = {});

///
/// Get a parsable string from an expression.
///
/// An expression that has a flat structure (ie. product does not contain
/// sum or product subexpressions) is guaranteed to be reparsable to itself so
/// that equality comparison holds: x == parse_expr(deparse_expr(x)). For nested
/// expressions the equality comparison is not guaranteed, however, for such
/// an expression x, its corresponding evaluation node, eval_node(x), and
/// the parsed evaluation node, eval_node(parse_expr(deparse_expr(x))) are
/// equivalent.
///
/// \param expr Expression to stringify that can be re-parsed to itself.
/// \param annot_sym Whether to add sequant::Symmetry annotation
///                  to each Tensor string.
/// \return wstring of the expression.
std::wstring deparse(const ResultExpr &expr, bool annot_sym = true);
std::wstring deparse(const ExprPtr &expr, bool annot_sym = true);
std::wstring deparse(const Expr &expr, bool annot_sym = true);
std::wstring deparse(const Product &product, bool annot_sym);
std::wstring deparse(const Sum &sum, bool annot_sym);
std::wstring deparse(const Tensor &tensor, bool annot_sym = true);
std::wstring deparse(const AbstractTensor &tensor, bool annot_sym = true);
template <Statistics S>
std::wstring deparse(const NormalOperator<S> &nop);
std::wstring deparse(const Variable &variable);
std::wstring deparse(const Constant &constant);
std::wstring deparse(const Index &index);

}  // namespace sequant

#endif  // SEQUANT_PARSE_HPP<|MERGE_RESOLUTION|>--- conflicted
+++ resolved
@@ -49,31 +49,17 @@
 ///             `<tensorSpec> [:<perm symm> [-<braket symm> [-<particle symm>]]]`
 ///             (no whitespace is allowed at this place). Examples are
 ///             't{i1;i2}:A', 't{i1;i2}:A-S', 't{i1;i2}:N-C-S'
-<<<<<<< HEAD
-///             Possible values for <perm symm> are
+///             Possible values for `<perm symm>` are
 ///             - 'A' for antisymmetry (sequant::Symmetry::Antisymm)
 ///             - 'S' for symmetric (sequant::Symmetry::Symm)
 ///             - 'N' for non-symmetric (sequant::Symmetry::Nonsymm)
-///             Possible values for <braket symm> are
+///             Possible values for `<braket symm>` are
 ///             - 'C' for antisymmetry (sequant::BraKetSymmetry::Conjugate)
 ///             - 'S' for symmetric (sequant::BraKetSymmetry::Symm)
 ///             - 'N' for non-symmetric (sequant::BraKetSymmetry::Nonsymm)
-///             Possible values for <particle symm> are
+///             Possible values for `<particle symm>` are
 ///             - 'S' for symmetric (sequant::ColumnSymmetry::Symm)
 ///             - 'N' for non-symmetric (sequant::ColumnSymmetry::Nonsymm)
-=======
-///             Possible values for `<perm symm>` are
-///             - 'A' for antisymmetry (sequant::Symmetry::antisymm)
-///             - 'S' for symmetric (sequant::Symmetry::symm)
-///             - 'N' for non-symmetric (sequant::Symmetry::nonsymm)
-///             Possible values for `<braket symm>` are
-///             - 'C' for antisymmetry (sequant::BraKetSymmetry::conjugate)
-///             - 'S' for symmetric (sequant::BraKetSymmetry::symm)
-///             - 'N' for non-symmetric (sequant::BraKetSymmetry::nonsymm)
-///             Possible values for `<particle symm>` are
-///             - 'S' for symmetric (sequant::ParticleSymmetry::symm)
-///             - 'N' for non-symmetric (sequant::ParticleSymmetry::nonsymm)
->>>>>>> 98a95529
 /// \param perm_symm Default index permutation symmetry to be used if tensors don't specify a permutation
 ///                  symmetry explicitly.
 /// \param braket_symm Default BraKet symmetry to be used if tensors don't specify a BraKet symmetry explicitly.
