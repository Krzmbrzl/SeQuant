//
// Created by Eduard Valeyev on 2019-01-29.
//

#ifndef SEQUANT_HASH_HPP
#define SEQUANT_HASH_HPP

#ifdef SEQUANT_USE_SYSTEM_BOOST_HASH
#include <boost/version.hpp>
#define SEQUANT_BOOST_VERSION BOOST_VERSION
#include <boost/container_hash/hash.hpp>
namespace sequant_boost = boost;
#else
#include <SeQuant/external/boost/container_hash/hash.hpp>
#endif

#if SEQUANT_BOOST_VERSION < 108100
#error "SeQuant requires Boost 1.81 or later for hashing"
#endif

#include <SeQuant/core/meta.hpp>

namespace sequant {

namespace hash {

/// the hashing versions known to SeQuant (N.B. hashing changed in Boost 1.81)
enum class Impl { BoostPre181 = 1, Boost181OrLater = 2 };

}  // namespace hash

/// @return the version of hashing used by SeQuant, depends on the version of
/// Boost
constexpr hash::Impl hash_version() { return hash::Impl::Boost181OrLater; }

namespace detail {
template <typename T, typename Enabler = void>
struct has_hash_value_member_fn_helper : public std::false_type {};
template <typename T>
struct has_hash_value_member_fn_helper<
    T, std::void_t<decltype(std::declval<const T&>().hash_value())>>
    : public std::true_type {};
}  // namespace detail

template <typename T>
static constexpr bool has_hash_value_member_fn_v =
    detail::has_hash_value_member_fn_helper<T>::value;

namespace detail {

template <typename T, typename = std::void_t<>>
struct has_boost_hash_value : std::false_type {};

template <typename T>
struct has_boost_hash_value<T, std::void_t<decltype(sequant_boost::hash_value(
                                   std::declval<const T&>()))>>
    : std::true_type {};

template <typename T, typename = std::void_t<>>
struct has_hash_value : std::false_type {};

template <typename T>
struct has_hash_value<
    T, std::void_t<decltype(hash_value(std::declval<const T&>()))>>
    : std::true_type {};

}  // namespace detail

template <typename T>
constexpr bool has_boost_hash_value_v =
    detail::has_boost_hash_value<const T&>::value;

template <typename T>
constexpr bool has_hash_value_v = detail::has_hash_value<T>::value;

// hash_value specialization for types that have a hash_value member function
template <typename T,
          std::enable_if_t<has_hash_value_member_fn_v<T>, short> = 0>
auto hash_value(const T& obj) {
  return obj.hash_value();
}

// hash_value specialization that don't have a hash_value member function but
// have an applicable boost::hash_value function
template <typename T, std::enable_if_t<!has_hash_value_member_fn_v<T> &&
                                           has_boost_hash_value_v<T>,
                                       int> = 0>
auto hash_value(const T& obj) {
  return sequant_boost::hash_value(obj);
}

// clang-format off
// rationale:
// boost::hash_combine is busted ... it dispatches to one of 3 implementations (all line numbers refer to boost 1.72.0):
// - templated: container_hash/hash.hpp:309
// - 32-bit: container_hash/hash.hpp:315
// - 64-bit: container_hash/hash.hpp:336
// n.b. The latter is disabled if int64_t is not available or 32-bit gcc is used
// Somehow Macos clang dispatches to the first version, but everywhere else (Linux) dispatch ends up to the last one.
// This skips the first version. Since boost::hash_range is implemented in terms of boost::hash_combine must reimplement
// that also.
// clang-format on

namespace hash {

template <typename T, typename Enabler = void>
struct _;

template <class T>
inline void combine(std::size_t& seed, T const& v) {
  _<T> hasher;

  sequant_boost::hash_combine(seed, hasher(v));

  //  assert(seed == seed_ref);
}

template <class It>
inline std::size_t range(It first, It last) {
  //  const std::size_t seed_ref = boost::hash_range(first, last);
  std::size_t seed = 0;

  for (; first != last; ++first) {
    hash::combine(seed, *first);
  }

  //  assert(seed == seed_ref);
  return seed;
}

template <class It>
inline void range(std::size_t& seed, It first, It last) {
  //  std::size_t seed_ref = seed;
  //  boost::hash_range(seed_ref, first, last);
  for (; first != last; ++first) {
    hash::combine(seed, *first);
  }
  //  assert(seed == seed_ref);
}

/// specialization of boost::hash_range(begin,end) that guarantees to hash a
/// _range_ consisting of a single object to the same value as the hash of that
/// object itself
template <typename It>
std::size_t hash_range(It begin, It end) {
  if (begin != end) {
<<<<<<< HEAD
    std::size_t seed = hash_value(*begin);
=======
    std::size_t seed;
    if constexpr (has_hash_value_member_fn_v<std::decay_t<decltype(*begin)>>)
      seed = begin->hash_value();
    else {
      using sequant_boost::hash_value;
      [[maybe_unused]] std::size_t seed = hash_value(*begin);
    }
>>>>>>> a3b1ea9c
    sequant_boost::hash_range(seed, begin + 1, end);
    return seed;
  } else
    return sequant_boost::hash_range(begin, end);
}

/// redirect to boost::hash_range(seed,begin,end)
template <typename It>
void hash_range(size_t& seed, It begin, It end) {
  sequant_boost::hash_range(seed, begin, end);
}

template <typename T>
struct _<T, std::enable_if_t<!(has_hash_value_v<T>)&&meta::is_range_v<T>>> {
  std::size_t operator()(T const& v) const { return range(begin(v), end(v)); }
};

template <typename T>
struct _<T, std::enable_if_t<!(!(has_hash_value_v<T>)&&meta::is_range_v<T>)>> {
  std::size_t operator()(T const& v) const { return hash_value(v); }
};

template <typename T>
auto value(const T& obj) {
  return _<T>{}(obj);
}

}  // namespace hash

}  // namespace sequant

#endif  // SEQUANT_HASH_HPP<|MERGE_RESOLUTION|>--- conflicted
+++ resolved
@@ -6,19 +6,14 @@
 #define SEQUANT_HASH_HPP
 
 #ifdef SEQUANT_USE_SYSTEM_BOOST_HASH
-#include <boost/version.hpp>
-#define SEQUANT_BOOST_VERSION BOOST_VERSION
 #include <boost/container_hash/hash.hpp>
 namespace sequant_boost = boost;
+#define SEQUANT_BOOST_VERSION BOOST_VERSION
 #else
 #include <SeQuant/external/boost/container_hash/hash.hpp>
 #endif
 
-#if SEQUANT_BOOST_VERSION < 108100
-#error "SeQuant requires Boost 1.81 or later for hashing"
-#endif
-
-#include <SeQuant/core/meta.hpp>
+#include "meta.hpp"
 
 namespace sequant {
 
@@ -31,7 +26,19 @@
 
 /// @return the version of hashing used by SeQuant, depends on the version of
 /// Boost
-constexpr hash::Impl hash_version() { return hash::Impl::Boost181OrLater; }
+constexpr hash::Impl hash_version() {
+#ifdef SEQUANT_USE_SYSTEM_BOOST_HASH
+#if SEQUANT_BOOST_VERSION < 108100
+  return hash::Impl::BoostPre181;
+#else
+  return hash::Impl::Boost181OrLater;
+#endif
+#else
+  return hash::Impl::Boost181OrLater;
+#endif
+}
+
+class Expr;
 
 namespace detail {
 template <typename T, typename Enabler = void>
@@ -46,15 +53,30 @@
 static constexpr bool has_hash_value_member_fn_v =
     detail::has_hash_value_member_fn_helper<T>::value;
 
+#ifdef SEQUANT_USE_SYSTEM_BOOST_HASH
+#if SEQUANT_BOOST_VERSION < 108100
+template <typename T,
+          typename = std::enable_if_t<has_hash_value_member_fn_v<T>>>
+auto hash_value(const T& obj) {
+  return obj.hash_value();
+}
+#endif
+#endif  // SEQUANT_USE_SYSTEM_BOOST_HASH
+
 namespace detail {
 
 template <typename T, typename = std::void_t<>>
 struct has_boost_hash_value : std::false_type {};
 
-template <typename T>
-struct has_boost_hash_value<T, std::void_t<decltype(sequant_boost::hash_value(
-                                   std::declval<const T&>()))>>
+#ifdef SEQUANT_USE_SYSTEM_BOOST_HASH
+template <typename T>
+struct has_boost_hash_value<
+    T, std::void_t<decltype(sequant_boost::hash_value(std::declval<T>()))>>
     : std::true_type {};
+#endif  // SEQUANT_USE_SYSTEM_BOOST_HASH
+
+template <typename T>
+constexpr bool has_boost_hash_value_v = has_boost_hash_value<const T&>::value;
 
 template <typename T, typename = std::void_t<>>
 struct has_hash_value : std::false_type {};
@@ -64,30 +86,12 @@
     T, std::void_t<decltype(hash_value(std::declval<const T&>()))>>
     : std::true_type {};
 
+template <typename T>
+constexpr bool has_hash_value_v = has_hash_value<T>::value;
+
 }  // namespace detail
 
-template <typename T>
-constexpr bool has_boost_hash_value_v =
-    detail::has_boost_hash_value<const T&>::value;
-
-template <typename T>
-constexpr bool has_hash_value_v = detail::has_hash_value<T>::value;
-
-// hash_value specialization for types that have a hash_value member function
-template <typename T,
-          std::enable_if_t<has_hash_value_member_fn_v<T>, short> = 0>
-auto hash_value(const T& obj) {
-  return obj.hash_value();
-}
-
-// hash_value specialization that don't have a hash_value member function but
-// have an applicable boost::hash_value function
-template <typename T, std::enable_if_t<!has_hash_value_member_fn_v<T> &&
-                                           has_boost_hash_value_v<T>,
-                                       int> = 0>
-auto hash_value(const T& obj) {
-  return sequant_boost::hash_value(obj);
-}
+using sequant_boost::hash_value;
 
 // clang-format off
 // rationale:
@@ -110,7 +114,45 @@
 inline void combine(std::size_t& seed, T const& v) {
   _<T> hasher;
 
+#ifdef SEQUANT_USE_SYSTEM_BOOST_HASH
+#if SEQUANT_BOOST_VERSION >= 108100
+  boost::hash_combine(seed, hasher(v));
+#else  // older boost workarounds
+  // in boost 1.78 hash_combine_impl implementation changed
+  // https://github.com/boostorg/container_hash/commit/21f2b5e1db1a118c83a3690055c110d0f5637da3
+  // probably no longer need these acrobatics
+  if constexpr (sizeof(std::size_t) == sizeof(boost::uint32_t) &&
+                sizeof(decltype(hasher(v))) == sizeof(boost::uint32_t)) {
+    const boost::uint32_t value = hasher(v);
+#if SEQUANT_BOOST_VERSION >= 107800
+    seed = boost::hash_detail::hash_combine_impl<32>::fn(
+        static_cast<boost::uint32_t>(seed), value);
+#else
+    // N.B. seed passed by reference
+    boost::hash_detail::hash_combine_impl(
+        reinterpret_cast<boost::uint32_t&>(seed), value);
+#endif
+    return;
+  } else if constexpr (sizeof(std::size_t) == sizeof(boost::uint64_t) &&
+                       sizeof(decltype(hasher(v))) == sizeof(boost::uint64_t)) {
+    const boost::uint64_t value = hasher(v);
+
+#if SEQUANT_BOOST_VERSION >= 107800
+    seed = boost::hash_detail::hash_combine_impl<64>::fn(
+        static_cast<boost::uint64_t>(seed), value);
+#else
+    // N.B. seed passed by reference
+    boost::hash_detail::hash_combine_impl(
+        reinterpret_cast<boost::uint64_t&>(seed), value);
+#endif
+    return;
+  } else {
+    seed ^= hasher(v) + 0x9e3779b9 + (seed << 6) + (seed >> 2);
+  }
+#endif  // older boost workarounds
+#else   // !defined(SEQUANT_USE_SYSTEM_BOOST_HASH)
   sequant_boost::hash_combine(seed, hasher(v));
+#endif
 
   //  assert(seed == seed_ref);
 }
@@ -144,9 +186,6 @@
 template <typename It>
 std::size_t hash_range(It begin, It end) {
   if (begin != end) {
-<<<<<<< HEAD
-    std::size_t seed = hash_value(*begin);
-=======
     std::size_t seed;
     if constexpr (has_hash_value_member_fn_v<std::decay_t<decltype(*begin)>>)
       seed = begin->hash_value();
@@ -154,7 +193,6 @@
       using sequant_boost::hash_value;
       [[maybe_unused]] std::size_t seed = hash_value(*begin);
     }
->>>>>>> a3b1ea9c
     sequant_boost::hash_range(seed, begin + 1, end);
     return seed;
   } else
@@ -168,13 +206,22 @@
 }
 
 template <typename T>
-struct _<T, std::enable_if_t<!(has_hash_value_v<T>)&&meta::is_range_v<T>>> {
+struct _<
+    T, std::enable_if_t<!(detail::has_hash_value_v<T>)&&meta::is_range_v<T>>> {
   std::size_t operator()(T const& v) const { return range(begin(v), end(v)); }
 };
 
 template <typename T>
-struct _<T, std::enable_if_t<!(!(has_hash_value_v<T>)&&meta::is_range_v<T>)>> {
-  std::size_t operator()(T const& v) const { return hash_value(v); }
+struct _<T, std::enable_if_t<!(
+                !(detail::has_hash_value_v<T>)&&meta::is_range_v<T>)>> {
+  std::size_t operator()(T const& v) const {
+    if constexpr (has_hash_value_member_fn_v<T>)
+      return v.hash_value();
+    else {
+      using sequant_boost::hash_value;
+      return hash_value(v);
+    }
+  }
 };
 
 template <typename T>
