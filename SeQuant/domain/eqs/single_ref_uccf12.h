--- conflicted
+++ resolved
@@ -280,17 +280,13 @@
     } else if (gg_label == "uocc") {
       gg_space = IndexSpace::unoccupied;
     }
-<<<<<<< HEAD
-    else {
-      throw std::runtime_error("uccf12::compute(gg_label) unsupported space label");
-=======
-    // currently not supported, but needs to be.
+    // currently not supported, but needs to be
     else if (gg_label == "act_obs") {
       gg_space = IndexSpace::all_active;
-  } else {
-      throw " USUPPORTED SPACE LABEL! CHECK ABOVE FOR VALID ENTRIES";
->>>>>>> 90433f6c
-    }
+    } else {
+      throw std::runtime_error("uccf12::compute(gg_label) unsupported space label");
+    }
+
     auto single = ex<Constant>(0.0);
     //auto single_ = ex<Constant>(0.0);
     if(singles){
