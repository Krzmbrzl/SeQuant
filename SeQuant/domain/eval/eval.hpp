--- conflicted
+++ resolved
@@ -495,30 +495,17 @@
                    Args&&... args) {
   auto result = evaluate(node, layout, le, std::forward<Args>(args)...);
 
-<<<<<<< HEAD
+#ifdef SEQUANT_EVAL_TRACE
+  auto&& [res, time] = timed_eval([&]() { return result->symmetrize(); });
   // TODO: Update logging
-  // log_eval("[SYMMETRIZE] (bra pos, ket pos, length) ",
-  //          perm_groups_string(perm_groups.empty() ? pgs : perm_groups),
-  //          "\n");
+//   log_eval("[SYMMETRIZE] (bra pos, ket pos, length) ",                   //
+//           perm_groups_string(perm_groups.empty() ? pgs : perm_groups),  //
+//           "  ",                                                         //
+//            time.count(),                                                 //
+//            "\n");
+#else
   return result->symmetrize();
-=======
-#ifdef SEQUANT_EVAL_TRACE
-  auto&& [res, time] = timed_eval([&]() {
-    return result->symmetrize(perm_groups.empty() ? pgs : perm_groups);
-  });
-
-  log_eval("[SYMMETRIZE] (bra pos, ket pos, length) ",                   //
-           perm_groups_string(perm_groups.empty() ? pgs : perm_groups),  //
-           "  ",                                                         //
-           time.count(),                                                 //
-           "\n");
-
-  return res;
-
-#else
-  return result->symmetrize(perm_groups.empty() ? pgs : perm_groups);
-#endif
->>>>>>> 030515b5
+#endif
 }
 
 ///
@@ -559,28 +546,19 @@
   }
 
   auto result = evaluate(node, layout, le, std::forward<Args>(args)...);
-<<<<<<< HEAD
+#ifdef SEQUANT_EVAL_TRACE
+  auto&& [res, time] =
+      timed_eval([&]() { return result->antisymmetrize(bra_rank); });
   // TODO: Update logging
-  // log_eval("[ANTISYMMETRIZE] (bra pos, ket pos, length) ",
-  //          perm_groups_string(perm_groups.empty() ? pgs : perm_groups),
-  //          "\n");
+  //  log_eval("[ANTISYMMETRIZE] (bra pos, ket pos, length) ",               //
+  //           perm_groups_string(perm_groups.empty() ? pgs : perm_groups),  //
+  //           "  ",                                                         //
+  //           time.count(),                                                 //
+  //            "\n");
+  return res;
+#else
   return result->antisymmetrize(bra_rank);
-=======
-
-#ifdef SEQUANT_EVAL_TRACE
-  auto&& [res, time] = timed_eval([&]() {
-    return result->antisymmetrize(perm_groups.empty() ? pgs : perm_groups);
-  });
-  log_eval("[ANTISYMMETRIZE] (bra pos, ket pos, length) ",               //
-           perm_groups_string(perm_groups.empty() ? pgs : perm_groups),  //
-           "  ",                                                         //
-           time.count(),                                                 //
-           "\n");
-  return res;
-#else
-  return result->antisymmetrize(perm_groups.empty() ? pgs : perm_groups);
-#endif
->>>>>>> 030515b5
+#endif
 }
 
 }  // namespace sequant
