//
// Created by Conner Masteran on 7/1/21.
//

#ifndef SEQUANT_DOMAIN_MBPT_RDM_HPP
#define SEQUANT_DOMAIN_MBPT_RDM_HPP

#include <SeQuant/domain/mbpt/antisymmetrizer.hpp>
#include <SeQuant/domain/mbpt/op.hpp>

namespace sequant {
namespace mbpt {
namespace decompositions {

ExprPtr cumu_to_density(ExprPtr ex_) {
  assert(ex_->is<Tensor>());
  assert(ex_->as<Tensor>().rank() == 1);
  assert(ex_->as<Tensor>().label() == optype2label.at(OpType::RDMCumulant));
  auto down_0 = ex_->as<Tensor>().ket()[0];
  auto up_0 = ex_->as<Tensor>().bra()[0];

  auto density = ex<Tensor>(
      optype2label.at(OpType::RDM), std::initializer_list<Index>{up_0},
      std::initializer_list<Index>{down_0}, std::initializer_list<Index>{});
  return density;
}

ExprPtr cumu2_to_density(ExprPtr ex_) {
  assert(ex_->is<Tensor>());
  assert(ex_->as<Tensor>().rank() == 2);
  assert(ex_->as<Tensor>().label() == optype2label.at(OpType::RDMCumulant));

  auto down_0 = ex_->as<Tensor>().ket()[0];
  auto up_0 = ex_->as<Tensor>().bra()[0];
  auto down_1 = ex_->as<Tensor>().ket()[1];
  auto up_1 = ex_->as<Tensor>().bra()[1];

  const auto rdm_label = optype2label.at(OpType::RDM);
  auto density2 =
      ex<Tensor>(rdm_label, std::initializer_list<Index>{up_0, up_1},
                 std::initializer_list<Index>{down_0, down_1},
                 std::initializer_list<Index>{});
  auto density_1 = ex<Tensor>(rdm_label, std::initializer_list<Index>{up_0},
                              std::initializer_list<Index>{down_0},
                              std::initializer_list<Index>{});
  auto density_2 = ex<Tensor>(rdm_label, std::initializer_list<Index>{up_1},
                              std::initializer_list<Index>{down_1},
                              std::initializer_list<Index>{});

  auto d1_d2 = antisymmetrize(density_1 * density_2);
  return density2 + ex<Constant>(-1) * d1_d2.result;
}

ExprPtr cumu3_to_density(ExprPtr ex_) {
  assert(ex_->is<Tensor>());
  assert(ex_->as<Tensor>().rank() == 3);
  assert(ex_->as<Tensor>().label() == optype2label.at(OpType::RDMCumulant));

  auto down_0 = ex_->as<Tensor>().ket()[0];
  auto up_0 = ex_->as<Tensor>().bra()[0];
  auto down_1 = ex_->as<Tensor>().ket()[1];
  auto up_1 = ex_->as<Tensor>().bra()[1];
  auto down_2 = ex_->as<Tensor>().ket()[2];
  auto up_2 = ex_->as<Tensor>().bra()[2];

  const auto rdm_label = optype2label.at(OpType::RDM);
  auto cumulant2 = ex<Tensor>(optype2label.at(OpType::RDMCumulant),
                              std::initializer_list<Index>{up_1, up_2},
                              std::initializer_list<Index>{down_1, down_2},
                              std::initializer_list<Index>{});
  auto density_1 = ex<Tensor>(rdm_label, std::initializer_list<Index>{up_0},
                              std::initializer_list<Index>{down_0},
                              std::initializer_list<Index>{});
  auto density_2 = ex<Tensor>(rdm_label, std::initializer_list<Index>{up_1},
                              std::initializer_list<Index>{down_1},
                              std::initializer_list<Index>{});
  auto density_3 = ex<Tensor>(rdm_label, std::initializer_list<Index>{up_2},
                              std::initializer_list<Index>{down_2},
                              std::initializer_list<Index>{});
  auto density3 =
      ex<Tensor>(rdm_label, std::initializer_list<Index>{up_0, up_1, up_2},
                 std::initializer_list<Index>{down_0, down_1, down_2},
                 std::initializer_list<Index>{});

  auto d1_d2 =
      antisymmetrize(density_1 * density_2 * density_3 + density_1 * cumulant2);
  auto temp_result = density3 * ex<Constant>(-1) * d1_d2.result;

  for (auto&& product : temp_result->as<Sum>().summands()) {
    for (auto&& factor : product->as<Product>().factors()) {
      if (factor->is<Tensor>() &&
          (factor->as<Tensor>().label() ==
           optype2label.at(OpType::RDMCumulant)) &&
          (factor->as<Tensor>().rank() == 2)) {
        factor = cumu2_to_density(factor);
      }
    }
  }
  for (auto&& product : temp_result->as<Sum>().summands()) {
    for (auto&& factor : product->as<Product>().factors()) {
      if (factor->is<Tensor>() &&
          factor->as<Tensor>().label() ==
              optype2label.at(OpType::RDMCumulant) &&
          factor->as<Tensor>().rank() == 1) {
        factor = cumu_to_density(factor);
      }
    }
  }
  return temp_result;
}

ExprPtr one_body_sub(
    ExprPtr ex_) {  // J. Chem. Phys. 132, 234107 (2010);
                    // https://doi.org/10.1063/1.3439395 eqn 15 for
  assert(ex_->is<FNOperator>());
  assert(ex_->as<FNOperator>().rank() == 1);
  auto down_0 = ex_->as<FNOperator>().annihilators()[0].index();
  auto up_0 = ex_->as<FNOperator>().creators()[0].index();

  const auto a = ex<FNOperator>(std::initializer_list<Index>{up_0},
                                std::initializer_list<Index>{down_0});
  const auto cumu1 = ex<Tensor>(optype2label.at(OpType::RDMCumulant),
                                std::initializer_list<Index>{down_0},
                                std::initializer_list<Index>{up_0},
                                std::initializer_list<Index>{});

  auto result = a + (ex<Constant>(-1) * cumu1);
  return (result);
}

ExprPtr two_body_decomp(
    ExprPtr ex_, bool approx = false) {  // J. Chem. Phys. 132, 234107 (2010);
                                         // https://doi.org/10.1063/1.3439395
                                         // eqn 16 for \tilde{a}^{pr}_{qs}
  assert(ex_->is<FNOperator>());
  assert(ex_->as<FNOperator>().rank() == 2);

  auto down_0 = ex_->as<FNOperator>().annihilators()[0].index();
  auto down_1 = ex_->as<FNOperator>().annihilators()[1].index();

  auto up_0 = ex_->as<FNOperator>().creators()[0].index();
  auto up_1 = ex_->as<FNOperator>().creators()[1].index();

  const auto cumu1 = ex<Tensor>(optype2label.at(OpType::RDMCumulant),
                                std::initializer_list<Index>{down_0},
                                std::initializer_list<Index>{up_0},
                                std::initializer_list<Index>{});
  const auto cumu2 = ex<Tensor>(optype2label.at(OpType::RDMCumulant),
                                std::initializer_list<Index>{down_1},
                                std::initializer_list<Index>{up_1},
                                std::initializer_list<Index>{});
  const auto a = ex<FNOperator>(std::initializer_list<Index>{up_1},
                                std::initializer_list<Index>{down_1});
  const auto a2 = ex<FNOperator>(std::initializer_list<Index>{up_0, up_1},
                                 std::initializer_list<Index>{down_0, down_1});
  const auto double_cumu = ex<Tensor>(
      optype2label.at(OpType::RDMCumulant),
      std::initializer_list<Index>{down_0, down_1},
      std::initializer_list<Index>{up_0, up_1}, std::initializer_list<Index>{});

  auto term1 = cumu1 * a;
  auto term2 = cumu1 * cumu2;
  auto term3 = double_cumu;

  auto sum_of_terms = antisymmetrize(term1 + term2 + term3);
  sum_of_terms.result = ex<Constant>(-1) * sum_of_terms.result;
  auto result = a2 + sum_of_terms.result;
  return (result);
}

// express 3-body term as sums of 1 and 2-body term. as described in J. Chem.
// Phys. 132, 234107 (2010); https://doi.org/10.1063/1.3439395 eqn 17.
std::pair<ExprPtr, std::pair<std::vector<Index>, std::vector<Index>>>
three_body_decomp(ExprPtr ex_, bool approx = true) {
  assert(ex_->is<FNOperator>());
  assert(ex_->as<FNOperator>().rank() == 3);

  auto down_0 = ex_->as<FNOperator>().annihilators()[0].index();
  auto down_1 = ex_->as<FNOperator>().annihilators()[1].index();
  auto down_2 = ex_->as<FNOperator>().annihilators()[2].index();

  std::vector<Index> initial_lower{down_0, down_1, down_2};

  auto up_0 = ex_->as<FNOperator>().creators()[0].index();
  auto up_1 = ex_->as<FNOperator>().creators()[1].index();
  auto up_2 = ex_->as<FNOperator>().creators()[2].index();

  std::vector<Index> initial_upper{up_0, up_1, up_2};

  const auto cumulant = ex<Tensor>(optype2label.at(OpType::RDMCumulant),
                                   std::initializer_list<Index>{down_0},
                                   std::initializer_list<Index>{up_0},
                                   std::initializer_list<Index>{});
  const auto a = ex<FNOperator>(std::initializer_list<Index>{up_1, up_2},
                                std::initializer_list<Index>{down_1, down_2});
  auto a_cumulant = cumulant * a;

  auto cumulant2 = ex<Tensor>(optype2label.at(OpType::RDMCumulant),
                              std::initializer_list<Index>{down_1},
                              std::initializer_list<Index>{up_1},
                              std::initializer_list<Index>{});
  auto cumulant3 = ex<Tensor>(optype2label.at(OpType::RDMCumulant),
                              std::initializer_list<Index>{down_2},
                              std::initializer_list<Index>{up_2},
                              std::initializer_list<Index>{});
  auto cumulant_3x = cumulant * cumulant2 * cumulant3;

  auto a1 = ex<FNOperator>(std::initializer_list<Index>{up_0},
                           std::initializer_list<Index>{down_0});
  auto a1_cumu1_cumu2 = a1 * cumulant2 * cumulant3;

  auto two_body_cumu = ex<Tensor>(optype2label.at(OpType::RDMCumulant),
                                  std::initializer_list<Index>{down_1, down_2},
                                  std::initializer_list<Index>{up_1, up_2},
                                  std::initializer_list<Index>{});
  auto a1_cumu2 = a1 * two_body_cumu;

  auto cumu1_cumu2 = cumulant * two_body_cumu;
  auto sum_of_terms = antisymmetrize(a_cumulant + cumulant_3x + a1_cumu1_cumu2 +
                                     a1_cumu2 + cumu1_cumu2);

  if (!approx) {
    auto cumu3 =
        ex<Tensor>(optype2label.at(OpType::RDMCumulant),
                   std::initializer_list<Index>{down_0, down_1, down_2},
                   std::initializer_list<Index>{up_0, up_1, up_2},
                   std::initializer_list<Index>{});

    sum_of_terms.result = cumu3 + sum_of_terms.result;
  }

  auto temp_result = sum_of_terms.result;
  simplify(temp_result);
  // std::wcout << "result before substitiutions: " <<
  // to_latex_align(temp_result) << std::endl;

  for (auto&& product :
       temp_result->as<Sum>().summands()) {  // replace all the two body terms
                                             // with one body terms.
    if (product->is<Product>()) {
      for (auto&& factor : product->as<Product>().factors()) {
        if (factor->is<FNOperator>() && factor->as<FNOperator>().rank() == 2) {
          factor = two_body_decomp(factor);
        }
      }
    } else {
    }
  }
  simplify(temp_result);
  for (auto&& product :
       temp_result->as<Sum>().summands()) {  // replace the one body terms with
                                             // the substituted expression
    if (product->is<Product>()) {
      for (auto&& factor : product->as<Product>().factors()) {
        if (factor->is<FNOperator>() && factor->as<FNOperator>().rank() == 1) {
          factor = one_body_sub(factor);
        }
      }
    }
  }
  std::pair<std::vector<Index>, std::vector<Index>> initial_pairing(
      initial_lower, initial_upper);
  std::pair<ExprPtr, std::pair<std::vector<Index>, std::vector<Index>>> result(
      temp_result, initial_pairing);
  // simplify(temp_result);
  // std::wcout << "result before substitiutions: " <<
  // to_latex_align(temp_result,20,7) << std::endl;
  return result;
}

std::pair<ExprPtr, std::pair<std::vector<Index>, std::vector<Index>>>
three_body_decomposition(ExprPtr ex_, int rank, bool fast = false) {
  std::pair<std::vector<Index>, std::vector<Index>> initial_pairing;
  if (rank == 3) {
    auto ex_pair = three_body_decomp(ex_);
    ex_ = ex_pair.first;
    initial_pairing = ex_pair.second;
    simplify(ex_);
    for (auto&& product : ex_->as<Sum>().summands()) {
      if (product->is<Product>()) {
        for (auto&& factor : product->as<Product>().factors()) {
          if (factor->is<Tensor>()) {
            if (factor->as<Tensor>().label() ==
                    optype2label.at(OpType::RDMCumulant) &&
                factor->as<Tensor>().rank() == 3) {
              factor = cumu3_to_density(factor);
            } else if (factor->as<Tensor>().label() ==
                           optype2label.at(OpType::RDMCumulant) &&
                       factor->as<Tensor>().rank() == 2) {
              factor = cumu2_to_density(factor);
            } else if (factor->as<Tensor>().label() ==
                           optype2label.at(OpType::RDMCumulant) &&
                       factor->as<Tensor>().rank() == 1) {
              factor = cumu_to_density(factor);
            } else {
              assert(factor->as<Tensor>().label() !=
                     optype2label.at(OpType::RDMCumulant));
            }
          }
        }
      }
    }
    simplify(ex_);

  } else if (rank == 2) {
    if (fast) {
      assert(ex_->is<FNOperator>());
      // FNOp does not store a list of indices so I have to do this
      auto down_0 = ex_->as<FNOperator>().annihilators()[0].index();
      auto down_1 = ex_->as<FNOperator>().annihilators()[1].index();
      auto down_2 = ex_->as<FNOperator>().annihilators()[2].index();

      std::vector<Index> initial_lower{down_0, down_1, down_2};

      auto up_0 = ex_->as<FNOperator>().creators()[0].index();
      auto up_1 = ex_->as<FNOperator>().creators()[1].index();
      auto up_2 = ex_->as<FNOperator>().creators()[2].index();

      std::vector<Index> initial_upper{up_0, up_1, up_2};
      initial_pairing.first = initial_lower;
      initial_pairing.second = initial_upper;
      // make tensors which can be decomposed into the constituent pieces later
      // in the procedure.
      auto DE2 = ex<Tensor>(
          L"DE2", std::initializer_list<Index>{down_0, down_1, down_2},
          std::initializer_list<Index>{up_0, up_1, up_2});
      auto DDE = ex<Tensor>(
          L"DDE", std::initializer_list<Index>{down_0, down_1, down_2},
          std::initializer_list<Index>{up_0, up_1, up_2});
      auto D2E = ex<Tensor>(
          L"D2E", std::initializer_list<Index>{down_0, down_1, down_2},
          std::initializer_list<Index>{up_0, up_1, up_2});
      auto result = DE2 + D2E - ex<Constant>(2) * DDE;
      return {result, initial_pairing};
    }
<<<<<<< HEAD
    else if (rank == 2) {
      if (fast) {
        assert(ex_->is<FNOperator>());
        //FNOp does not store a list of indices so I have to do this
        auto down_0 = ex_->as<FNOperator>().annihilators()[0].index();
        auto down_1 = ex_->as<FNOperator>().annihilators()[1].index();
        auto down_2 = ex_->as<FNOperator>().annihilators()[2].index();

        std::vector<Index> initial_lower{down_0, down_1, down_2};

        auto up_0 = ex_->as<FNOperator>().creators()[0].index();
        auto up_1 = ex_->as<FNOperator>().creators()[1].index();
        auto up_2 = ex_->as<FNOperator>().creators()[2].index();

        std::vector<Index> initial_upper{up_0, up_1, up_2};
        initial_pairing.first = initial_lower; initial_pairing.second = initial_upper;
        // make tensors which can be decomposed into the constituent pieces later in the procedure.
        auto DE2 = ex<Tensor>(L"DE2", IndexList{down_0,down_1,down_2}, IndexList{up_0,up_1,up_2}, IndexList{});
        auto DDE = ex<Tensor>(L"DDE", IndexList{down_0,down_1,down_2}, IndexList{up_0,up_1,up_2}, IndexList{});
        auto D2E =  ex<Tensor>(L"D2E", IndexList{down_0,down_1,down_2}, IndexList{up_0,up_1,up_2}, IndexList{});
        auto result = DE2 + D2E - ex<Constant>(2) * DDE;
        return {result,initial_pairing};
      }
      auto ex_pair = three_body_decomp(ex_, true);
      ex_ = ex_pair.first;
      initial_pairing = ex_pair.second;
      simplify(ex_);
      for (auto&& product : ex_->as<Sum>().summands()) {
        if (product->is<Product>()) {
          for (auto&& factor : product->as<Product>().factors()) {
            if (factor->is<Tensor>()) {
              if (factor->as<Tensor>().label() ==
                      optype2label.at(OpType::RDMCumulant) &&
                  factor->as<Tensor>().rank() > 2) {
                factor = ex<Constant>(0);
              } else if (factor->as<Tensor>().label() ==
                             optype2label.at(OpType::RDMCumulant) &&
                         factor->as<Tensor>().rank() == 2) {
                factor = cumu2_to_density(factor);
              } else if (factor->as<Tensor>().label() ==
                         optype2label.at(OpType::RDMCumulant)) {
                factor = cumu_to_density(factor);
              } else {
                assert(factor->as<Tensor>().label() !=
                       optype2label.at(OpType::RDMCumulant));
              }
=======
    auto ex_pair = three_body_decomp(ex_, true);
    ex_ = ex_pair.first;
    initial_pairing = ex_pair.second;
    simplify(ex_);
    for (auto&& product : ex_->as<Sum>().summands()) {
      if (product->is<Product>()) {
        for (auto&& factor : product->as<Product>().factors()) {
          if (factor->is<Tensor>()) {
            if (factor->as<Tensor>().label() ==
                    optype2label.at(OpType::RDMCumulant) &&
                factor->as<Tensor>().rank() > 2) {
              factor = ex<Constant>(0);
            } else if (factor->as<Tensor>().label() ==
                           optype2label.at(OpType::RDMCumulant) &&
                       factor->as<Tensor>().rank() == 2) {
              factor = cumu2_to_density(factor);
            } else if (factor->as<Tensor>().label() ==
                       optype2label.at(OpType::RDMCumulant)) {
              factor = cumu_to_density(factor);
            } else {
              assert(factor->as<Tensor>().label() !=
                     optype2label.at(OpType::RDMCumulant));
>>>>>>> 5993ba56
            }
          }
        }
      }
    }
    simplify(ex_);
    // std::wcout << " cumulant replacment: " << to_latex_align(_ex,20, 7) <<
    // std::endl;
  } else if (rank == 1) {
    auto ex_pair = three_body_decomp(ex_, true);
    ex_ = ex_pair.first;
    initial_pairing = ex_pair.second;
    simplify(ex_);
    for (auto&& product : ex_->as<Sum>().summands()) {
      if (product->is<Product>()) {
        for (auto&& factor : product->as<Product>().factors()) {
          if (factor->is<Tensor>()) {
            if (factor->as<Tensor>().label() ==
                    optype2label.at(OpType::RDMCumulant) &&
                factor->as<Tensor>().rank() > 1) {
              factor = ex<Constant>(0);
            } else if (factor->as<Tensor>().label() ==
                       optype2label.at(OpType::RDMCumulant)) {
              factor = cumu_to_density(factor);
            } else {
              assert(factor->as<Tensor>().label() !=
                     optype2label.at(OpType::RDMCumulant));
            }
          }
        }
      }
    }
    simplify(ex_);
  } else {
    throw "rank not supported!";
  }
  return {ex_, initial_pairing};
}

// in general a three body substitution can be approximated with 1, 2, or 3 body
// terms(3 body has no approximation). this is achieved by replacing densities
// with with particle number > rank by the each successive cumulant
// approximation followed by neglect of the particle rank sized term.
// TODO this implementation is ambitious and currently we only support rank 2
// decompositions.
//
// fast implementation represent non-constant solution interms of like terms and
// permutation operators.
ExprPtr three_body_substitution(ExprPtr& input, int rank, bool fast = false) {
  // just return back if the input is zero.
  if (input == ex<Constant>(0)) {
    return input;
  }
  if (fast) {
    assert(rank == 2);
    if (input->is<Sum>()) {
      for (auto&& product : input->as<Sum>().summands()) {
        if (product->is<Product>()) {
          for (auto&& factor : product->as<Product>().factors()) {
            if (factor->is<FNOperator>() && (factor->as<FNOperator>().rank() ==
                                             3)) {  // find the 3-body terms
              auto fac_pair = decompositions::three_body_decomposition(
                  factor, rank,
                  fast);  // decompose that term and replace the existing term.
              factor = fac_pair.first;
            }
          }
        }
      }
      simplify(input);
      return input;
    } else if (input->is<Product>()) {
      for (auto&& factor : input->as<Product>().factors()) {
        if (factor->is<FNOperator>() &&
            (factor->as<FNOperator>().rank() == 3)) {  // find the 3-body terms
          auto fac_pair = decompositions::three_body_decomposition(
              factor, rank,
              fast);  // decompose that term and replace the existing term.
          factor = fac_pair.first;
        }
      }
      simplify(input);
      return input;
    } else if (input->is<FNOperator>()) {
      auto fac_pair = decompositions::three_body_decomposition(
          input, rank,
          fast);  // decompose that term and replace the existing term.
      input = fac_pair.first;
      simplify(input);
      return input;
    }
  }
  std::pair<std::vector<Index>, std::vector<Index>> initial_pairing;
  if (input->is<Sum>()) {
    for (auto&& product : input->as<Sum>().summands()) {
      if (product->is<Product>()) {
        for (auto&& factor : product->as<Product>().factors()) {
          if (factor->is<FNOperator>() && (factor->as<FNOperator>().rank() ==
                                           3)) {  // find the 3-body terms
            auto fac_pair = decompositions::three_body_decomposition(
                factor,
                rank);  // decompose that term and replace the existing term.
            factor = fac_pair.first;
            initial_pairing = fac_pair.second;
            if (get_default_context().spbasis() == SPBasis::spinfree) {
              factor = antisymm::spin_sum(initial_pairing.second,
                                          initial_pairing.first, factor);
              non_canon_simplify(factor);
            } else {
              throw " wrong spin basis";
            }
          }
        }
      }
    }
  } else if (input->is<Product>()) {
    for (auto&& factor : input->as<Product>().factors()) {
      if (factor->is<FNOperator>() &&
          (factor->as<FNOperator>().rank() == 3)) {  // find the 3-body terms
        auto fac_pair = decompositions::three_body_decomposition(
            factor,
            rank);  // decompose that term and replace the existing term.
        factor = fac_pair.first;
        initial_pairing =
            fac_pair
                .second;  // decompose that term and replace the existing term.
        if (get_default_context().spbasis() == SPBasis::spinfree) {
          factor = antisymm::spin_sum(initial_pairing.second,
                                      initial_pairing.first, factor);
          non_canon_simplify(factor);
        }
      }
    }
  } else if (input->is<FNOperator>()) {
    auto fac_pair = decompositions::three_body_decomposition(
        input, rank);  // decompose that term and replace the existing term.
    input = fac_pair.first;
    initial_pairing = fac_pair.second;
    if (get_default_context().spbasis() == SPBasis::spinfree) {
      // std::wcout << to_latex_align(input,20) << std::endl;
      input = antisymm::spin_sum(initial_pairing.second, initial_pairing.first,
                                 input);
      non_canon_simplify(input);
    }
  } else {
    throw "cannot handle this type";
  }

  return input;
};
}  // namespace decompositions
}  // namespace mbpt
}  // namespace sequant

#endif  // SEQUANT_DOMAIN_MBPT_RDM_HPP<|MERGE_RESOLUTION|>--- conflicted
+++ resolved
@@ -321,66 +321,15 @@
       initial_pairing.second = initial_upper;
       // make tensors which can be decomposed into the constituent pieces later
       // in the procedure.
-      auto DE2 = ex<Tensor>(
-          L"DE2", std::initializer_list<Index>{down_0, down_1, down_2},
-          std::initializer_list<Index>{up_0, up_1, up_2});
-      auto DDE = ex<Tensor>(
-          L"DDE", std::initializer_list<Index>{down_0, down_1, down_2},
-          std::initializer_list<Index>{up_0, up_1, up_2});
-      auto D2E = ex<Tensor>(
-          L"D2E", std::initializer_list<Index>{down_0, down_1, down_2},
-          std::initializer_list<Index>{up_0, up_1, up_2});
+      auto DE2 = ex<Tensor>(L"DE2", IndexList{down_0, down_1, down_2},
+                            IndexList{up_0, up_1, up_2}, IndexList{});
+      auto DDE = ex<Tensor>(L"DDE", IndexList{down_0, down_1, down_2},
+                            IndexList{up_0, up_1, up_2}, IndexList{});
+      auto D2E = ex<Tensor>(L"D2E", IndexList{down_0, down_1, down_2},
+                            IndexList{up_0, up_1, up_2}, IndexList{});
       auto result = DE2 + D2E - ex<Constant>(2) * DDE;
       return {result, initial_pairing};
     }
-<<<<<<< HEAD
-    else if (rank == 2) {
-      if (fast) {
-        assert(ex_->is<FNOperator>());
-        //FNOp does not store a list of indices so I have to do this
-        auto down_0 = ex_->as<FNOperator>().annihilators()[0].index();
-        auto down_1 = ex_->as<FNOperator>().annihilators()[1].index();
-        auto down_2 = ex_->as<FNOperator>().annihilators()[2].index();
-
-        std::vector<Index> initial_lower{down_0, down_1, down_2};
-
-        auto up_0 = ex_->as<FNOperator>().creators()[0].index();
-        auto up_1 = ex_->as<FNOperator>().creators()[1].index();
-        auto up_2 = ex_->as<FNOperator>().creators()[2].index();
-
-        std::vector<Index> initial_upper{up_0, up_1, up_2};
-        initial_pairing.first = initial_lower; initial_pairing.second = initial_upper;
-        // make tensors which can be decomposed into the constituent pieces later in the procedure.
-        auto DE2 = ex<Tensor>(L"DE2", IndexList{down_0,down_1,down_2}, IndexList{up_0,up_1,up_2}, IndexList{});
-        auto DDE = ex<Tensor>(L"DDE", IndexList{down_0,down_1,down_2}, IndexList{up_0,up_1,up_2}, IndexList{});
-        auto D2E =  ex<Tensor>(L"D2E", IndexList{down_0,down_1,down_2}, IndexList{up_0,up_1,up_2}, IndexList{});
-        auto result = DE2 + D2E - ex<Constant>(2) * DDE;
-        return {result,initial_pairing};
-      }
-      auto ex_pair = three_body_decomp(ex_, true);
-      ex_ = ex_pair.first;
-      initial_pairing = ex_pair.second;
-      simplify(ex_);
-      for (auto&& product : ex_->as<Sum>().summands()) {
-        if (product->is<Product>()) {
-          for (auto&& factor : product->as<Product>().factors()) {
-            if (factor->is<Tensor>()) {
-              if (factor->as<Tensor>().label() ==
-                      optype2label.at(OpType::RDMCumulant) &&
-                  factor->as<Tensor>().rank() > 2) {
-                factor = ex<Constant>(0);
-              } else if (factor->as<Tensor>().label() ==
-                             optype2label.at(OpType::RDMCumulant) &&
-                         factor->as<Tensor>().rank() == 2) {
-                factor = cumu2_to_density(factor);
-              } else if (factor->as<Tensor>().label() ==
-                         optype2label.at(OpType::RDMCumulant)) {
-                factor = cumu_to_density(factor);
-              } else {
-                assert(factor->as<Tensor>().label() !=
-                       optype2label.at(OpType::RDMCumulant));
-              }
-=======
     auto ex_pair = three_body_decomp(ex_, true);
     ex_ = ex_pair.first;
     initial_pairing = ex_pair.second;
@@ -403,7 +352,6 @@
             } else {
               assert(factor->as<Tensor>().label() !=
                      optype2label.at(OpType::RDMCumulant));
->>>>>>> 5993ba56
             }
           }
         }
