--- conflicted
+++ resolved
@@ -14,386 +14,21 @@
 
 ExprPtr cumu_to_density(ExprPtr ex_);
 
-<<<<<<< HEAD
-  auto density = ex<Tensor>(
-      optype2label.at(OpType::RDM), std::initializer_list<Index>{up_0},
-      std::initializer_list<Index>{down_0}, std::initializer_list<Index>{});
-  return density;
-}
-=======
 ExprPtr cumu2_to_density(ExprPtr ex_);
->>>>>>> a9206a58
 
 ExprPtr cumu3_to_density(ExprPtr ex_);
 
 ExprPtr one_body_sub(ExprPtr ex_);
 
-<<<<<<< HEAD
-  const auto rdm_label = optype2label.at(OpType::RDM);
-  auto density2 =
-      ex<Tensor>(rdm_label, std::initializer_list<Index>{up_0, up_1},
-                 std::initializer_list<Index>{down_0, down_1},
-                 std::initializer_list<Index>{});
-  auto density_1 = ex<Tensor>(rdm_label, std::initializer_list<Index>{up_0},
-                              std::initializer_list<Index>{down_0},
-                              std::initializer_list<Index>{});
-  auto density_2 = ex<Tensor>(rdm_label, std::initializer_list<Index>{up_1},
-                              std::initializer_list<Index>{down_1},
-                              std::initializer_list<Index>{});
-
-  auto d1_d2 = antisymmetrize(density_1 * density_2);
-  return density2 + ex<Constant>(-1) * d1_d2.result;
-}
-
-ExprPtr cumu3_to_density(ExprPtr ex_) {
-  assert(ex_->is<Tensor>());
-  assert(ex_->as<Tensor>().rank() == 3);
-  assert(ex_->as<Tensor>().label() == optype2label.at(OpType::RDMCumulant));
-
-  auto down_0 = ex_->as<Tensor>().ket()[0];
-  auto up_0 = ex_->as<Tensor>().bra()[0];
-  auto down_1 = ex_->as<Tensor>().ket()[1];
-  auto up_1 = ex_->as<Tensor>().bra()[1];
-  auto down_2 = ex_->as<Tensor>().ket()[2];
-  auto up_2 = ex_->as<Tensor>().bra()[2];
-
-  const auto rdm_label = optype2label.at(OpType::RDM);
-  auto cumulant2 = ex<Tensor>(optype2label.at(OpType::RDMCumulant),
-                              std::initializer_list<Index>{up_1, up_2},
-                              std::initializer_list<Index>{down_1, down_2},
-                              std::initializer_list<Index>{});
-  auto density_1 = ex<Tensor>(rdm_label, std::initializer_list<Index>{up_0},
-                              std::initializer_list<Index>{down_0},
-                              std::initializer_list<Index>{});
-  auto density_2 = ex<Tensor>(rdm_label, std::initializer_list<Index>{up_1},
-                              std::initializer_list<Index>{down_1},
-                              std::initializer_list<Index>{});
-  auto density_3 = ex<Tensor>(rdm_label, std::initializer_list<Index>{up_2},
-                              std::initializer_list<Index>{down_2},
-                              std::initializer_list<Index>{});
-  auto density3 =
-      ex<Tensor>(rdm_label, std::initializer_list<Index>{up_0, up_1, up_2},
-                 std::initializer_list<Index>{down_0, down_1, down_2},
-                 std::initializer_list<Index>{});
-
-  auto d1_d2 =
-      antisymmetrize(density_1 * density_2 * density_3 + density_1 * cumulant2);
-  auto temp_result = density3 * ex<Constant>(-1) * d1_d2.result;
-
-  for (auto&& product : temp_result->as<Sum>().summands()) {
-    for (auto&& factor : product->as<Product>().factors()) {
-      if (factor->is<Tensor>() &&
-          (factor->as<Tensor>().label() ==
-           optype2label.at(OpType::RDMCumulant)) &&
-          (factor->as<Tensor>().rank() == 2)) {
-        factor = cumu2_to_density(factor);
-      }
-    }
-  }
-  for (auto&& product : temp_result->as<Sum>().summands()) {
-    for (auto&& factor : product->as<Product>().factors()) {
-      if (factor->is<Tensor>() &&
-          factor->as<Tensor>().label() ==
-              optype2label.at(OpType::RDMCumulant) &&
-          factor->as<Tensor>().rank() == 1) {
-        factor = cumu_to_density(factor);
-      }
-    }
-  }
-  return temp_result;
-}
-
-ExprPtr one_body_sub(
-    ExprPtr ex_) {  // J. Chem. Phys. 132, 234107 (2010);
-                    // https://doi.org/10.1063/1.3439395 eqn 15 for
-  assert(ex_->is<FNOperator>());
-  assert(ex_->as<FNOperator>().rank() == 1);
-  auto down_0 = ex_->as<FNOperator>().annihilators()[0].index();
-  auto up_0 = ex_->as<FNOperator>().creators()[0].index();
-
-  const auto a = ex<FNOperator>(std::initializer_list<Index>{up_0},
-                                std::initializer_list<Index>{down_0});
-  const auto cumu1 = ex<Tensor>(optype2label.at(OpType::RDMCumulant),
-                                std::initializer_list<Index>{down_0},
-                                std::initializer_list<Index>{up_0},
-                                std::initializer_list<Index>{});
-
-  auto result = a + (ex<Constant>(-1) * cumu1);
-  return (result);
-}
-
-ExprPtr two_body_decomp(
-    ExprPtr ex_, bool approx = false) {  // J. Chem. Phys. 132, 234107 (2010);
-                                         // https://doi.org/10.1063/1.3439395
-                                         // eqn 16 for \tilde{a}^{pr}_{qs}
-  assert(ex_->is<FNOperator>());
-  assert(ex_->as<FNOperator>().rank() == 2);
-
-  auto down_0 = ex_->as<FNOperator>().annihilators()[0].index();
-  auto down_1 = ex_->as<FNOperator>().annihilators()[1].index();
-
-  auto up_0 = ex_->as<FNOperator>().creators()[0].index();
-  auto up_1 = ex_->as<FNOperator>().creators()[1].index();
-
-  const auto cumu1 = ex<Tensor>(optype2label.at(OpType::RDMCumulant),
-                                std::initializer_list<Index>{down_0},
-                                std::initializer_list<Index>{up_0},
-                                std::initializer_list<Index>{});
-  const auto cumu2 = ex<Tensor>(optype2label.at(OpType::RDMCumulant),
-                                std::initializer_list<Index>{down_1},
-                                std::initializer_list<Index>{up_1},
-                                std::initializer_list<Index>{});
-  const auto a = ex<FNOperator>(std::initializer_list<Index>{up_1},
-                                std::initializer_list<Index>{down_1});
-  const auto a2 = ex<FNOperator>(std::initializer_list<Index>{up_0, up_1},
-                                 std::initializer_list<Index>{down_0, down_1});
-  const auto double_cumu = ex<Tensor>(
-      optype2label.at(OpType::RDMCumulant),
-      std::initializer_list<Index>{down_0, down_1},
-      std::initializer_list<Index>{up_0, up_1}, std::initializer_list<Index>{});
-
-  auto term1 = cumu1 * a;
-  auto term2 = cumu1 * cumu2;
-  auto term3 = double_cumu;
-
-  auto sum_of_terms = antisymmetrize(term1 + term2 + term3);
-  sum_of_terms.result = ex<Constant>(-1) * sum_of_terms.result;
-  auto result = a2 + sum_of_terms.result;
-  return (result);
-}
-=======
 ExprPtr two_body_decomp(ExprPtr ex_, bool approx = false);
->>>>>>> a9206a58
 
 // express 3-body term as sums of 1 and 2-body term. as described in J. Chem.
 // Phys. 132, 234107 (2010); https://doi.org/10.1063/1.3439395 eqn 17.
 std::pair<ExprPtr, std::pair<std::vector<Index>, std::vector<Index>>>
-<<<<<<< HEAD
-three_body_decomp(ExprPtr ex_, bool approx = true) {
-  assert(ex_->is<FNOperator>());
-  assert(ex_->as<FNOperator>().rank() == 3);
-
-  auto down_0 = ex_->as<FNOperator>().annihilators()[0].index();
-  auto down_1 = ex_->as<FNOperator>().annihilators()[1].index();
-  auto down_2 = ex_->as<FNOperator>().annihilators()[2].index();
-
-  std::vector<Index> initial_lower{down_0, down_1, down_2};
-
-  auto up_0 = ex_->as<FNOperator>().creators()[0].index();
-  auto up_1 = ex_->as<FNOperator>().creators()[1].index();
-  auto up_2 = ex_->as<FNOperator>().creators()[2].index();
-
-  std::vector<Index> initial_upper{up_0, up_1, up_2};
-
-  const auto cumulant = ex<Tensor>(optype2label.at(OpType::RDMCumulant),
-                                   std::initializer_list<Index>{down_0},
-                                   std::initializer_list<Index>{up_0},
-                                   std::initializer_list<Index>{});
-  const auto a = ex<FNOperator>(std::initializer_list<Index>{up_1, up_2},
-                                std::initializer_list<Index>{down_1, down_2});
-  auto a_cumulant = cumulant * a;
-
-  auto cumulant2 = ex<Tensor>(optype2label.at(OpType::RDMCumulant),
-                              std::initializer_list<Index>{down_1},
-                              std::initializer_list<Index>{up_1},
-                              std::initializer_list<Index>{});
-  auto cumulant3 = ex<Tensor>(optype2label.at(OpType::RDMCumulant),
-                              std::initializer_list<Index>{down_2},
-                              std::initializer_list<Index>{up_2},
-                              std::initializer_list<Index>{});
-  auto cumulant_3x = cumulant * cumulant2 * cumulant3;
-
-  auto a1 = ex<FNOperator>(std::initializer_list<Index>{up_0},
-                           std::initializer_list<Index>{down_0});
-  auto a1_cumu1_cumu2 = a1 * cumulant2 * cumulant3;
-
-  auto two_body_cumu = ex<Tensor>(optype2label.at(OpType::RDMCumulant),
-                                  std::initializer_list<Index>{down_1, down_2},
-                                  std::initializer_list<Index>{up_1, up_2},
-                                  std::initializer_list<Index>{});
-  auto a1_cumu2 = a1 * two_body_cumu;
-
-  auto cumu1_cumu2 = cumulant * two_body_cumu;
-  auto sum_of_terms = antisymmetrize(a_cumulant + cumulant_3x + a1_cumu1_cumu2 +
-                                     a1_cumu2 + cumu1_cumu2);
-
-  if (!approx) {
-    auto cumu3 =
-        ex<Tensor>(optype2label.at(OpType::RDMCumulant),
-                   std::initializer_list<Index>{down_0, down_1, down_2},
-                   std::initializer_list<Index>{up_0, up_1, up_2},
-                   std::initializer_list<Index>{});
-
-    sum_of_terms.result = cumu3 + sum_of_terms.result;
-  }
-
-  auto temp_result = sum_of_terms.result;
-  simplify(temp_result);
-  // std::wcout << "result before substitiutions: " <<
-  // to_latex_align(temp_result) << std::endl;
-
-  for (auto&& product :
-       temp_result->as<Sum>().summands()) {  // replace all the two body terms
-                                             // with one body terms.
-    if (product->is<Product>()) {
-      for (auto&& factor : product->as<Product>().factors()) {
-        if (factor->is<FNOperator>() && factor->as<FNOperator>().rank() == 2) {
-          factor = two_body_decomp(factor);
-        }
-      }
-    } else {
-    }
-  }
-  simplify(temp_result);
-  for (auto&& product :
-       temp_result->as<Sum>().summands()) {  // replace the one body terms with
-                                             // the substituted expression
-    if (product->is<Product>()) {
-      for (auto&& factor : product->as<Product>().factors()) {
-        if (factor->is<FNOperator>() && factor->as<FNOperator>().rank() == 1) {
-          factor = one_body_sub(factor);
-        }
-      }
-    }
-  }
-  std::pair<std::vector<Index>, std::vector<Index>> initial_pairing(
-      initial_lower, initial_upper);
-  std::pair<ExprPtr, std::pair<std::vector<Index>, std::vector<Index>>> result(
-      temp_result, initial_pairing);
-  // simplify(temp_result);
-  // std::wcout << "result before substitiutions: " <<
-  // to_latex_align(temp_result,20,7) << std::endl;
-  return result;
-}
-
-std::pair<ExprPtr, std::pair<std::vector<Index>, std::vector<Index>>>
-three_body_decomposition(ExprPtr ex_, int rank, bool fast = false) {
-  std::pair<std::vector<Index>, std::vector<Index>> initial_pairing;
-  if (rank == 3) {
-    auto ex_pair = three_body_decomp(ex_);
-    ex_ = ex_pair.first;
-    initial_pairing = ex_pair.second;
-    simplify(ex_);
-    for (auto&& product : ex_->as<Sum>().summands()) {
-      if (product->is<Product>()) {
-        for (auto&& factor : product->as<Product>().factors()) {
-          if (factor->is<Tensor>()) {
-            if (factor->as<Tensor>().label() ==
-                    optype2label.at(OpType::RDMCumulant) &&
-                factor->as<Tensor>().rank() == 3) {
-              factor = cumu3_to_density(factor);
-            } else if (factor->as<Tensor>().label() ==
-                           optype2label.at(OpType::RDMCumulant) &&
-                       factor->as<Tensor>().rank() == 2) {
-              factor = cumu2_to_density(factor);
-            } else if (factor->as<Tensor>().label() ==
-                           optype2label.at(OpType::RDMCumulant) &&
-                       factor->as<Tensor>().rank() == 1) {
-              factor = cumu_to_density(factor);
-            } else {
-              assert(factor->as<Tensor>().label() !=
-                     optype2label.at(OpType::RDMCumulant));
-            }
-          }
-        }
-      }
-    }
-    simplify(ex_);
-
-  } else if (rank == 2) {
-    if (fast) {
-      assert(ex_->is<FNOperator>());
-      // FNOp does not store a list of indices so I have to do this
-      auto down_0 = ex_->as<FNOperator>().annihilators()[0].index();
-      auto down_1 = ex_->as<FNOperator>().annihilators()[1].index();
-      auto down_2 = ex_->as<FNOperator>().annihilators()[2].index();
-
-      std::vector<Index> initial_lower{down_0, down_1, down_2};
-
-      auto up_0 = ex_->as<FNOperator>().creators()[0].index();
-      auto up_1 = ex_->as<FNOperator>().creators()[1].index();
-      auto up_2 = ex_->as<FNOperator>().creators()[2].index();
-
-      std::vector<Index> initial_upper{up_0, up_1, up_2};
-      initial_pairing.first = initial_lower;
-      initial_pairing.second = initial_upper;
-      // make tensors which can be decomposed into the constituent pieces later
-      // in the procedure.
-      auto DE2 = ex<Tensor>(L"DE2", IndexList{down_0, down_1, down_2},
-                            IndexList{up_0, up_1, up_2}, IndexList{});
-      auto DDE = ex<Tensor>(L"DDE", IndexList{down_0, down_1, down_2},
-                            IndexList{up_0, up_1, up_2}, IndexList{});
-      auto D2E = ex<Tensor>(L"D2E", IndexList{down_0, down_1, down_2},
-                            IndexList{up_0, up_1, up_2}, IndexList{});
-      auto result = DE2 + D2E - ex<Constant>(2) * DDE;
-      return {result, initial_pairing};
-    }
-    auto ex_pair = three_body_decomp(ex_, true);
-    ex_ = ex_pair.first;
-    initial_pairing = ex_pair.second;
-    simplify(ex_);
-    for (auto&& product : ex_->as<Sum>().summands()) {
-      if (product->is<Product>()) {
-        for (auto&& factor : product->as<Product>().factors()) {
-          if (factor->is<Tensor>()) {
-            if (factor->as<Tensor>().label() ==
-                    optype2label.at(OpType::RDMCumulant) &&
-                factor->as<Tensor>().rank() > 2) {
-              factor = ex<Constant>(0);
-            } else if (factor->as<Tensor>().label() ==
-                           optype2label.at(OpType::RDMCumulant) &&
-                       factor->as<Tensor>().rank() == 2) {
-              factor = cumu2_to_density(factor);
-            } else if (factor->as<Tensor>().label() ==
-                       optype2label.at(OpType::RDMCumulant)) {
-              factor = cumu_to_density(factor);
-            } else {
-              assert(factor->as<Tensor>().label() !=
-                     optype2label.at(OpType::RDMCumulant));
-            }
-          }
-        }
-      }
-    }
-    simplify(ex_);
-    // std::wcout << " cumulant replacment: " << to_latex_align(_ex,20, 7) <<
-    // std::endl;
-  } else if (rank == 1) {
-    auto ex_pair = three_body_decomp(ex_, true);
-    ex_ = ex_pair.first;
-    initial_pairing = ex_pair.second;
-    simplify(ex_);
-    for (auto&& product : ex_->as<Sum>().summands()) {
-      if (product->is<Product>()) {
-        for (auto&& factor : product->as<Product>().factors()) {
-          if (factor->is<Tensor>()) {
-            if (factor->as<Tensor>().label() ==
-                    optype2label.at(OpType::RDMCumulant) &&
-                factor->as<Tensor>().rank() > 1) {
-              factor = ex<Constant>(0);
-            } else if (factor->as<Tensor>().label() ==
-                       optype2label.at(OpType::RDMCumulant)) {
-              factor = cumu_to_density(factor);
-            } else {
-              assert(factor->as<Tensor>().label() !=
-                     optype2label.at(OpType::RDMCumulant));
-            }
-          }
-        }
-      }
-    }
-    simplify(ex_);
-  } else {
-    throw "rank not supported!";
-  }
-  return {ex_, initial_pairing};
-}
-=======
 three_body_decomp(ExprPtr ex_, bool approx = true);
 
 std::pair<ExprPtr, std::pair<std::vector<Index>, std::vector<Index>>>
 three_body_decomposition(ExprPtr ex_, int rank, bool fast = false);
->>>>>>> a9206a58
 
 // in general a three body substitution can be approximated with 1, 2, or 3 body
 // terms(3 body has no approximation). this is achieved by replacing densities
