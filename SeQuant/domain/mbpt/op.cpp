--- conflicted
+++ resolved
@@ -371,7 +371,7 @@
 
   // batch index handling
   auto add_batch_suffix = [&op](std::wstring& str) {
-    assert(op.batch_idx_rank() && "Batch index rank is not set");
+    SEQUANT_ASSERT(op.batch_idx_rank() && "Batch index rank is not set");
 
     std::wstring batch_suffix = L"[";
     const auto idx_rank = op.batch_idx_rank().value();
@@ -495,10 +495,11 @@
 OpMaker<S>::OpMaker(OpType op, ncre nc, nann na, naux nbatch)
     : OpMaker(op, nc, na) {
   if (nbatch == 0) return;
-  assert(nbatch > 0);
+  SEQUANT_ASSERT(nbatch > 0);
   auto isr = get_default_context().index_space_registry();
-  assert(isr->contains(L"z") &&
-         "ISR does not contain any batching space");  // z is the batch space
+  SEQUANT_ASSERT(
+      isr->contains(L"z") &&
+      "ISR does not contain any batching space");  // z is the batch space
   const auto batch_space = isr->retrieve(L"z");
   batch_spaces_ = IndexSpaceContainer(nbatch, batch_space);
 }
@@ -512,15 +513,9 @@
                     const cre<IndexSpace>& cre_space,
                     const ann<IndexSpace>& ann_space) {
   op_ = op;
-<<<<<<< HEAD
-  assert(nc > 0 || na > 0);
+  SEQUANT_ASSERT(nc > 0 || na > 0);
   cre_spaces_ = IndexSpaceContainer(nc, cre_space);
   ann_spaces_ = IndexSpaceContainer(na, ann_space);
-=======
-  SEQUANT_ASSERT(nc > 0 || na > 0);
-  cre_spaces_ = decltype(cre_spaces_)(nc, cre_space);
-  ann_spaces_ = decltype(ann_spaces_)(na, ann_space);
->>>>>>> e29819b9
 }
 
 template <Statistics S>
@@ -778,48 +773,33 @@
       OpType::S, cre(creators), ann(annihilators))(dep, {Symmetry::Nonsymm});
 }
 
-<<<<<<< HEAD
 ExprPtr H_pt(std::size_t R, [[maybe_unused]] std::size_t order,
              std::size_t nbatch) {
-  assert(order == 1 &&
-         "sequant::mbpt::H_pt(): only supports first order perturbation");
-  assert(R > 0);
+  SEQUANT_ASSERT(
+      order == 1 &&
+      "sequant::mbpt::H_pt(): only supports first order perturbation");
+  SEQUANT_ASSERT(R > 0);
   if (nbatch != 0)
-    assert(get_default_context().index_space_registry()->contains(L"z"));
+    SEQUANT_ASSERT(
+        get_default_context().index_space_registry()->contains(L"z"));
   return OpMaker<Statistics::FermiDirac>(OpType::h_1, ncre(R), nann(R),
                                          naux(nbatch))();
 }
 
 ExprPtr T_pt_(std::size_t K, [[maybe_unused]] std::size_t order,
               std::size_t nbatch) {
-  assert(order == 1 &&
-         "sequant::sr::T_pt_(): only supports first order perturbation");
-  if (nbatch != 0)
-    assert(get_default_context().index_space_registry()->contains(L"z"));
-  return OpMaker<Statistics::FermiDirac>(OpType::t_1, ncre(K), nann(K),
-                                         naux(nbatch))();
-}
-
-ExprPtr T_pt(std::size_t K, std::size_t order, std::size_t nbatch, bool skip1) {
-  assert(K > (skip1 ? 1 : 0));
-=======
-ExprPtr H_pt(std::size_t R, [[maybe_unused]] std::size_t order) {
-  SEQUANT_ASSERT(order == 1 &&
-                 "sequant::sr::H_pt(): only supports first order perturbation");
-  SEQUANT_ASSERT(R > 0);
-  return OpMaker<Statistics::FermiDirac>(OpType::h_1, R)();
-}
-
-ExprPtr T_pt_(std::size_t K, [[maybe_unused]] std::size_t order) {
   SEQUANT_ASSERT(
       order == 1 &&
       "sequant::sr::T_pt_(): only supports first order perturbation");
-  return OpMaker<Statistics::FermiDirac>(OpType::t_1, K)();
-}
-
-ExprPtr T_pt(std::size_t K, std::size_t order, bool skip1) {
+  if (nbatch != 0)
+    SEQUANT_ASSERT(
+        get_default_context().index_space_registry()->contains(L"z"));
+  return OpMaker<Statistics::FermiDirac>(OpType::t_1, ncre(K), nann(K),
+                                         naux(nbatch))();
+}
+
+ExprPtr T_pt(std::size_t K, std::size_t order, std::size_t nbatch, bool skip1) {
   SEQUANT_ASSERT(K > (skip1 ? 1 : 0));
->>>>>>> e29819b9
   ExprPtr result;
   for (auto k = (skip1 ? 2ul : 1ul); k <= K; ++k) {
     result = k > 1 ? result + tensor::T_pt_(k, order, nbatch)
@@ -828,31 +808,21 @@
   return result;
 }
 
-<<<<<<< HEAD
 ExprPtr Λ_pt_(std::size_t K, [[maybe_unused]] std::size_t order,
               std::size_t nbatch) {
-  assert(order == 1 &&
-         "sequant::sr::Λ_pt_(): only supports first order perturbation");
-  if (nbatch != 0)
-    assert(get_default_context().index_space_registry()->contains(L"z"));
-
-  return OpMaker<Statistics::FermiDirac>(OpType::λ_1, ncre(K), nann(K),
-                                         naux(nbatch))();
-}
-
-ExprPtr Λ_pt(std::size_t K, std::size_t order, std::size_t nbatch, bool skip1) {
-  assert(K > (skip1 ? 1 : 0));
-=======
-ExprPtr Λ_pt_(std::size_t K, [[maybe_unused]] std::size_t order) {
   SEQUANT_ASSERT(
       order == 1 &&
       "sequant::sr::Λ_pt_(): only supports first order perturbation");
-  return OpMaker<Statistics::FermiDirac>(OpType::λ_1, K)();
-}
-
-ExprPtr Λ_pt(std::size_t K, std::size_t order, bool skip1) {
+  if (nbatch != 0)
+    SEQUANT_ASSERT(
+        get_default_context().index_space_registry()->contains(L"z"));
+
+  return OpMaker<Statistics::FermiDirac>(OpType::λ_1, ncre(K), nann(K),
+                                         naux(nbatch))();
+}
+
+ExprPtr Λ_pt(std::size_t K, std::size_t order, std::size_t nbatch, bool skip1) {
   SEQUANT_ASSERT(K > (skip1 ? 1 : 0));
->>>>>>> e29819b9
   ExprPtr result;
   for (auto k = (skip1 ? 2ul : 1ul); k <= K; ++k) {
     result = k > 1 ? result + tensor::Λ_pt_(k, order, nbatch)
@@ -1023,45 +993,28 @@
   }
 }
 
-<<<<<<< HEAD
 ExprPtr H_pt(std::size_t R, std::size_t order, std::size_t nbatch) {
-  assert(R > 0);
-  assert(order == 1 && "only first order perturbation is supported now");
-=======
-ExprPtr H_pt(std::size_t R, std::size_t order) {
   SEQUANT_ASSERT(R > 0);
   SEQUANT_ASSERT(order == 1 &&
                  "only first order perturbation is supported now");
->>>>>>> e29819b9
   return ex<op_t>(
       []() -> std::wstring_view { return optype2label.at(OpType::h_1); },
       [=]() -> ExprPtr { return tensor::H_pt(R, order, nbatch); },
       [=](qnc_t& qns) { qns = combine(general_type_qns(R), qns); }, nbatch);
 }
 
-<<<<<<< HEAD
 ExprPtr T_pt_(std::size_t K, std::size_t order, std::size_t nbatch) {
-  assert(K > 0);
-  assert(order == 1 && "only first order perturbation is supported now");
-=======
-ExprPtr T_pt_(std::size_t K, std::size_t order) {
   SEQUANT_ASSERT(K > 0);
   SEQUANT_ASSERT(order == 1 &&
                  "only first order perturbation is supported now");
->>>>>>> e29819b9
   return ex<op_t>(
       []() -> std::wstring_view { return optype2label.at(OpType::t_1); },
       [=]() -> ExprPtr { return tensor::T_pt_(K, order, nbatch); },
       [=](qnc_t& qns) { qns = combine(excitation_type_qns(K), qns); }, nbatch);
 }
 
-<<<<<<< HEAD
 ExprPtr T_pt(std::size_t K, std::size_t order, std::size_t nbatch, bool skip1) {
-  assert(K > (skip1 ? 1 : 0));
-=======
-ExprPtr T_pt(std::size_t K, std::size_t order, bool skip1) {
   SEQUANT_ASSERT(K > (skip1 ? 1 : 0));
->>>>>>> e29819b9
   ExprPtr result;
   for (auto k = (skip1 ? 2ul : 1ul); k <= K; ++k) {
     result = k > 1 ? result + T_pt_(k, order, nbatch) : T_pt_(k, order, nbatch);
@@ -1069,16 +1022,10 @@
   return result;
 }
 
-<<<<<<< HEAD
 ExprPtr Λ_pt_(std::size_t K, std::size_t order, std::size_t nbatch) {
-  assert(K > 0);
-  assert(order == 1 && "only first order perturbation is supported now");
-=======
-ExprPtr Λ_pt_(std::size_t K, std::size_t order) {
   SEQUANT_ASSERT(K > 0);
   SEQUANT_ASSERT(order == 1 &&
                  "only first order perturbation is supported now");
->>>>>>> e29819b9
   return ex<op_t>(
       []() -> std::wstring_view { return optype2label.at(OpType::λ_1); },
       [=]() -> ExprPtr { return tensor::Λ_pt_(K, order, nbatch); },
@@ -1086,13 +1033,8 @@
       nbatch);
 }
 
-<<<<<<< HEAD
 ExprPtr Λ_pt(std::size_t K, std::size_t order, std::size_t nbatch, bool skip1) {
-  assert(K > (skip1 ? 1 : 0));
-=======
-ExprPtr Λ_pt(std::size_t K, std::size_t order, bool skip1) {
   SEQUANT_ASSERT(K > (skip1 ? 1 : 0));
->>>>>>> e29819b9
   ExprPtr result;
   for (auto k = (skip1 ? 2ul : 1ul); k <= K; ++k) {
     result = k > 1 ? result + Λ_pt_(k, order) : Λ_pt_(k, order, nbatch);
