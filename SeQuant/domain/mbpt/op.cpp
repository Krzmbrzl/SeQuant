--- conflicted
+++ resolved
@@ -657,15 +657,9 @@
       annihilators.emplace_back(isr->particle_space(Spin::any));
 
   std::optional<OpMaker<Statistics::FermiDirac>::UseDepIdx> dep;
-<<<<<<< HEAD
-  if (get_default_formalism().csv() == mbpt::CSV::Yes)
+  if (get_default_mbpt_context().csv() == mbpt::CSV::Yes)
     dep = Kh > 0 ? OpMaker<Statistics::FermiDirac>::UseDepIdx::Bra
                  : OpMaker<Statistics::FermiDirac>::UseDepIdx::Ket;
-=======
-  if (get_default_mbpt_context().csv() == mbpt::CSV::Yes)
-    dep = K > 0 ? OpMaker<Statistics::FermiDirac>::UseDepIdx::Bra
-                : OpMaker<Statistics::FermiDirac>::UseDepIdx::Ket;
->>>>>>> f311e31e
   return OpMaker<Statistics::FermiDirac>(OpType::A, creators, annihilators)(
       dep, {Symmetry::antisymm});
 }
