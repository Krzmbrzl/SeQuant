--- conflicted
+++ resolved
@@ -100,16 +100,12 @@
       ;
 }
 
-<<<<<<< HEAD
 void add_batching_spaces(std::shared_ptr<IndexSpaceRegistry>& isr) {
   // z will the index registered for the batch space
   isr->add(IndexSpace{L"z", 0b000001, BatchingQNS::batch});
 }
 
-std::shared_ptr<IndexSpaceRegistry> make_min_sr_spaces() {
-=======
 std::shared_ptr<IndexSpaceRegistry> make_min_sr_spaces(SpinConvention spconv) {
->>>>>>> fa05344c
   auto isr = std::make_shared<IndexSpaceRegistry>();
 
   const auto spin_any = IndexSpace::QuantumNumbers{
