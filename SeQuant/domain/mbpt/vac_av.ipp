//
// Created by Eduard Valeyev on 8/2/23.
//

#ifndef SEQUANT_DOMAIN_MBPT_VAC_AV_IPP
#define SEQUANT_DOMAIN_MBPT_VAC_AV_IPP

// operator-level vac_av is same for SR and MR

ExprPtr vac_av(
    ExprPtr expr,
    std::vector<std::pair<std::wstring, std::wstring>> op_connections,
    bool skip_clone) {
  // use cloned expr to avoid side effects
  if (!skip_clone) expr = expr->clone();

  auto vac_av_product = [&op_connections](ExprPtr expr) {
    assert(expr.is<Product>());
    // extract scalar and factors
    const auto scalar = expr.as<Product>().scalar();
    auto factors = expr.as<Product>().factors();
    // remove Variable types from the Product temporarily
    auto variables = factors | ranges::views::filter([](const auto& factor) {
                       return factor.template is<Variable>();
                     }) |
                     ranges::to_vector;

    auto factors_filtered = factors |
                            ranges::views::filter([](const auto& factor) {
                              return !(factor.template is<Variable>());
                            }) |
                            ranges::to<decltype(factors)>;
    // construct Product with filtered factors
    auto product =
        ex<Product>(scalar, factors_filtered.begin(), factors_filtered.end());

    // compute connections
    std::vector<std::pair<int, int>> connections;
    {
      std::map<std::wstring, std::vector<int>>
          oplbl2pos;  // maps operator labels to the operator positions in the
                      // product
      int pos = 0;
      bool ops_only = true;
      for (const auto& factor : product.as<Product>()) {
        if (factor.is<op_t>()) {
          const auto& op = factor.as<op_t>();
          const std::wstring op_lbl = std::wstring(op.label());
          const auto it = oplbl2pos.find(op_lbl);
          if (it == oplbl2pos.end()) {  // new label
            oplbl2pos.emplace(op_lbl, std::vector<int>{pos});
          } else {
            it->second.emplace_back(pos);
          }
          ++pos;
        } else if (factor.is<FNOperator>() || factor.is<BNOperator>()) {
          ++pos;  // skip FNOperator and BNOperator
          ops_only = false;
        }
      }

      // if composed of ops only, screen out products with zero VEV
      if (ops_only) {
        if (!can_change_qns(product, qns_t{})) {
          return ex<Constant>(0);
        }
      }

      for (const auto& [op1_lbl, op2_lbl] : op_connections) {
        auto it1 = oplbl2pos.find(op1_lbl);
        auto it2 = oplbl2pos.find(op2_lbl);
        if (it1 == oplbl2pos.end() || it2 == oplbl2pos.end())
          continue;  // one of the op labels is not present in the product
        const auto& [dummy1, op1_indices] = *it1;
        const auto& [dummy2, op2_indices] = *it2;
        for (const auto& op1_idx : op1_indices) {
          for (const auto& op2_idx : op2_indices) {
            using std::min;
            using std::max;
            connections.emplace_back(min(op1_idx, op2_idx),
                                     max(op1_idx, op2_idx));
          }
        }
      }
    }

    // lower to tensor form
    auto lower_to_tensor_form = [](ExprPtr& expr) {
      auto op_lowerer = [](ExprPtr& leaf) {
        if (leaf.is<op_t>()) leaf = leaf.as<op_t>().tensor_form();
      };
      expr->visit(op_lowerer, /* atoms only = */ true);
    };
    lower_to_tensor_form(product);
    expr = simplify(product);

    // compute VEV
<<<<<<< HEAD
    auto vev =
        simplify(vac_av(product, connections, /* use_topology = */ true));
    // restore Variable types to the Product
    if (!variables.empty())
      ranges::for_each(variables, [&vev](const auto& var) { vev *= var; });

    return simplify(vev);
=======
    auto vev = vac_av(expr, connections, /* use_topology = */ true);
    return simplify(vev); // simplify vev since vac_av does not
>>>>>>> 17d6312d
  };

  ExprPtr result;
  if (expr.is<Product>()) {
    // expand sums in a product
    if (ranges::any_of(expr.as<Product>().factors(), [](const auto& factor) {
          return factor.template is<Sum>();
        })) {
      expr = expand(expr);
      simplify(expr);  // condense equivalent terms after expansion
      return vac_av(expr, op_connections, /* skip_clone = */ true);
    } else
      return vac_av_product(expr);
  } else if (expr.is<Sum>()) {
    result = sequant::transform_reduce(
        *expr, ex<Sum>(),
        [](const ExprPtr& running_total, const ExprPtr& summand) {
          return running_total + summand;
        },
        [&op_connections](const auto& op_product) {
          return vac_av(op_product, op_connections, /* skip_clone = */ true);
        });
    simplify(result);  // combine possible equivalent summands
    return result;
  } else if (expr.is<op_t>()) {
    return ex<Constant>(
        0);  // expectation value of a normal-ordered operator is 0
  } else if (expr.is<Constant>() || expr.is<Variable>()) {
    return expr;  // vacuum is normalized
  }
  throw std::invalid_argument(
      "mpbt::*::op::vac_av(expr): unknown expression type");
}

#endif  // SEQUANT_DOMAIN_MBPT_VAC_AV_IPP<|MERGE_RESOLUTION|>--- conflicted
+++ resolved
@@ -95,18 +95,12 @@
     expr = simplify(product);
 
     // compute VEV
-<<<<<<< HEAD
-    auto vev =
-        simplify(vac_av(product, connections, /* use_topology = */ true));
+    auto vev = vac_av(product, connections, /* use_topology = */ true);
     // restore Variable types to the Product
     if (!variables.empty())
       ranges::for_each(variables, [&vev](const auto& var) { vev *= var; });
 
     return simplify(vev);
-=======
-    auto vev = vac_av(expr, connections, /* use_topology = */ true);
-    return simplify(vev); // simplify vev since vac_av does not
->>>>>>> 17d6312d
   };
 
   ExprPtr result;
