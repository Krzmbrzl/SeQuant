//
// Created by Eduard Valeyev on 2019-02-27.
//

#ifndef SEQUANT_SPIN_HPP
#define SEQUANT_SPIN_HPP

#include <SeQuant/core/tensor_network.hpp>
#include "SeQuant/core/tensor.hpp"

namespace sequant {

/// @brief Applies index replacement rules to an ExprPtr
/// @param expr ExprPtr to transform
/// @param index_replacements index replacement map
/// @param scaling_factor to scale the result
/// @return a substituted and scaled expression pointer
ExprPtr transform_expression(const ExprPtr& expr,
                             std::map<Index, Index>& index_replacements,
                             double scaling_factor = 1.0) {
  if (expr->is<Constant>()) return ex<Constant>(scaling_factor) * expr;

  auto transform_tensor = [&](const Tensor& tensor) {
    auto result = std::make_shared<Tensor>(tensor);
    result->transform_indices(index_replacements);
    ranges::for_each(result->const_braket(),
                     [&](const Index& idx) { idx.reset_tag(); });
    return result;
  };

  auto transform_product = [&](const Product& product) {
    auto result = std::make_shared<Product>();
    result->scale(product.scalar());
    for (auto&& term : product) {
      if (term->is<Tensor>()) {
        auto tensor = term->as<Tensor>();
        result->append(1, transform_tensor(tensor));
      }
    }
    result->scale(scaling_factor);
    return result;
  };

  if (expr->is<Tensor>()) {
    auto result =
        ex<Constant>(scaling_factor) * transform_tensor(expr->as<Tensor>());
    return result;
  } else if (expr->is<Product>()) {
    auto result = transform_product(expr->as<Product>());
    return result;
  } else if (expr->is<Sum>()) {
    auto result = std::make_shared<Sum>();
    for (auto&& term : *expr) {
      if (term->is<Constant>())
        result->append(ex<Constant>(scaling_factor) * term);
      else if (term->is<Tensor>()) {
        auto transformed_tensor =
            ex<Constant>(scaling_factor) * transform_tensor(term->as<Tensor>());
        result->append(transformed_tensor);
      } else if (term->is<Product>()) {
        auto transformed_product = transform_product(term->as<Product>());
        result->append(transformed_product);
      }
    }
    return result;
  } else
    return nullptr;
}

/// @brief Adds spins to indices in an expression with a replacement map
/// @param expr an expression pointer
/// @param index_replacements a map of pairs containing the index and the
/// corresponding replacement
/// @return expr the ExprPtr with substituted indices
ExprPtr append_spin(ExprPtr& expr, std::map<Index, Index>& index_replacements) {
  auto add_spin_to_tensor = [&](const Tensor& tensor) {
    auto spin_tensor = std::make_shared<Tensor>(tensor);
    spin_tensor->transform_indices(index_replacements);
    return spin_tensor;
  };

  auto add_spin_to_product = [&](const Product& product) {
    auto spin_product = std::make_shared<Product>();
    spin_product->scale(product.scalar());
    for (auto&& term : product) {
      if (term->is<Tensor>())
        spin_product->append(1, add_spin_to_tensor(term->as<Tensor>()));
    }
    return spin_product;
  };

  if (expr->is<Tensor>()) {
    return add_spin_to_tensor(expr->as<Tensor>());
  } else if (expr->is<Product>()) {
    return add_spin_to_product(expr->as<Product>());
  } else if (expr->is<Sum>()) {
    auto spin_expr = std::make_shared<Sum>();
    for (auto&& summand : *expr) {
      if (summand->is<Tensor>()) {
        spin_expr->append(add_spin_to_tensor(summand->as<Tensor>()));
      } else if (summand->is<Product>()) {
        spin_expr->append(add_spin_to_product(summand->as<Product>()));
      } else {
        spin_expr->append(summand);
      }
    }
    return spin_expr;
  } else
    return nullptr;
}

/// @brief Removes spin label from all indices in an expression
/// @param expr an ExprPtr with spin indices
/// @return expr an ExprPtr with spin labels removed
ExprPtr remove_spin(ExprPtr& expr) {
  auto remove_spin_from_tensor = [&](const Tensor& tensor) {
    container::svector<Index> bra;
    container::svector<Index> ket;
    {
      for (auto&& idx : tensor.bra()) bra.emplace_back(idx);
      for (auto&& idx : tensor.ket()) ket.emplace_back(idx);
      auto braket_list = ranges::views::concat(bra, ket);

      for (auto&& idx : braket_list) {
        auto space = IndexSpace::instance(
            IndexSpace::instance(idx.label()).type(), IndexSpace::nullqns);
        auto subscript_label = idx.label().substr(idx.label().find(L'_') + 1);
        std::wstring subscript_label_ws(subscript_label.begin(),
                                        subscript_label.end());
        idx = Index::make_label_index(space, subscript_label_ws);
      }
    }
    auto sft = Tensor(tensor.label(), bra, ket, tensor.symmetry(),
                      tensor.braket_symmetry());
    auto sf_tensor = std::make_shared<Tensor>(sft);
    return sf_tensor;
  };

  auto remove_spin_from_product = [&](const Product& product) {
    auto result = std::make_shared<Product>();
    result->scale(product.scalar());
    for (auto&& term : product) {
      if (term->is<Tensor>()) {
        result->append(1, remove_spin_from_tensor(term->as<Tensor>()));
      } else
        abort();
    }
    return result;
  };

  if (expr->is<Tensor>()) {
    return remove_spin_from_tensor(expr->as<Tensor>());
  } else if (expr->is<Product>()) {
    return remove_spin_from_product(expr->as<Product>());
  } else if (expr->is<Sum>()) {
    auto result = std::make_shared<Sum>();
    for (auto&& summand : *expr) {
      if (summand->is<Product>()) {
        result->append(remove_spin_from_product(summand->as<Product>()));
      } else if (summand->is<Tensor>()) {
        result->append(remove_spin_from_tensor(summand->as<Tensor>()));
      } else {
        result->append(summand);
      }
    }
    return result;
  } else
    return expr;
}

/// @brief Checks the spin symmetry of a pair of indices corresponding to a
/// particle in tensor notation
/// @param tensor a tensor with indices containing spin labels
/// @return true if spin symmetry matches for all pairs of indices
inline bool is_tensor_spin_symm(const Tensor& tensor) {
  bool result = false;
  assert(tensor.bra().size() == tensor.ket().size());
  auto iter_ket = tensor.ket().begin();
  for (auto&& index : tensor.bra()) {
    if (IndexSpace::instance(index.label()).qns() ==
        IndexSpace::instance(iter_ket->label()).qns()) {
      result = true;
    } else {
      return false;
    }
    ++iter_ket;
  }
  return result;
}

/// @brief Check if the number of alpha spins in bra and ket are equal;
/// beta spins will match if total number of indices is the same
/// @param tensor with spin indices
/// @return true if number of alpha spins match in bra and ket
inline bool can_expand(const Tensor& tensor) {
  assert(tensor.bra_rank() == tensor.ket_rank() && "can_expand failed.");
  if (tensor.bra_rank() != tensor.ket_rank()) return false;
  auto result = false;
  // TODO: Throw error if called on non-qns idx
  auto alpha_in_bra = 0;
  auto alpha_in_ket = 0;
  ranges::for_each(tensor.bra(), [&](const Index& idx) {
    if (IndexSpace::instance(idx.label()).qns() == IndexSpace::alpha)
      ++alpha_in_bra;
  });
  ranges::for_each(tensor.ket(), [&](const Index& idx) {
    if (IndexSpace::instance(idx.label()).qns() == IndexSpace::alpha)
      ++alpha_in_ket;
  });
  if (alpha_in_bra == alpha_in_ket) result = true;
  return result;
}

/// @brief expand an antisymmetric tensor
/// @param tensor a tensor from a product
/// @return an ExprPtr containing the sum of expanded terms if antisymmetric OR
/// @return an ExprPtr containing the tensor otherwise
ExprPtr expand_antisymm(const Tensor& tensor) {
  assert(tensor.bra().size() == tensor.ket().size());
  if(tensor.bra().size() == 1)
    return std::make_shared<Tensor>(tensor);

  auto get_phase = [&](const Tensor& t) {
    assert(t.bra_rank() > 1);
    container::svector<Index> bra;
    for (auto&& bra_idx : t.bra()) bra.push_back(bra_idx);
    container::svector<Index> ket;
    for (auto&& ket_idx : t.ket()) ket.push_back(ket_idx);
    IndexSwapper::thread_instance().reset();
    bubble_sort(std::begin(bra), std::end(bra), std::less<Index>{});
    bubble_sort(std::begin(ket), std::end(ket), std::less<Index>{});
    bool even = IndexSwapper::thread_instance().even_num_of_swaps();
    return (even ? 1 : -1);
  };

  // Generate a sum of asymmetric tensors if the input tensor is antisymmetric
  // and greater than one body otherwise, return the tensor
  if ((tensor.symmetry() == Symmetry::antisymm) && (tensor.bra().size() > 1)) {
    const auto prefactor = get_phase(tensor);
    container::set<Index> bra_list;
    for (auto&& bra_idx : tensor.bra()) bra_list.insert(bra_idx);
    const auto const_bra_list = bra_list;

    container::set<Index> ket_list;
    for (auto&& ket_idx : tensor.ket()) ket_list.insert(ket_idx);

    Sum expr_sum{};
    auto p_count = 0;
    do {
      auto bra_list2 = bra_list;
      auto new_tensor =
          Tensor(tensor.label(), bra_list, ket_list, Symmetry::nonsymm);

      if (is_tensor_spin_symm(new_tensor)) {
        const auto phase = get_phase(new_tensor);
        auto new_tensor_ptr = ex<Tensor>(new_tensor);
        Product new_tensor_product{};
        new_tensor_product.append(phase, new_tensor_ptr);
        new_tensor_product.scale(prefactor);
        auto new_tensor_product_ptr = ex<Product>(new_tensor_product);
        expr_sum.append(new_tensor_product_ptr);
      }
      p_count++;
    } while (std::next_permutation(bra_list.begin(), bra_list.end()));

    auto result = std::make_shared<Sum>(expr_sum);
    return result;
  } else {
    auto result = std::make_shared<Tensor>(tensor);
    return result;
  }
}

// TODO: Correct this function
/// @brief expands all antisymmetric tensors in a product
/// @param expr an expression pointer to expand
/// @return an expression pointer with expanded tensors as a sum
inline ExprPtr expand_antisymm(const ExprPtr& expr) {

  if(expr->is<Constant>())
    return expr;
  else if (expr->is<Tensor>())
    return expand_antisymm(expr->as<Tensor>());

  // Product lambda
  auto expand_product = [&] (const Product& expr){
    Product temp{};
    temp.scale(expr.scalar());
    for(auto&& term: expr){
      if(term->is<Tensor>())
        temp.append(expand_antisymm(term->as<Tensor>()));
    }
    ExprPtr result = std::make_shared<Product>(temp);
    rapid_simplify(result);
    return result;
  };

  if (expr->is<Product>())
    return expand_product(expr->as<Product>());
  else if (expr->is<Sum>()){
    Sum temp{};
    for(auto&& term: *expr){
      if(term->is<Product>())
        temp.append(expand_product(term->as<Product>()));
      else if (term->is<Tensor>())
        temp.append(expand_antisymm(term->as<Tensor>()));
      else if (term->is<Constant>())
        temp.append(term);
      else
        temp.append(nullptr);
    }
    ExprPtr result = std::make_shared<Sum>(temp);
    return result;
  } else
    return nullptr;
}

/// @brief Check if label A is present in an expression pointer
/// @detail This function assumes canonical ordering of tensors
/// in product for performance
/// @input expr an expression pointer
/// @return true if A is present in input
bool has_A_label(const ExprPtr& expr){
  if (expr->is<Constant>()) return false;

  if (expr->is<Tensor>())
    return (expr->as<Tensor>().label() == L"A") ? true : false;
  else if(expr->is<Product>())
    return ((expr->as<Product>().factor(0))->as<Tensor>().label() == L"A") ? true : false;
  else if(expr->is<Sum>()) {
    bool result = false;
    for (auto&& term : *expr) {
      if (term->is<Product>())
        result = ((term->as<Product>().factor(0))->as<Tensor>().label() == L"A") ? true : false;
      if (term->is<Tensor>())
        result = (expr->as<Tensor>().label() == L"A") ? true : false;
      if (result) return result;
    }
    return result;
  }
}

/// @brief Check if a tensor with a certain label is present in an expression
/// @param expr input expression
/// @param label tensor label to find in the expression
/// @return true if tensor with given label is found
bool has_tensor_label(const ExprPtr& expr, std::wstring label) {
  if (expr->is<Constant>()) return false;

  auto check_tensor = [&](const Tensor& tensor) {
    if (tensor.label() == label)
      return true;
    else
      return false;
  };

  auto check_product = [&](const Product& product) {
    bool result = false;
    for (auto&& term : product) {
      if (term->is<Tensor>()) {
        auto tensor = term->as<Tensor>();
        if (check_tensor(tensor)) return true;
      }
    }
    return result;
  };

  if (expr->is<Tensor>()) {
    return check_tensor(expr->as<Tensor>());
  } else if (expr->is<Product>()) {
    return check_product(expr->as<Product>());
  } else if (expr->is<Sum>()) {
    bool result = false;
    for (auto&& term : *expr) {
      if (term->is<Product>()) result = check_product(term->as<Product>());
      if (result) return true;
    }
    return result;
  } else
    return false;
}

/// @brief Generates a vector of replacement maps for Antisymmetrizer operator
/// @param A An antisymmetrizer tensor (A) (with > 2 particle indices)
/// @return Vector of replacement maps
std::vector<std::map<Index, Index>> A_replacement_map(const Tensor& A) {
  assert(A.label() == L"A");
  assert(A.bra_rank() > 1);
  assert(A.bra().size() == A.ket().size());
  container::svector<int> bra_int_list(A.bra().size());
  std::iota(std::begin(bra_int_list), std::end(bra_int_list), 0);
  auto ket_int_list = bra_int_list;
  std::vector<std::map<Index, Index>> result;
  container::svector<Index> A_braket;
  for (auto& idx : A.const_braket()) A_braket.push_back(idx);

  do {
    do {
      std::map<Index, Index> replacement_map;
      auto A_braket_ptr = A_braket.begin();
      for (auto&& idx : bra_int_list) {
        replacement_map.emplace(std::make_pair(*A_braket_ptr, A.bra()[idx]));
        A_braket_ptr++;
      }
      for (auto&& idx : ket_int_list) {
        replacement_map.emplace(std::make_pair(*A_braket_ptr, A.ket()[idx]));
        A_braket_ptr++;
      }
      result.push_back(replacement_map);
    } while (std::next_permutation(bra_int_list.begin(), bra_int_list.end()));
  } while (std::next_permutation(ket_int_list.begin(), ket_int_list.end()));
  return result;
}

/// @brief Removes tensor with a certain label from product
/// @param product A product expression
/// @param label Label of the tensor to remove
/// @return ExprPtr with the tensor removed
ExprPtr remove_tensor_from_product(const Product& product, std::wstring label) {
  auto new_product = std::make_shared<Product>();
  new_product->scale(product.scalar());
  for (auto&& term : product) {
    if (term->is<Tensor>()) {
      auto tensor = term->as<Tensor>();
      if (tensor.label() != label) new_product->append(1, ex<Tensor>(tensor));
    }
  }
  return new_product;
}

/// @brief Expand a product containing the Antisymmetrization (A) operator
/// @param A product term with/without A operator
/// @return an ExprPtr containing sum of expanded terms if A is present
ExprPtr expand_A_operator(const Product& product) {
  bool has_A_operator = false;

  // Check A and build replacement map
  std::vector<std::map<Index, Index>> map_list;
  for (auto& term : product) {
    if (term->is<Tensor>()) {
      auto A = term->as<Tensor>();
      if ((A.label() == L"A") && (A.bra().size() > 1)) {
        has_A_operator = true;
        map_list = A_replacement_map(A);
        break;
      } else if ((A.label() == L"A") && (A.bra().size() == 1)) {
        return remove_tensor_from_product(product, L"A");
      }
    }
  }

  if (!has_A_operator) return std::make_shared<Product>(product);

  auto new_result = std::make_shared<Sum>();
  for (auto&& map : map_list) {
    // Get phase of the transformation
    bool even;
    {
      container::svector<Index> transformed_list;
      for (auto&& element : map) transformed_list.push_back(element.second);
      IndexSwapper::thread_instance().reset();
      bubble_sort(std::begin(transformed_list), std::end(transformed_list),
                  std::less<Index>{});
      even = IndexSwapper::thread_instance().even_num_of_swaps();
    }

    Product new_product{};
    new_product.scale(product.scalar());
    auto temp_product = remove_tensor_from_product(product, L"A");
    for (auto&& term : *temp_product) {
      if (term->is<Tensor>()) {
        auto new_tensor = term->as<Tensor>();
        new_tensor.transform_indices(map);
        new_product.append(1, ex<Tensor>(new_tensor));
      }
    }
    new_product.scale((even ? 1 : -1));
    new_result->append(ex<Product>(new_product));
  }  // map_list
  return new_result;
}

/// @brief Write expression in terms of Symmetrizer
/// @param product
/// @return expression pointer with Symmstrizer operator
ExprPtr expr_symmetrize(const Product& product) {
  auto result = std::make_shared<Sum>();

  // Assumes canonical sequence of tensors in the product
  if(product.factor(0)->as<Tensor>().label() != L"A")
    return std::make_shared<Product>(product);

  // CHECK: A is present and >1 particle
  // GENERATE S tensor
  auto A_tensor = product.factor(0)->as<Tensor>();
  auto A_is_nconserving = A_tensor.bra_rank() == A_tensor.ket_rank();
  auto S = Tensor{};
  {
    auto tensor = product.factor(0)->as<Tensor>();
    if((tensor.label() == L"A") && (tensor.bra().size() > 1)) {
<<<<<<< HEAD
      S = Tensor(L"S", tensor.bra(), tensor.ket(), Symmetry::symm);
      // TODO: check if A is particle number conserving
      has_A_operator = true;
=======
      if (!A_is_nconserving)
        abort();  // Nakul, fix me
      S = Tensor(L"P", tensor.bra(), tensor.ket(), Symmetry::nonsymm);
>>>>>>> c2a2d214
    } else if ((tensor.label() == L"A") && (tensor.bra_rank() == 1)){
      return remove_tensor_from_product(product, L"A");
    }
  }

  // Generate replacement maps from a list(could be a bra or a ket)
  // Uses a permuted list of int to generate permutations
  // TODO factor out for reuse
  auto maps_from_list = [&] (const container::svector<Index>& list){
    container::svector<int> int_list(list.size());
    std::iota(int_list.begin(), int_list.end(), 0);
    std::vector<std::map<Index, Index>> result;
    do {
      std::map<Index, Index> map;
      auto list_ptr = list.begin();
      for(auto&& i : int_list){
        map.emplace(std::make_pair(*list_ptr, list[i]));
        list_ptr++;
      }
      result.push_back(map);
    } while(std::next_permutation(int_list.begin(), int_list.end()));
    assert(result.size() == std::tgamma(list.size() + 1));
    return result;
  };

  // Get phase relative to the canonical order
  // TODO factor out for reuse
  auto get_phase = [&] (const std::map<Index, Index>& map){
    bool even;
    container::svector<Index> idx_list;
    for (auto&& pair : map) idx_list.push_back(pair.second);
    IndexSwapper::thread_instance().reset();
    bubble_sort(std::begin(idx_list), std::end(idx_list),
                std::less<Index>{});
    even = IndexSwapper::thread_instance().even_num_of_swaps();
    return even;
  };

  std::vector<std::map<Index, Index>> maps;
  // CASE 1: n_bra = n_ket on all tensors
  if(A_is_nconserving){
    maps = maps_from_list(product.factor(0)->as<Tensor>().bra());
    assert(!maps.empty());
    for(auto&& map : maps){
      auto even = get_phase(map);
      Product new_product{};
      new_product.scale(product.scalar());
      even ? new_product.append(1, ex<Tensor>(S)) : new_product.append(-1, ex<Tensor>(S));
      auto temp_product = remove_tensor_from_product(product, L"A");
      for (auto&& term : *temp_product) {
        if (term->is<Tensor>()) {
          auto new_tensor = term->as<Tensor>();
          new_tensor.transform_indices(map);
          new_product.append(1, ex<Tensor>(new_tensor));
        }
      }
      result->append(ex<Product>(new_product));
    }

  } else {
  // CASE 2: n_bra != n_ket on all tensors
  // Get smaller of the two and generate maps
  auto tensor = product.factor(0)->as<Tensor>();
  assert(tensor.bra_rank() != tensor.ket_rank());
  if(tensor.bra_rank() > tensor.ket_rank())
    maps = maps_from_list(product.factor(0)->as<Tensor>().bra());
  else
    maps = maps_from_list(product.factor(0)->as<Tensor>().ket());

  // TODO: Fix for non-particle number conserving products
    assert(!maps.empty());
    for(auto&& map : maps){
      auto even = get_phase(map);
      Product new_product{};
      new_product.scale(product.scalar());
      even ? new_product.append(1, ex<Tensor>(S)) : new_product.append(-1, ex<Tensor>(S));
      auto temp_product = remove_tensor_from_product(product, L"A");
      for (auto&& term : *temp_product) {
        if (term->is<Tensor>()) {
          auto new_tensor = term->as<Tensor>();
          new_tensor.transform_indices(map);
          new_product.append(1, ex<Tensor>(new_tensor));
        }
      }
      result->append(ex<Product>(new_product));
    }
  }
  // std::wcout << __LINE__ << to_latex(result) << "\n";
  return result;
}

/// @brief Expand an expression containing the Antisymmetrization (A) operator
/// @param expr any ExprPtr
/// @return an ExprPtr containing sum of expanded terms if A is present
ExprPtr expr_symmetrize(const ExprPtr& expr) {
  if (expr->is<Constant>() || expr->is<Tensor>()) return expr;

  if (expr->is<Product>())
    return expr_symmetrize(expr->as<Product>());
  else if (expr->is<Sum>()) {
    auto result = std::make_shared<Sum>();
    for (auto&& summand : *expr) {
      if (summand->is<Product>())
        result->append(expr_symmetrize(summand->as<Product>()));
      else
        result->append(summand);
    }
    return result;
  } else
    throw("Unknown arg Type for expr_symmetrize."); // TODO: Catch exception
}

/// @brief Expand an expression containing the Antisymmetrization (A) operator
/// @param expr any ExprPtr
/// @return an ExprPtr containing sum of expanded terms if A is present
ExprPtr expand_A_operator(const ExprPtr& expr) {
  if (expr->is<Constant>() || expr->is<Tensor>()) return expr;

  if (expr->is<Product>())
    return expand_A_operator(expr->as<Product>());
  else if (expr->is<Sum>()) {
    auto result = std::make_shared<Sum>();
    for (auto&& summand : *expr) {
      if (summand->is<Product>())
        result->append(expand_A_operator(summand->as<Product>()));
      else
        result->append(summand);
    }
    return result;
  } else
    throw("Unknown arg Type for expand_A_operator.");
}

/// @brief Generates a vector of replacement maps for particle permutation
/// operator
/// @param P A particle permutation operator (with > 2 particle indices)
/// @return Vector of replacement maps
std::vector<std::map<Index, Index>> P_replacement_map(const Tensor& P) {
  assert(P.label() == L"P");
  assert(P.bra_rank() > 1);
  assert(P.bra().size() == P.ket().size());
  container::svector<int> int_list(P.bra().size());
  std::iota(std::begin(int_list), std::end(int_list), 0);
  std::vector<std::map<Index, Index>> result;
  container::svector<Index> P_braket;
  for (auto& idx : P.const_braket()) P_braket.push_back(idx);

  do {
    auto P_braket_ptr = P_braket.begin();
    std::map<Index, Index> replacement_map;
    for (auto&& i : int_list) {
      replacement_map.emplace(std::make_pair(*P_braket_ptr, P.bra()[i]));
      P_braket_ptr++;
    }
    for (auto&& i : int_list) {
      replacement_map.emplace(std::make_pair(*P_braket_ptr, P.ket()[i]));
      P_braket_ptr++;
    }
    result.push_back(replacement_map);
  } while (std::next_permutation(int_list.begin(), int_list.end()));

//  for(auto&& map: result){
//    for(auto&& i : map) std::wcout << to_latex(i.second) << " ";
//    std::cout << "\n";
//  }
//  std::cout << "\n";
  return result;
}

/// @brief Expand a product containing the particle permutation (P) operator
/// @param A product term with/without P operator
/// @return an ExprPtr containing sum of expanded terms if P is present
ExprPtr expand_P_operator(const Product& product) {
  bool has_P_operator = false;

  // Check P and build a replacement map
  std::vector<std::map<Index, Index>> map_list;
  for (auto& term : product) {
    if (term->is<Tensor>()) {
      auto P = term->as<Tensor>();
      if ((P.label() == L"P") && (P.bra().size() > 1)) {
        has_P_operator = true;
        map_list = P_replacement_map(P);
        break;
      } else if ((P.label() == L"P") && (P.bra().size() == 1)) {
        return remove_tensor_from_product(product, L"P");
      }
    }
  }

  if (!has_P_operator) return std::make_shared<Product>(product);

  auto result = std::make_shared<Sum>();
  for (auto&& map : map_list) {
    Product new_product{};
    new_product.scale(product.scalar());
    auto temp_product = remove_tensor_from_product(product, L"P");
    for (auto&& term : *temp_product) {
      if (term->is<Tensor>()) {
        auto new_tensor = term->as<Tensor>();
        new_tensor.transform_indices(map);
        new_product.append(1, ex<Tensor>(new_tensor));
      }
    }
    result->append(ex<Product>(new_product));
  }  // map_list
  // std::wcout << __LINE__ << to_latex(result) << "\n";
  return result;
}

/// @brief Expand an expression containing the particle permutation (P) operator
/// @param expr any ExprPtr
/// @return an ExprPtr containing sum of expanded terms if P is present
ExprPtr expand_P_operator(const ExprPtr& expr) {
  if (expr->is<Constant>() || expr->is<Tensor>()) return expr;

  if (expr->is<Product>())
    return expand_P_operator(expr->as<Product>());
  else if (expr->is<Sum>()) {
    auto result = std::make_shared<Sum>();
    for (auto&& summand : *expr) {
      if (summand->is<Product>())
        result->append(expand_P_operator(summand->as<Product>()));
      else
        result->append(summand);
    }
    return result;
  } else
    throw("Unknown arg Type for expand_P_operator.");
}

/// @brief Expand S operator
ExprPtr expand_S_operator(const ExprPtr& expr){

  if (expr->is<Constant>() || expr->is<Tensor>()) return expr;

  auto result = std::make_shared<Sum>();

  // Check if S operator is present
  if(!has_tensor_label(expr, L"S"))
    return expr;

  // Lambda for making replacement maps
  auto replacement_maps = [&] (const Tensor& S){
    assert(S.label() == L"S");
    assert(S.bra_rank() > 1);
    assert(S.bra().size() == S.ket().size());
    container::svector<int> int_list(S.bra().size());
    std::iota(std::begin(int_list), std::end(int_list), 0);

    std::vector<std::map<Index, Index>> maps;
    do{
      std::map<Index, Index> map;
      auto S_bra_ptr = S.bra().begin();
      auto S_ket_ptr = S.ket().begin();
      for(auto&& i : int_list){
        map.emplace(std::make_pair(*S_bra_ptr, S.bra()[i]));
        ++S_bra_ptr;
        map.emplace(std::make_pair(*S_ket_ptr, S.ket()[i]));
        ++S_ket_ptr;
      }
      maps.push_back(map);
    }while(std::next_permutation(int_list.begin(), int_list.end()));

    for(auto&& map: maps){
      ranges::for_each(map, [&] (const std::pair<Index, Index>& p) {std::wcout << to_latex(p.second) << " "; } );
      std::cout << std::endl;
    }
    return maps;
  };

  // Lambda for applying S on products
  auto expand_S_product = [&] (const Product& product){
    // check if S is present
    if(!has_tensor_label(ex<Product>(product), L"S"))
      return ex<Product>(product);

    std::vector<std::map<Index, Index>> maps;
    if(product.factor(0)->as<Tensor>().label() == L"S")
      maps = replacement_maps(product.factor(0)->as<Tensor>());
    assert(!maps.empty());
    Sum sum{};
    for(auto&&map : maps){
      Product new_product{};
      new_product.scale(product.scalar());
      auto temp_product = remove_tensor_from_product(product, L"S");
      for (auto&& term : *temp_product) {
        if (term->is<Tensor>()) {
          auto new_tensor = term->as<Tensor>();
          new_tensor.transform_indices(map);
          new_product.append(1, ex<Tensor>(new_tensor));
        }
      }
      sum.append(ex<Product>(new_product));
    }
    return ex<Sum>(sum);;
  };

#if 1
  if(expr->is<Product>()){
    return expand_S_product(expr->as<Product>());
  } else if (expr->is<Sum>()){
    for(auto&& term : *expr){
      if(term->is<Product>()){
        result->append(expand_S_product(term->as<Product>()));
      } else if (term->is<Tensor>()){
        result->append(term);
      } else if (term->is<Constant>()){
        result->append(term);
      }
    }
  }
#endif
  return result;
}


/// @brief Transforms an expression from spin orbital to spatial orbitals
/// @detailed This functions is designed for integrating spin out of expression
/// with Coupled Cluster equations in mind.
/// @attention This function may fail on arbitrarily created expressions that lacks
/// proper index attributes.
/// @param expr ExprPtr with spin orbital indices
/// @param ext_index_groups groups of external indices
/// @return an expression with spin integrated/adapted
ExprPtr closed_shell_spintrace(const ExprPtr& expression,
    std::initializer_list<IndexList> ext_index_groups = {{}}){

  // NOT supported for Proto indices
  auto check_proto_index = [&](const ExprPtr& expr) {
    if (expr->is<Tensor>()) {
      ranges::for_each(
          expr->as<Tensor>().const_braket(), [&](const Index& idx) {
            assert(!idx.has_proto_indices() &&
                "Proto index not supported in spintrace function.");
          });
    }
  };
  expression->visit(check_proto_index);

  // Expand A operator, antisymmetrize
#if 1
  auto expand_all = [&] (const ExprPtr& expr){
    auto temp = expr;
    // if (has_tensor_label(temp, L"A"))
    if (has_A_label(temp))
      temp = expand_A_operator(temp);
    temp = expand_antisymm(temp);
    rapid_simplify(temp);
    return temp;
  };
#else
  // Symmetrize the expr and expand P operator
  auto expand_all = [&] (const ExprPtr& expr){
    auto temp = expr;
    if (has_A_label(temp))
      temp = expr_symmetrize(temp);
    if (has_tensor_label(temp, L"S")){
      std::wcout << __LINE__ << to_latex(temp) << std::endl;
      // temp = expand_P_operator(temp);
      temp = expand_S_operator(temp);
    }
    temp = expand_antisymm(temp);
    rapid_simplify(temp);
    return temp;
  };
#endif
  auto expr = expand_all(expression);

  auto reset_idx_tags = [&](ExprPtr& expr) {
    if (expr->is<Tensor>())
      ranges::for_each(expr->as<Tensor>().const_braket(),
                       [&](const Index& idx) { idx.reset_tag(); });
  };

  expr->visit(reset_idx_tags);
  expand(expr);
  rapid_simplify(expr);

  // Returns the number of cycles
  auto count_cycles = [&] (std::vector<Index>& v, std::vector<Index>& v1){
    assert(v.size() == v1.size());
    size_t n_cycles = 0;
    auto dummy_idx = Index(L"p_50");
    for(auto it = v.begin(); it != v.end(); ++it){
      if(*it != dummy_idx){
        // TODO: Throw exception if bra and ket indices don't match
        n_cycles++;
        auto idx = std::distance(v.begin(), it);
        auto it0 = it;
        auto it1 = std::find(v1.begin(), v1.end(), *it0);
        auto idx1 = std::distance(v1.begin(), it1);
        do{
          it0 = std::find(v.begin(), v.end(), v[idx1]);
          it1 = std::find(v1.begin(), v1.end(), *it0);
          idx1 = std::distance(v1.begin(), it1);
          *it0 = dummy_idx;
        }while(idx1 != idx);
      }
    }
    return n_cycles;
  };

  // Lambda for a product
  auto trace_product = [&] (const Product& product){
    // std::wcout << to_latex(product) << std::endl;
    // TODO: Check symmetry of tensors

    auto get_ket_indices = [&] (const Product& prod){
      std::vector<Index> ket_idx;
      for(auto&& t: prod) {
        if(t->is<Tensor>())
        ranges::for_each(t->as<Tensor>().ket(), [&] (const Index& idx) {ket_idx.push_back(idx);});
      }
      return ket_idx;
    };

    auto get_bra_indices = [&] (const Product& prod){
      std::vector<Index> bra_idx;
      for(auto&& t: prod) {
        if(t->is<Tensor>())
          ranges::for_each(t->as<Tensor>().bra(), [&] (const Index& idx) {bra_idx.push_back(idx);});
      }
      return bra_idx;
    };

    auto product_kets = get_ket_indices(product);
    auto product_bras = get_bra_indices(product);

    // Substitute indices from external index list
    if((*ext_index_groups.begin()).size() == 2)
    ranges::for_each(ext_index_groups, [&](const IndexList &idx_pair) {
      if (idx_pair.size() == 2) {
        auto it = idx_pair.begin();
        auto first = *it;
        it++;
        auto second = *it;
        // TODO: Check for a potential bug if index appears at v.end()
        auto bra_it = std::find(product_bras.begin(), product_bras.end(), first);
        if (bra_it != product_bras.end())
          *bra_it = second;
        auto ket_it = std::find(product_kets.begin(), product_kets.end(), first);
        if (ket_it != product_kets.end())
          *ket_it = second;
      }
    });

    auto n_cycles = count_cycles(product_kets, product_bras);

    auto result = std::make_shared<Product>(product);
    result->scale(std::pow(2,n_cycles));
    return result;
  };

  if(expr->is<Constant>())
    return expr;
  else if (expr->is<Tensor>())
    return trace_product((ex<Constant>(1.) * expr)->as<Product>()); // expand_all(expr);
  else if(expr->is<Product>())
    return trace_product(expr->as<Product>());
  else if (expr->is<Sum>()){
    auto result = std::make_shared<Sum>();
    for(auto&& summand : *expr){
      if(summand->is<Product>()){
        result->append(trace_product(summand->as<Product>()));
      } else if (summand->is<Tensor>()){
        result->append(trace_product((ex<Constant>(1.) * summand)->as<Product>()));
      } else // summand->is<Constant>()
        result->append(summand);
    }
    return result;
  } else
    return nullptr;
}

/// @brief Transforms an expression from spin orbital to spatial orbitals
/// @detailed Given an expression, this function extracts all indices and adds a
/// spin attribute to all the indices in the expression. A map is generated with
/// all possible spin permutations and substituted in the expression. Based on
/// spin symmetry of particle indices: the non-zero terms are expanded, the spin
/// labels removed and a sum of all non-zero expressions is returned.
/// @param expr ExprPtr with spin orbital indices
/// @param ext_index_groups groups of external indices
/// @return an expression with spin integrated/adapted
ExprPtr spintrace(ExprPtr expression,
                  std::initializer_list<IndexList> ext_index_groups = {{}}) {

  // SPIN TRACE DOES NOT SUPPORT PROTO INDICES YET.
  auto check_proto_index = [&](const ExprPtr& expr) {
    if (expr->is<Tensor>()) {
      ranges::for_each(
          expr->as<Tensor>().const_braket(), [&](const Index& idx) {
            assert(!idx.has_proto_indices() &&
                   "Proto index not supported in spintrace function.");
          });
    }
  };
  expression->visit(check_proto_index);

  if (expression->is<Constant>()) return expression;

  auto spin_trace_tensor = [&](const Tensor& tensor) {
    if (can_expand(tensor)) {
      return expand_antisymm(tensor);
    } else
      return ex<Constant>(0);
  };

  auto spin_trace_product = [&](const Product& product) {
    Product spin_product{};
    spin_product.scale(product.scalar());
    for (auto&& term : product) {
      if (term->is<Tensor>()) {
        if (can_expand(term->as<Tensor>())) {
          spin_product.append(1, spin_trace_tensor(term->as<Tensor>()));
        } else
          break;
      }
    }
    if (product.size() != spin_product.size()) spin_product.scale(0);
    ExprPtr result = std::make_shared<Product>(spin_product);
    expand(result);
    rapid_simplify(result);
    return result;
  };

  auto reset_idx_tags = [&](ExprPtr& expr) {
    if (expr->is<Tensor>())
      ranges::for_each(expr->as<Tensor>().const_braket(),
                       [&](const Index& idx) { idx.reset_tag(); });
  };

  // Most important lambda of this function
  auto trace_product = [&](const Product& expression) {
    auto result = std::make_shared<Sum>();
    ExprPtr expr = std::make_shared<Product>(expression);

    container::set<Index, Index::LabelCompare> grand_idxlist;
    auto collect_indices = [&](const ExprPtr& expr) {
      if (expr->is<Tensor>()) {
        ranges::for_each(expr->as<Tensor>().const_braket(),
                         [&](const Index& idx) {
                           idx.reset_tag();
                           grand_idxlist.insert(idx);
                         });
      }
    };
    expr->visit(collect_indices);

    container::set<Index> ext_idxlist;
    for (auto&& idxgrp : ext_index_groups) {
      for (auto&& idx : idxgrp) {
        idx.reset_tag();
        ext_idxlist.insert(idx);
      }
    }

    container::set<Index> int_idxlist;
    for (auto&& gidx : grand_idxlist) {
      if (ext_idxlist.find(gidx) == ext_idxlist.end()) {
        int_idxlist.insert(gidx);
      }
    }

    // EFV: generate the grand list of index groups by concatenating list of
    // external index EFV: groups with the groups of internal indices (each
    // internal index = 1 group)
    using IndexGroup = container::svector<Index>;
    container::svector<IndexGroup> index_groups;

    for (auto&& i : int_idxlist) {
      index_groups.emplace_back(IndexGroup(1, i));
    }

    index_groups.insert(index_groups.end(), ext_index_groups.begin(),
                        ext_index_groups.end());

    // EFV: for each spincase (loop over integer from 0 to 2^n-1, n=#of index
    // groups)

    const uint64_t nspincases = std::pow(2, index_groups.size());

    for (uint64_t spincase_bitstr = 0; spincase_bitstr != nspincases;
         ++spincase_bitstr) {
      // EFV:  assign spin to each index group => make a replacement list
      std::map<Index, Index> index_replacements;

      uint64_t index_group_count = 0;
      for (auto&& index_group : index_groups) {
        auto spin_bit = (spincase_bitstr << (64 - index_group_count - 1)) >> 63;
        assert((spin_bit == 0) || (spin_bit == 1));

        for (auto&& index : index_group) {
          IndexSpace space;
          if (spin_bit == 0) {
            space = IndexSpace::instance(
                IndexSpace::instance(index.label()).type(), IndexSpace::alpha);
          } else {
            space = IndexSpace::instance(
                IndexSpace::instance(index.label()).type(), IndexSpace::beta);
          }

          // TODO: Check if valid for index with no subscripts
          auto subscript_label =
              index.label().substr(index.label().find(L'_') + 1);
          std::wstring subscript_label_ws(subscript_label.begin(),
                                          subscript_label.end());

          Index spin_index = Index::make_label_index(space, subscript_label_ws);

          index_replacements.emplace(std::make_pair(index, spin_index));
        }
        ++index_group_count;
      }

      auto spin_expr = append_spin(expr, index_replacements);
      // This call to rapid_simplify is required for Tensor case
      rapid_simplify(spin_expr);

      if (spin_expr->is<Tensor>()) {
        auto temp = spin_trace_tensor(spin_expr->as<Tensor>());
        auto spin_removed = remove_spin(temp);
        result->append(spin_removed);
      } else if (spin_expr->is<Product>()) {
        auto temp = spin_trace_product(spin_expr->as<Product>());
        if (!(temp->size() == 0)) {
          result->append(remove_spin(temp));
        }
      } else if (spin_expr->is<Sum>()) {
        for (auto&& summand : *spin_expr) {
          Sum temp{};
          if (summand->is<Tensor>())
            temp.append(spin_trace_tensor(summand->as<Tensor>()));
          else if (summand->is<Product>())
            temp.append(spin_trace_product(summand->as<Product>()));
          else {
            temp.append(summand);
          }
          ExprPtr SumPtr = std::make_shared<Sum>(temp);
          auto spin_removed = remove_spin(SumPtr);
          result->append(spin_removed);
        }
      } else {
        result->append(expr);
      }
    }  // Permutation FOR loop
    return result;
  };

  // Expand antisymmetrizer operator (A) if present in the expression
  if (has_tensor_label(expression, L"A"))
    expression = expand_A_operator(expression);

  if (expression->is<Tensor>()) expression = ex<Constant>(1) * expression;

  if (expression->is<Product>()) {
    return trace_product(expression->as<Product>());
  } else if ((expression->is<Sum>())) {
    auto result = std::make_shared<Sum>();
    for (auto&& term : *expression) {
      if (term->is<Product>())
        result->append(trace_product(term->as<Product>()));
      else if (term->is<Tensor>()) {
        auto term_as_product = ex<Constant>(1) * term;
        result->append(trace_product(term_as_product->as<Product>()));
      } else
        result->append(term);
    }
    result->visit(reset_idx_tags);
    return result;
  } else
    return nullptr;
}  // ExprPtr spintrace

}  // namespace sequant

#endif  // SEQUANT_SPIN_HPP<|MERGE_RESOLUTION|>--- conflicted
+++ resolved
@@ -485,6 +485,7 @@
 /// @return expression pointer with Symmstrizer operator
 ExprPtr expr_symmetrize(const Product& product) {
   auto result = std::make_shared<Sum>();
+  bool has_A_operator = false;
 
   // Assumes canonical sequence of tensors in the product
   if(product.factor(0)->as<Tensor>().label() != L"A")
@@ -492,30 +493,31 @@
 
   // CHECK: A is present and >1 particle
   // GENERATE S tensor
-  auto A_tensor = product.factor(0)->as<Tensor>();
-  auto A_is_nconserving = A_tensor.bra_rank() == A_tensor.ket_rank();
   auto S = Tensor{};
   {
     auto tensor = product.factor(0)->as<Tensor>();
     if((tensor.label() == L"A") && (tensor.bra().size() > 1)) {
-<<<<<<< HEAD
       S = Tensor(L"S", tensor.bra(), tensor.ket(), Symmetry::symm);
       // TODO: check if A is particle number conserving
       has_A_operator = true;
-=======
-      if (!A_is_nconserving)
-        abort();  // Nakul, fix me
-      S = Tensor(L"P", tensor.bra(), tensor.ket(), Symmetry::nonsymm);
->>>>>>> c2a2d214
     } else if ((tensor.label() == L"A") && (tensor.bra_rank() == 1)){
       return remove_tensor_from_product(product, L"A");
     }
   }
 
+  // Check if tensors are particle number conserving
+  bool n_conserving_tensor = true;
+  for(auto&& term: product){
+    if(term->is<Tensor>()){
+      auto tensor = term->as<Tensor>();
+      n_conserving_tensor = (tensor.bra_rank() == tensor.ket_rank() ? true : false);
+      if(!n_conserving_tensor) break;
+    }
+  }
+
   // Generate replacement maps from a list(could be a bra or a ket)
   // Uses a permuted list of int to generate permutations
-  // TODO factor out for reuse
-  auto maps_from_list = [&] (const container::svector<Index>& list){
+  auto maps_from_list = [&] (const container::svector<Index, 4>& list){
     container::svector<int> int_list(list.size());
     std::iota(int_list.begin(), int_list.end(), 0);
     std::vector<std::map<Index, Index>> result;
@@ -533,7 +535,6 @@
   };
 
   // Get phase relative to the canonical order
-  // TODO factor out for reuse
   auto get_phase = [&] (const std::map<Index, Index>& map){
     bool even;
     container::svector<Index> idx_list;
@@ -545,9 +546,11 @@
     return even;
   };
 
+  assert(product.factor(0)->as<Tensor>().label() == L"A");
+
   std::vector<std::map<Index, Index>> maps;
   // CASE 1: n_bra = n_ket on all tensors
-  if(A_is_nconserving){
+  if(n_conserving_tensor){
     maps = maps_from_list(product.factor(0)->as<Tensor>().bra());
     assert(!maps.empty());
     for(auto&& map : maps){
@@ -571,7 +574,7 @@
   // Get smaller of the two and generate maps
   auto tensor = product.factor(0)->as<Tensor>();
   assert(tensor.bra_rank() != tensor.ket_rank());
-  if(tensor.bra_rank() > tensor.ket_rank())
+  if(tensor.bra_rank() < tensor.ket_rank())
     maps = maps_from_list(product.factor(0)->as<Tensor>().bra());
   else
     maps = maps_from_list(product.factor(0)->as<Tensor>().ket());
@@ -848,7 +851,7 @@
   expression->visit(check_proto_index);
 
   // Expand A operator, antisymmetrize
-#if 1
+#if 0
   auto expand_all = [&] (const ExprPtr& expr){
     auto temp = expr;
     // if (has_tensor_label(temp, L"A"))
@@ -864,11 +867,6 @@
     auto temp = expr;
     if (has_A_label(temp))
       temp = expr_symmetrize(temp);
-    if (has_tensor_label(temp, L"S")){
-      std::wcout << __LINE__ << to_latex(temp) << std::endl;
-      // temp = expand_P_operator(temp);
-      temp = expand_S_operator(temp);
-    }
     temp = expand_antisymm(temp);
     rapid_simplify(temp);
     return temp;
@@ -915,6 +913,18 @@
     // std::wcout << to_latex(product) << std::endl;
     // TODO: Check symmetry of tensors
 
+    // Remove S if present in a product
+    Product temp_product{};
+    temp_product.scale(product.scalar());
+    if(product.factor(0)->as<Tensor>().label() == L"S"){
+      auto S_is_present = true;
+      for(auto&& term : product.factors()){
+        if(term->is<Tensor>() && term->as<Tensor>().label() != L"S")
+          temp_product.append(term);
+      }
+    }
+    // std::wcout << to_latex(product) << " -> " << to_latex(temp_product) << std::endl;
+
     auto get_ket_indices = [&] (const Product& prod){
       std::vector<Index> ket_idx;
       for(auto&& t: prod) {
@@ -933,8 +943,8 @@
       return bra_idx;
     };
 
-    auto product_kets = get_ket_indices(product);
-    auto product_bras = get_bra_indices(product);
+    auto product_kets = get_ket_indices(temp_product);
+    auto product_bras = get_bra_indices(temp_product);
 
     // Substitute indices from external index list
     if((*ext_index_groups.begin()).size() == 2)
