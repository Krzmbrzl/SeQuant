--- conflicted
+++ resolved
@@ -53,123 +53,7 @@
   // @param ex_ as product
   // populates a result ExprPtr that the user can grab. result is in general a
   // Sum.
-<<<<<<< HEAD
-  antisymm_element(ExprPtr ex_) {
-    current_product = ex_;
-    assert(ex_->is<Product>());
-    Constant::scalar_type starting_constant = 1;
-    unsigned long begining_index = 0;
-    for (auto it = begin(*ex_); it != end(*ex_); it++) {
-      if (it->get()->is<Tensor>()) {
-        auto factor = it->get()->as<Tensor>();
-        index_group.push_back(
-            {begining_index, begining_index + factor.bra_rank()});
-        begining_index += factor.bra_rank();
-        assert(factor.bra_rank() == factor.ket_rank());
-        for (int i = 0; i < factor.rank(); i++) {
-          sorted_bra_indices.push_back(factor.bra()[i]);
-          sorted_ket_indices.push_back(factor.ket()[i]);
-        }
-      } else if (it->get()->is<Constant>()) {
-        starting_constant *= it->get()->as<Constant>().value();
-      }
-
-      else if (it->get()->is<FNOperator>()) {
-        auto factor = it->get()->as<FNOperator>();
-        index_group.push_back(
-            {begining_index, begining_index + factor.nannihilators()});
-        begining_index += factor.nannihilators();
-        assert(factor.ncreators() == factor.nannihilators());
-        for (int i = 0; i < factor.rank(); i++) {
-          sorted_bra_indices.push_back(factor.annihilators()[i].index());
-          sorted_ket_indices.push_back(factor.creators()[i].index());
-        }
-      } else {
-        throw " unknown type of product, factor is not tensor, constant, or NormalOperator with FermiDirac statistics";
-      }
-    }
-
-    unique_bras_list = gen_antisymm_unique(sorted_bra_indices);
-    unique_kets_list = gen_antisymm_unique(sorted_ket_indices);
-
-    auto new_sum = ex<Constant>(0);
-
-    auto summand_exists =
-        [&new_sum](ExprPtr ex) {  // check whether a summand has already been
-                                  // generated to screen out same terms.
-          bool value = false;
-          for (auto summand = new_sum->begin_subexpr();
-               summand != new_sum->end_subexpr(); summand++) {
-            value = ex.get()->as<Product>() ==
-                    summand->get()
-                        ->as<Product>();  // ensure that this equality is
-                                          // mathematical and not hash based.
-            if (value == true) {
-              return value;
-            }
-          }
-          return value;
-        };
-
-    for (int i = 0; i < unique_bras_list.size(); i++) {
-      for (int j = 0; j < unique_kets_list.size(); j++) {  // product level
-
-        auto new_product =
-            ex<Constant>(unique_kets_list[i].first * unique_bras_list[j].first *
-                         starting_constant);
-
-        int index_label_pos = 0;
-        for (auto it = begin(*ex_); it != end(*ex_); it++) {  // factor level
-          if (it->get()->is<Constant>()) {
-          }  // constant already captured in the first loop.
-          else if (it->get()->is<Tensor>()) {
-            auto old_tensor = it->get()->as<Tensor>();
-            auto label = old_tensor.label();
-            std::vector<Index> new_bras;
-            std::vector<Index> new_kets;
-            for (auto k = 0; k < old_tensor.rank(); k++) {  // index level
-              new_bras.push_back(unique_bras_list[i].second[index_label_pos]);
-              new_kets.push_back(unique_kets_list[j].second[index_label_pos]);
-              index_label_pos++;
-            }
-            auto new_tensor =
-                ex<Tensor>(label, new_bras, new_kets, std::vector<Index>{});
-            new_product = new_tensor * new_product;
-            new_product->canonicalize();
-          }
-
-          else if (it->get()->is<FNOperator>()) {
-            auto old_Nop = it->get()->as<FNOperator>();
-            std::vector<Index> new_anni;
-            std::vector<Index> new_crea;
-            for (auto k = 0; k < old_Nop.rank(); k++) {
-              new_anni.push_back(unique_bras_list[i].second[index_label_pos]);
-              new_crea.push_back(unique_kets_list[j].second[index_label_pos]);
-              index_label_pos++;
-            }
-            auto new_Nop = ex<FNOperator>(new_crea, new_anni);
-            new_product = new_product * new_Nop;
-            // std::wcout << "product:  " << to_latex(new_product) << std::endl;
-            new_product->canonicalize();
-          }
-
-          else {
-            throw " unknown type of product, factor is not tensor, constant, or NormalOperator with FermiDirac statistics";
-          }
-        }
-        if (!summand_exists(
-                new_product)) {  // since products are canonicalized, repeats
-                                 // can be found.
-          new_sum = new_sum + new_product;
-        }
-      }
-    }
-
-    result = new_sum;
-  }
-=======
   antisymm_element(ExprPtr ex_);
->>>>>>> a9206a58
 
   std::vector<Index> sorted_bra_indices;  // The original order of the upper
                                           // indices on a given term
@@ -219,157 +103,6 @@
 /// @param expression starting expression
 ExprPtr max_similarity(const std::vector<Index>& original_upper,
                        const std::vector<Index>& original_lower,
-<<<<<<< HEAD
-                       ExprPtr expression) {
-  // index pairing is originally understood as a position in the original
-  // vectors, but for this case, a map may do better.
-  std::map<std::wstring, std::wstring> original_map;
-  for (int i = 0; i < original_upper.size(); i++) {
-    original_map.emplace(original_upper[i].to_latex(),
-                         original_lower[i].to_latex());
-  }
-  for (auto&& product : expression->as<Sum>().summands()) {
-    for (auto&& factor : product->as<Product>().factors()) {
-      int og_pairs = 0;
-      int new_pairs = 0;
-      if (factor->is<Tensor>()) {
-        std::vector<Index> current_upper;
-        std::vector<Index> current_lower;
-        if (factor->as<Tensor>().rank() == 2) {
-          for (int i = 0; i < 2; i++) {
-            assert(
-                original_map.find(factor->as<Tensor>().ket()[i].to_latex()) !=
-                original_map.end());
-            if (original_map.find(factor->as<Tensor>().ket()[i].to_latex())
-                    ->second == factor->as<Tensor>().bra()[i].to_latex()) {
-              og_pairs += 1;
-            }
-            current_upper.push_back(factor->as<Tensor>().ket()[i]);
-            current_lower.push_back(factor->as<Tensor>().bra()[i]);
-          }
-          std::iter_swap(current_lower.begin(), current_lower.begin() + 1);
-          for (int i = 0; i < 2; i++) {
-            assert(original_map.find(current_upper[i].to_latex()) !=
-                   original_map.end());
-            if (original_map.find(current_upper[i].to_latex())->second ==
-                current_lower[i].to_latex()) {
-              new_pairs += 1;
-            }
-          }
-        }
-        if (new_pairs > og_pairs) {
-          factor = ex<Constant>(-1) * ex<Tensor>(factor->as<Tensor>().label(),
-                                                 current_lower, current_upper,
-                                                 std::vector<Index>{});
-        }
-      } else if (factor->is<FNOperator>()) {
-        std::vector<Index> current_upper;
-        std::vector<Index> current_lower;
-        if (factor->as<FNOperator>().rank() == 2) {
-          for (int i = 0; i < 2; i++) {
-            assert(original_map.find(factor->as<FNOperator>()
-                                         .creators()[i]
-                                         .index()
-                                         .to_latex()) != original_map.end());
-            if (original_map
-                    .find(factor->as<FNOperator>()
-                              .creators()[i]
-                              .index()
-                              .to_latex())
-                    ->second ==
-                factor->as<FNOperator>().annihilators()[i].index().to_latex()) {
-              og_pairs += 1;
-            }
-            current_upper.push_back(
-                factor->as<FNOperator>().creators()[i].index());
-            current_lower.push_back(
-                factor->as<FNOperator>().annihilators()[i].index());
-          }
-          std::iter_swap(current_lower.begin(), current_lower.begin() + 1);
-          for (int i = 0; i < 2; i++) {
-            assert(original_map.find(current_upper[i].to_latex()) !=
-                   original_map.end());
-            if (original_map.find(current_upper[i].to_latex())->second ==
-                current_lower[i].to_latex()) {
-              new_pairs += 1;
-            }
-          }
-        }
-        if (new_pairs > og_pairs) {
-          factor =
-              ex<Constant>(-1) * ex<FNOperator>(current_upper, current_lower);
-        }
-      }
-    }
-  }
-  simplify(expression);
-  return expression;
-}
-
-// not a general spin-summing procedure, implementation for a known singlet
-// state for the prefactor rules to apply.
-// @param1 an antisymm_element object strictly so the original ordering of the
-// indices is known
-// @param2 bool singlet_state? the looping rules and contraction prefactors are
-// a direct result of the singlet state approximation to densities.
-// TODO: use a generalized spin summation for non-singlet states
-ExprPtr spin_sum(std::vector<Index> original_upper,
-                 std::vector<Index> original_lower, ExprPtr expression,
-                 bool singlet_state = true) {
-  if (singlet_state) {
-    // std::wcout << "before spin sum! :" << std::endl <<
-    // to_latex_align(expression) << std::endl;
-    auto init_upper = original_upper;
-    auto init_lower = original_lower;
-    max_similarity(original_upper, original_lower, expression);
-    // may need to add separate loop if the result is a single product or
-    // Operator/Tensor
-    auto return_val = ex<Constant>(0);
-    for (auto&& product : expression->as<Sum>().summands()) {
-      auto prefactor = ex<Constant>(
-          rational{1, 8});  // each term in the 3 body decomp, should have
-                            // (1 /2^n) prefactor where n is rank of product
-                            // so product rank always 3 for 3 body decomp
-      std::vector<Index> new_upper;
-      std::vector<Index> new_lower;
-      for (auto&& factor : product->as<Product>().factors()) {
-        if (factor->is<Tensor>() && factor->as<Tensor>().label() == L"γ") {
-          // prefactor = ex<Constant>(-0.5) *
-          // ex<Constant>(factor->as<Tensor>().rank()) * prefactor;
-          for (int i = 0; i < factor->as<Tensor>().rank(); i++) {
-            new_upper.push_back(factor->as<Tensor>().ket()[i]);
-            new_lower.push_back(factor->as<Tensor>().bra()[i]);
-          }
-          factor = ex<Tensor>(L"Γ", factor->as<Tensor>().bra(),
-                              factor->as<Tensor>().ket(),
-                              factor->as<Tensor>().aux());
-        } else if (factor->is<FNOperator>()) {
-          // prefactor = ex<Constant>(-0.5) *
-          // ex<Constant>(factor->as<Tensor>().rank()) * prefactor;
-          for (int i = 0; i < factor->as<FNOperator>().rank(); i++) {
-            new_upper.push_back(factor->as<FNOperator>().creators()[i].index());
-            new_lower.push_back(
-                factor->as<FNOperator>().annihilators()[i].index());
-          }
-        }
-      }
-      // std::wcout << to_latex_align(product) << std::endl;
-      int nloops =
-          num_closed_loops(init_upper, init_lower, new_upper, new_lower);
-      // std::wcout  << "nloops: " << nloops << std::endl;
-      if (nloops == 0) {
-      } else {
-        prefactor = ex<Constant>(pow2(nloops)) * prefactor;
-      }
-      return_val = (product * prefactor) + return_val;
-    }
-    return_val->canonicalize();
-    return return_val;
-  } else {
-    throw " non-singlet states not yet supported";
-  }
-}
-=======
                        ExprPtr expression);
 
 /// not a general spin-summing procedure, implementation for a known singlet
@@ -384,7 +117,6 @@
                  std::vector<Index> original_lower, ExprPtr expression,
                  bool singlet_state = true);
 
->>>>>>> a9206a58
 }  // namespace antisymm
 }  // namespace sequant
 
