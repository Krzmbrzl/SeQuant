--- conflicted
+++ resolved
@@ -397,7 +397,10 @@
                   });
 }
 
-<<<<<<< HEAD
+ExprPtr P(std::int64_t K) {
+  return get_default_context().spbasis() == SPBasis::spinfree ? S(-K) : A(-K);
+}
+
 ExprPtr mu(std::size_t R) {
   return ex<op_t>(
       []() -> std::wstring_view { return L"μ"; },
@@ -451,10 +454,6 @@
     result = k > 1 ? result + pertLambda1_(k) : pertLambda1_(k);
   }
   return result;
-=======
-ExprPtr P(std::int64_t K) {
-  return get_default_context().spbasis() == SPBasis::spinfree ? S(-K) : A(-K);
->>>>>>> 03586b7b
 }
 
 bool can_change_qns(const ExprPtr& op_or_op_product, const qns_t target_qns,
