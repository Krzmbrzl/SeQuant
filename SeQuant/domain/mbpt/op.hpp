--- conflicted
+++ resolved
@@ -1062,72 +1062,45 @@
 
 /// @brief Makes perturbation operator of rank \p R
 /// @param R rank of the operator,`R = 1` implies one-body perturbation
-<<<<<<< HEAD
+/// @param order order of perturbation
 /// @param nbatch rank of optional auxiliary/batching index [default is 0]
 /// @pre `order==1`, only first order perturbation is supported now
-ExprPtr H_pt(std::size_t order, std::size_t R, std::size_t nbatch = 0);
-=======
-/// @param order order of perturbation
-/// @pre `order==1`, only first order perturbation is supported now
-ExprPtr H_pt(std::size_t R, std::size_t order = 1);
->>>>>>> 587c53a1
+ExprPtr H_pt(std::size_t R, std::size_t order = 1, std::size_t nbatch = 0);
 
 /// @brief Makes perturbed particle-conserving excitation operator of rank \p K
 /// @param K rank of the excitation operator
-<<<<<<< HEAD
+/// @param order order of perturbation
 /// @param nbatch rank of optional auxiliary/batching index [default is 0]
 /// @pre `order==1`, only first order perturbation is supported now
-ExprPtr T_pt_(std::size_t order, std::size_t K, size_t nbatch = 0);
-=======
-/// @param order order of perturbation
-/// @pre `order==1`, only first order perturbation is supported now
-ExprPtr T_pt_(std::size_t K, std::size_t order = 1);
->>>>>>> 587c53a1
+ExprPtr T_pt_(std::size_t K, std::size_t order = 1, std::size_t nbatch = 0);
 
 /// @brief Makes sum of perturbed particle-conserving excitation operators up to
 /// rank \p K
 /// @param K rank up to which the sum is to be formed
-<<<<<<< HEAD
+/// @param order order of perturbation
 /// @param nbatch rank of optional auxiliary/batching index [default is 0]
 /// @param skip1 if true, skips single excitations
 /// @pre `order==1`, only first order perturbation is supported now
-ExprPtr T_pt(std::size_t order, std::size_t K, size_t nbatch = 0,
+ExprPtr T_pt(std::size_t K, std::size_t order = 1, std::size_t nbatch = 0,
              bool skip1 = false);
-=======
-/// @param order order of perturbation
-/// @param skip1 if true, skips single excitations
-/// @pre `order==1`, only first order perturbation is supported now
-ExprPtr T_pt(std::size_t K, std::size_t order = 1, bool skip1 = false);
->>>>>>> 587c53a1
 
 /// @brief Makes perturbed particle-conserving deexcitation operator of
 /// rank \p K
 /// @param K rank of the deexcitation operator
-<<<<<<< HEAD
+/// @param order order of perturbation
 /// @param nbatch rank of optional auxiliary/batching index [default is 0]
 /// @pre `order==1`, only first order perturbation is supported now
-ExprPtr Λ_pt_(std::size_t order, std::size_t K, size_t nbatch = 0);
-=======
-/// @param order order of perturbation
-/// @pre `order==1`, only first order perturbation is supported now
-ExprPtr Λ_pt_(std::size_t K, std::size_t order = 1);
->>>>>>> 587c53a1
+ExprPtr Λ_pt_(std::size_t K, std::size_t order = 1, size_t nbatch = 0);
 
 /// @brief Makes sum of perturbed particle-conserving deexcitation operators up
 /// to rank \p K
 /// @param K rank up to which the sum is to be formed
-<<<<<<< HEAD
+/// @param order order of perturbation
 /// @param nbatch rank of optional auxiliary/batching index [default is 0]
 /// @param skip1 if true, skips single deexcitations
 /// @pre `order==1`, only first order perturbation is supported now
-ExprPtr Λ_pt(std::size_t order, std::size_t K, size_t nbatch = 0,
+ExprPtr Λ_pt(std::size_t K, std::size_t order = 1, size_t nbatch = 0,
              bool skip1 = false);
-=======
-/// @param order order of perturbation
-/// @param skip1 if true, skips single deexcitations
-/// @pre `order==1`, only first order perturbation is supported now
-ExprPtr Λ_pt(std::size_t K, std::size_t order = 1, bool skip1 = false);
->>>>>>> 587c53a1
 }  // namespace tensor
 }  // namespace op
 
@@ -1258,72 +1231,45 @@
 
 /// @brief Makes perturbation operator of rank \p R
 /// @param R rank of the operator,`R = 1` implies one-body perturbation
-<<<<<<< HEAD
+/// @param order order of perturbation
 /// @param nbatch rank of optional auxiliary/batching index [default is 0]
 /// @pre `order==1`, only first order perturbation is supported now
-ExprPtr H_pt(std::size_t order, std::size_t R, std::size_t nbatch = 0);
-=======
-/// @param order order of perturbation
-/// @pre `order==1`, only first order perturbation is supported now
-ExprPtr H_pt(std::size_t R, std::size_t order = 1);
->>>>>>> 587c53a1
+ExprPtr H_pt(std::size_t R, std::size_t order = 1, size_t nbatch = 0, );
 
 /// @brief Makes perturbed particle-conserving excitation operator of rank \p K
 /// @param K rank of the excitation operator
-<<<<<<< HEAD
+/// @param order order of perturbation
 /// @param nbatch rank of optional auxiliary/batching index [default is 0]
 /// @pre `order==1`, only first order perturbation is supported now
-ExprPtr T_pt_(std::size_t order, std::size_t K, size_t nbatch = 0);
-=======
-/// @param order order of perturbation
-/// @pre `order==1`, only first order perturbation is supported now
-ExprPtr T_pt_(std::size_t K, std::size_t order = 1);
->>>>>>> 587c53a1
+ExprPtr T_pt_(std::size_t K, std::size_t order = 1, size_t nbatch = 0, );
 
 /// @brief Makes sum of perturbed particle-conserving excitation operators up to
 /// rank \p K
 /// @param K rank up to which the sum is to be formed
-<<<<<<< HEAD
+/// @param order order of perturbation
 /// @param nbatch rank of optional auxiliary/batching index [default is 0]
 /// @param skip1 if true, skips single excitations
 /// @pre `order==1`, only first order perturbation is supported now
-ExprPtr T_pt(std::size_t order, std::size_t K, size_t nbatch = 0,
+ExprPtr T_pt(std::size_t K, std::size_t order = 1, size_t nbatch = 0,
              bool skip1 = false);
-=======
-/// @param order order of perturbation
-/// @param skip1 if true, skips single excitations
-/// @pre `order==1`, only first order perturbation is supported now
-ExprPtr T_pt(std::size_t K, std::size_t order = 1, bool skip1 = false);
->>>>>>> 587c53a1
 
 /// @brief Makes perturbed particle-conserving deexcitation operator of
 /// rank \p K
 /// @param K rank of the deexcitation operator
-<<<<<<< HEAD
+/// @param order order of perturbation
 /// @param nbatch rank of optional auxiliary/batching index [default is 0]
 /// @pre `order==1`, only first order perturbation is supported now
-ExprPtr Λ_pt_(std::size_t order, std::size_t K, size_t nbatch = 0);
-=======
-/// @param order order of perturbation
-/// @pre `order==1`, only first order perturbation is supported now
-ExprPtr Λ_pt_(std::size_t K, std::size_t order = 1);
->>>>>>> 587c53a1
+ExprPtr Λ_pt_(std::size_t K, std::size_t order = 1, size_t nbatch = 0, );
 
 /// @brief Makes sum of perturbed particle-conserving deexcitation operators up
 /// to rank \p K
 /// @param K rank up to which the sum is to be formed
-<<<<<<< HEAD
+/// @param order order of perturbation
 /// @param nbatch rank of optional auxiliary/batching index [default is 0]
 /// @param skip1 if true, skips single deexcitations
 /// @pre `order==1`, only first order perturbation is supported now
-ExprPtr Λ_pt(std::size_t order, std::size_t K, size_t nbatch = 0,
+ExprPtr Λ_pt(std::size_t K, std::size_t order = 1, size_t nbatch = 0,
              bool skip1 = false);
-
-=======
-/// @param order order of perturbation
-/// @param skip1 if true, skips single deexcitations
-/// @pre `order==1`, only first order perturbation is supported now
-ExprPtr Λ_pt(std::size_t K, std::size_t order = 1, bool skip1 = false);
 
 /// @brief computes the quantum number change effected by a given Operator or
 /// Operator Product when applied to the vacuum state
@@ -1343,7 +1289,6 @@
 
 /// @brief Checks if a given Operator or Operator Product can raise the vacuum
 /// quantum numbers up to rank \p k
->>>>>>> 587c53a1
 bool raises_vacuum_up_to_rank(const ExprPtr& op_or_op_product,
                               const unsigned long k);
 
