//
// Created by Eduard Valeyev on 2019-03-26.
//

#ifndef SEQUANT_DOMAIN_MBPT_OP_HPP
#define SEQUANT_DOMAIN_MBPT_OP_HPP

#include <string>
#include <vector>

#include <SeQuant/core/abstract_tensor.hpp>
#include <SeQuant/core/attr.hpp>
#include <SeQuant/core/expr.hpp>
#include <SeQuant/core/interval.hpp>
#include <SeQuant/core/math.hpp>
#include <SeQuant/core/op.hpp>
#include <SeQuant/domain/mbpt/context.hpp>

namespace sequant {
namespace mbpt {

template <typename QuantumNumbers>
bool is_vacuum(QuantumNumbers qns);

/// enumerates the known Operator types
enum class OpType {
<<<<<<< HEAD
  h,        //!< 1-body Hamiltonian
  f,        //!< Fock operator
  g,        //!< 2-body Coulomb
  t,        //!< cluster amplitudes
  lambda,   //!< deexcitation cluster amplitudes
  A,        //!< antisymmetrizer
  L,        //!< left-hand eigenstate
  R,        //!< right-hand eigenstate
  R12,      //!< geminal kernel
  GR,       //!< GR kernel from f12 theory
  C,        //!< cabs singles op
  invalid,  //!< invalid operator
  V,        //!< one-body perturbation operator
  t1,       //!< perrturbed cluster amplitudes
  lambda1   //!< perturbed deexcitation cluster amplitudes
=======
  h,    //!< 1-body Hamiltonian
  f,    //!< Fock operator
  f̃,    //!< closed Fock operator (i.e. Fock operator due to fully-occupied
        //!< orbitals)
  g,    //!< 2-body Coulomb
  t,    //!< cluster amplitudes
  λ,    //!< deexcitation cluster amplitudes
  A,    //!< antisymmetrizer
  L,    //!< left-hand eigenstate
  R,    //!< right-hand eigenstate
  R12,  //!< geminal kernel
  GR,   //!< GR kernel from f12 theory
  C,    //!< cabs singles op
  RDM,  //!< RDM
  RDMCumulant,  //!< RDM cumulant
  δ,            //!< Kronecker delta (=identity) operator
  invalid       //!< invalid operator
>>>>>>> ae31fff5
};

/// maps operator types to their labels
inline const std::map<OpType, std::wstring> optype2label{
<<<<<<< HEAD
    {OpType::h, L"h"}, {OpType::f, L"f"},      {OpType::g, L"g"},
    {OpType::t, L"t"}, {OpType::lambda, L"λ"}, {OpType::A, L"A"},
    {OpType::L, L"L"}, {OpType::R, L"R"},      {OpType::R12, L"F"},
    {OpType::V, L"V"}, {OpType::t1, L"t1"},    {OpType::lambda1, L"λ1"}};
=======
    {OpType::h, L"h"},
    {OpType::f, L"f"},
    {OpType::f̃, L"f̃"},
    {OpType::g, L"g"},
    {OpType::t, L"t"},
    {OpType::λ, L"λ"},
    {OpType::A, L"A"},
    {OpType::L, L"L"},
    {OpType::R, L"R"},
    {OpType::R12, L"F"},
    {OpType::GR, L"GR"},
    {OpType::C, L"C"},
    {OpType::RDM, L"γ"},
    // see https://en.wikipedia.org/wiki/Cumulant
    {OpType::RDMCumulant, L"κ"},
    {OpType::δ, L"δ"}};
>>>>>>> ae31fff5

/// maps operator labels to their types
inline const std::map<std::wstring, OpType> label2optype =
    ranges::views::zip(ranges::views::values(optype2label),
                       ranges::views::keys(optype2label)) |
    ranges::to<std::map<std::wstring, OpType>>();

/// Operator character relative to Fermi vacuum
enum class OpClass { ex, deex, gen };

/// @return the tensor labels in the cardinal order
std::vector<std::wstring> cardinal_tensor_labels();

std::wstring to_wstring(OpType op);
OpClass to_class(OpType op);

//////////////////////////////

/// mbpt::Operator = Tensor * NormalOperator

/// It is an abstract (index-free) representation of a many-body operator
/// that tracks one or more quantum numbers (e.g., excitation level for
/// single-reference MBPT, particle numbers in each subspace for multi-reference
/// MBPT, etc.) and can be used for operator-level optimizations.
template <typename QuantumNumbers, Statistics S = Statistics::FermiDirac>
class Operator;

template <typename QuantumNumbers>
using FOperator = Operator<QuantumNumbers, Statistics::FermiDirac>;
template <typename QuantumNumbers>
using BOperator = Operator<QuantumNumbers, Statistics::BoseEinstein>;

/// Operator<void> does not track any quantum numbers, this is a base for
/// Operator
template <Statistics S>
class Operator<void, S> : public Expr, public Labeled {
 protected:
  Operator() = default;
  Operator(std::function<std::wstring_view()> label_generator,
           std::function<ExprPtr()> tensor_form_generator)
      : label_generator_(std::move(label_generator)),
        tensor_form_generator_(tensor_form_generator) {}

 public:
  virtual ~Operator() = default;

  std::wstring_view label() const override {
    assert(label_generator_);
    return label_generator_();
  }

  virtual ExprPtr tensor_form() const {
    assert(tensor_form_generator_);
    return tensor_form_generator_();
  }

  /// general n-body operator is not a c-number, so treat all of them as
  /// q-numbers
  bool is_cnumber() const override { return false; }

 private:
  std::function<std::wstring_view()> label_generator_;
  std::function<ExprPtr()> tensor_form_generator_;
};

using FOperatorBase = FOperator<void>;
using BOperatorBase = BOperator<void>;

// clang-format off
/// tracks changes in \c N quantum numbers

/// implements the concept of a quantum number change; this is useful for
/// tracking the quantum numbers of a many-body operator, such as the number of particles,
/// the number of quasiparticles, the number of ops (creators/annihilators) in each subspace, etc.
/// For example, to operator products expressed in normal order with respect to physical vacuum it is sufficient to track
/// the number of creators and annihilators; for operator products expressed in normal order with respect to Fermi vacuum
/// it is sufficient to track the number of creators and annihilators in the occupied and unoccupied subspaces, etc.
/// \tparam N the number of quantum numbers to track
/// \tparam Tag a tag type to distinguish different instances of QuantumNumberChange<N>
/// \tparam QNV the quantum number value type, defaults to \c std::int64_t
// clang-format on
template <std::size_t N, typename Tag, typename QNV = std::int64_t>
class QuantumNumberChange
    : public std::array<boost::numeric::interval<std::make_signed_t<QNV>>, N> {
 public:
  using QNC = std::make_signed_t<QNV>;  // change in quantum numbers
  using interval_t = boost::numeric::interval<QNC>;
  using tag_t = Tag;
  using base_type = std::array<interval_t, N>;
  using this_type = QuantumNumberChange<N, Tag, QNV>;

  constexpr auto size() const { return N; }

  /// initializes all values with zeroes
  QuantumNumberChange() { std::fill(this->begin(), this->end(), interval_t{}); }

  /// constructs QuantumNumberChange from a sequence of elements convertible to
  /// QNV \tparam I the type of the initializer_list elements \param i the
  /// sequence of QNV-convertible elements
  template <typename I,
            typename = std::enable_if_t<std::is_convertible_v<I, interval_t>>>
  explicit QuantumNumberChange(std::initializer_list<I> i) {
    if (i.size() == N) {
      std::copy(i.begin(), i.end(), this->begin());
    } else {
      throw std::runtime_error(
          "QuantumNumberChange<N>(initializer_list i): i.size() must be " +
          std::to_string(N));
    }
  }

  /// constructs QuantumNumberChange from a sequence of elements convertible to
  /// QNV \tparam I the type of the initializer_list elements \param i the
  /// sequence of QNV-convertible elements
  template <typename I, typename = std::enable_if_t<std::is_convertible_v<
                            std::initializer_list<I>, interval_t>>>
  explicit QuantumNumberChange(
      std::initializer_list<std::initializer_list<I>> i) {
    assert(i.size() == N);
#ifndef NDEBUG
    if (std::find_if(i.begin(), i.end(),
                     [](const auto& ii) { return ii.size() != 2; }) != i.end())
      throw std::runtime_error(
          "QuantumNumberChange<N>(initializer_list<initializer_list> i): each "
          "element of i must contain 2 elements");
#endif
    for (std::size_t c = 0; c != N; ++c) {
      this->operator[](c) = interval_t{*((i.begin() + c)->begin()),
                                       *((i.begin() + c)->begin() + 1)};
    }
  }

  QuantumNumberChange& operator+=(const QuantumNumberChange& other) {
    for (std::size_t c = 0; c != N; ++c) this->operator[](c) += other[c];
    return *this;
  }

  bool operator==(const this_type& b) const {
    return std::equal(
        this->begin(), this->end(), b.begin(),
        [](const auto& ia, const auto& ib) { return equal(ia, ib); });
  }
  bool operator!=(const this_type& b) const { return !this->operator==(b); }
  template <typename I, std::size_t N_ = N,
            typename = std::enable_if_t<N_ == 1 && std::is_integral_v<I>>>
  bool operator==(I i) const {
    return boost::numeric::interval_lib::compare::possible::operator==(
        this->front(), static_cast<int64_t>(i));
  }
  template <typename I, std::size_t N_ = N,
            typename = std::enable_if_t<N_ == 1 && std::is_integral_v<I>>>
  bool operator!=(I i) const {
    return !this->operator==(i);
  }

  /// tests whether particular changes in quantum number change
  /// @param i an integer
  /// @return true if \p i is in `*this[0]`
  template <typename I, std::size_t N_ = N,
            typename = std::enable_if_t<N_ == 1 && std::is_integral_v<I>>>
  bool in(I i) {
    return boost::numeric::in(static_cast<int64_t>(i), this->front());
  }

  ///
  /// @param i an integer
  /// @return true if \p i is in `*this[0]`
  template <typename I, typename = std::enable_if_t<std::is_integral_v<I>>>
  bool in(std::initializer_list<I> i) {
    assert(i.size() == N);
    std::array<I, 4> i_arr;
    std::copy(i.begin(), i.end(), i_arr.begin());
    return this->in(i_arr);
  }

  /// @param i an array of N integers
  /// @return true if `i[k]` is in `*this[k]` for all `k`
  template <typename I, typename = std::enable_if_t<std::is_integral_v<I>>>
  bool in(std::array<I, N> i) {
    for (std::size_t c = 0; c != N; ++c) {
      if (!boost::numeric::in(static_cast<int64_t>(i[c]), this->operator[](c)))
        return false;
    }
    return true;
  }

  /// @param i an array of N intervals
  /// @return true if `i[k]` overlaps with `*this[k]` for all `k`
  bool overlaps_with(base_type i) {
    for (std::size_t c = 0; c != N; ++c) {
      if (!boost::numeric::overlap(i[c], this->operator[](c))) return false;
    }
    return true;
  }

  auto hash_value() const {
    static_assert(N > 0);
    auto val = sequant::hash::value(this->operator[](0));
    for (std::size_t c = 1; c != N; ++c) {
      sequant::hash::combine(val, sequant::hash::value(this->operator[](c)));
    }
    return val;
  }
};

template <std::size_t N, typename Tag, typename QNV>
inline bool operator==(const QuantumNumberChange<N, Tag, QNV>& a,
                       const QuantumNumberChange<N, Tag, QNV>& b) {
  return a.operator==(b);
}

template <std::size_t N, typename Tag, typename QNV>
inline bool operator!=(const QuantumNumberChange<N, Tag, QNV>& a,
                       const QuantumNumberChange<N, Tag, QNV>& b) {
  return !(a == b);
}

template <std::size_t N, typename Tag, typename QNV, typename I,
          typename = std::enable_if_t<N == 1 && std::is_integral_v<I>>>
inline bool operator==(const QuantumNumberChange<N, Tag, QNV>& a, I b) {
  return a.operator==(b);
}

template <std::size_t N, typename Tag, typename QNV>
inline bool equal(const QuantumNumberChange<N, Tag, QNV>& a,
                  const QuantumNumberChange<N, Tag, QNV>& b) {
  return operator==(a, b);
}

template <std::size_t N, typename Tag, typename QNV, typename I,
          typename = std::enable_if_t<N == 1 && std::is_integral_v<I>>>
inline bool operator!=(const QuantumNumberChange<N, Tag, QNV>& a, I b) {
  return a.operator!=(b);
}

//////////////////////// define "ovearloadable" typedefs for the physical vacuum
/// case

struct qns_tag {};

// clang-format off
/// algebra of operators normal order with respect to physical vacuum
/// can be screened by tracking the number of creators and annihilators.
/// the order of of elements is {# of creators, # of annihilators}
/// \note use signed integer, although could use unsigned in this case,
/// so that can represent quantum numbers and their changes by the same type
// clang-format on
using qns_t = mbpt::QuantumNumberChange<2, qns_tag, std::int64_t>;
using qninterval_t = typename qns_t::interval_t;
/// changes in quantum number represented by quantum numbers themselves
using qnc_t = qns_t;
using op_t = mbpt::Operator<qnc_t>;

// clang-format off
/// @return the number of creators in \p qns acting on space \p s
/// @pre `(s.type()==IndexSpace::Type::active_occupied || s.type()==IndexSpace::Type::active_unoccupied)&&s.qns()==IndexSpace::null_qns`
// clang-format on
qninterval_t ncre(qns_t qns, IndexSpace);

// clang-format off
/// @return the number of creators in \p qns acting on space \p s
/// @pre `s==IndexSpace::Type::active_occupied || s==IndexSpace::Type::active_unoccupied`
// clang-format on
qninterval_t ncre(qns_t qns, IndexSpace::Type);

// clang-format off
/// @return the total number of creators in \p qns
// clang-format on
qninterval_t ncre(qns_t qns);

// clang-format off
/// @return the number of annihilators in \p qns acting on space \p s
/// @pre `(s.type()==IndexSpace::Type::active_occupied || s.type()==IndexSpace::Type::active_unoccupied)&&s.qns()==IndexSpace::null_qns`
// clang-format on
qninterval_t nann(qns_t qns, IndexSpace);

// clang-format off
/// @return the number of annihilators in \p qns acting on space \p s
/// @pre `s==IndexSpace::Type::active_occupied || s==IndexSpace::Type::active_unoccupied`
// clang-format on
qninterval_t nann(qns_t qns, IndexSpace::Type);

// clang-format off
/// @return the total number of annihilators in \p qns
// clang-format on
qninterval_t nann(qns_t qns);

/// combines 2 sets of quantum numbers using Wick's theorem
qns_t combine(qns_t, qns_t);

}  // namespace mbpt

/// @param qns the quantum numbers to adjoint
/// @return the adjoint of \p qns
mbpt::qns_t adjoint(mbpt::qns_t);

namespace mbpt {

// clang-format off
/// @brief makes a tensor-level many-body operator

/// A many-body operator has the following generic form:
/// \f$ \frac{1}{P} T_{b_1 b_2 \dots b_B}^{k_1 k_2 \dots k_K} A^{b_1 b_2 \dots b_B}_{k_1 k_2 \dots k_K} \f$
/// where \f$ \{B,K\} \f$ are number of bra/ket indices of \f$ T \f$ or, equivalently, the number of creators/annihilators
/// of normal-ordered (w.r.t. the default vacuum) operator \f$ A \f$.
/// Hence \f$ \{ b_i \} \f$ / \f$ \{ k_i \} \f$ are (quasi)particle creation/annihilation indices.
/// For example, for fermionic operators relative to Fermi vacuum these are:
/// - (pure) _excitation_: (active) unoccupied/occupied, respectively;
/// - (pure) _deexcitation_: occupied/unoccupied, respectively;
/// For _generic_ operators (neither excitation nor deexcitation) complete basis indices are assumed by default.
///
/// \f$ P \f$ is the "normalization" factor and depends on the vacuum used to define \f$ A \f$,
/// and indices \f$ \{ b_i \} \f$ / \f$ \{ k_i \} \f$.
/// @note The choice of computational basis can be controlled by the default Formalism:
/// - if `get_default_formalism().sum_over_uocc() == SumOverUocc::Complete` IndexSpace::complete_unoccupied will be used instead of IndexSpace::active_unoccupied
/// - if `get_default_formalism().csv() == CSVFormalism::CSV` will use cluster-specific (e.g., PNO) unoccupied indices
/// @warning Tensor \f$ T \f$ will be antisymmetrized if `get_default_context().spbasis() == SPBasis::spinorbital`, else it will be particle-symmetric; the latter is only valid if # of bra and ket indices coincide.
/// @internal bless the maker and his water
// clang-format on
template <Statistics S>
class OpMaker {
 public:
  /// @param[in] op the operator type
  /// @param[in] bras the bra indices/creators
  /// @param[in] kets the ket indices/annihilators
  OpMaker(OpType op, std::initializer_list<IndexSpace::Type> bras,
          std::initializer_list<IndexSpace::Type> kets);

  ExprPtr operator()() const;

  enum class CSV { Bra, Ket, None };

  /// @tparam TensorGenerator callable with signature
  /// `TensorGenerator(range<Index>, range<Index>, Symmetry)` that returns a
  /// Tensor with the respective bra and ket indices and of the given symmetry
  /// @param[in] bras the bra indices/creators
  /// @param[in] kets the ket indices/annihilators
  /// @param[in] tensor_generator the callable that generates the tensor
  /// @param[in] csv whether to use cluster-specific (e.g., PNO) indices
  template <typename TensorGenerator>
  static ExprPtr make(const container::svector<IndexSpace::Type>& bras,
                      const container::svector<IndexSpace::Type>& kets,
                      TensorGenerator&& tensor_generator, CSV csv = CSV::None) {
    const bool symm =
        mbpt::get_default_formalism().nbody_interaction_tensor_symm() ==
        mbpt::Context::NBodyInteractionTensorSymm::Yes;
    const auto csv_bra = csv == CSV::Bra;
    const auto csv_ket = csv == CSV::Ket;

    // not sure what it means to use nonsymmetric operator if nbra != nket
    using ranges::size;
    if (!symm) assert(size(bras) == size(kets));

    auto make_idx_vector = [](const auto& spacetypes) {
      std::vector<Index> result;
      const auto n = spacetypes.size();
      result.reserve(n);
      for (size_t i = 0; i != n; ++i) {
        auto space = IndexSpace::instance(spacetypes[i]);
        result.push_back(Index::make_tmp_index(space));
      }
      return result;
    };

    auto make_depidx_vector = [](const auto& spacetypes, auto&& protoidxs) {
      const auto n = spacetypes.size();
      std::vector<Index> result;
      result.reserve(n);
      for (size_t i = 0; i != n; ++i) {
        auto space = IndexSpace::instance(spacetypes[i]);
        result.push_back(Index::make_tmp_index(space, protoidxs, true));
      }
      return result;
    };

    std::vector<Index> braidxs, ketidxs;
    if (csv_bra) {
      ketidxs = make_idx_vector(kets);
      braidxs = make_depidx_vector(bras, ketidxs);
    } else if (csv_ket) {
      braidxs = make_idx_vector(bras);
      ketidxs = make_depidx_vector(kets, braidxs);
    } else {
      braidxs = make_idx_vector(bras);
      ketidxs = make_idx_vector(kets);
    }

    const auto mult = symm ? factorial(size(bras)) * factorial(size(kets))
                           : factorial(size(bras));
    const auto opsymm = symm ? (S == Statistics::FermiDirac ? Symmetry::antisymm
                                                            : Symmetry::symm)
                             : Symmetry::nonsymm;
    return ex<Constant>(rational{1, mult}) *
           tensor_generator(braidxs, ketidxs, opsymm) *
           ex<NormalOperator<S>>(/* creators */ braidxs,
                                 /* annihilators */ ketidxs,
                                 get_default_context().vacuum());
  }

  template <typename TensorGenerator>
  static ExprPtr make(std::initializer_list<IndexSpace::Type> bras,
                      std::initializer_list<IndexSpace::Type> kets,
                      TensorGenerator&& tensor_generator, CSV csv = CSV::None) {
    container::svector<IndexSpace::Type> bra_vec(bras.begin(), bras.end());
    container::svector<IndexSpace::Type> ket_vec(kets.begin(), kets.end());
    return OpMaker<S>::make(
        bra_vec, ket_vec, std::forward<TensorGenerator>(tensor_generator), csv);
  }

 protected:
  OpType op_;
  container::svector<IndexSpace::Type> bra_spaces_;
  container::svector<IndexSpace::Type> ket_spaces_;

  OpMaker(OpType op);

  const auto nbra() const { return bra_spaces_.size(); };
  const auto nket() const { return ket_spaces_.size(); };
};

extern template class OpMaker<Statistics::FermiDirac>;
extern template class OpMaker<Statistics::BoseEinstein>;

/// \tparam QuantumNumbers a sequence of quantum numbers, must be
/// default-initializable
template <typename QuantumNumbers, Statistics S>
class Operator : public Operator<void, S> {
  using this_type = Operator<QuantumNumbers, S>;
  using base_type = Operator<void, S>;

 protected:
  Operator();

 public:
  Operator(std::function<std::wstring_view()> label_generator,
           std::function<ExprPtr()> tensor_form_generator,
           std::function<void(QuantumNumbers&)> qn_action);
  virtual ~Operator();

  /// evaluates the result of applying this operator to \p qns
  /// \param qns the quantum numbers of the state to which this operator is
  /// applied; if not provided, the default-constructed \c QuantumNumbers are
  /// used \return the quantum numbers after applying this operator to \p qns
  QuantumNumbers operator()(const QuantumNumbers& qns = {}) const;

  /// evaluates the result of applying this operator to initializer-list-encoded
  /// \p qns \param qns the quantum numbers of the state to which this operator
  /// is applied; if not provided, the default-constructed \c QuantumNumbers are
  /// used \return the quantum numbers after applying this operator to \p qns
  template <typename I, typename = std::enable_if_t<std::is_integral_v<I>>>
  QuantumNumbers operator()(std::initializer_list<I> qns) const {
    QuantumNumbers result(qns);
    this->apply_to(result);
    return result;
  }

  /// evaluates the result of applying this operator to \p qns
  /// \param[in,out] qns the quantum numbers of the state to which this operator
  /// is applied; on return contains the quantum numbers after applying this
  /// operator \return a reference to `*this`
  virtual QuantumNumbers& apply_to(QuantumNumbers& qns) const;

  bool static_less_than(const Expr& that) const override;

  bool commutes_with_atom(const Expr& that) const override;

  void adjoint() override;

 private:
  std::function<void(QuantumNumbers&)> qn_action_;

  bool less_than_rank_of(const this_type& that) const;

  Expr::type_id_type type_id() const override;

  ExprPtr clone() const override;

  std::wstring to_latex() const override;

  Expr::hash_type memoizing_hash() const override;

};  // class Operator

extern template class Operator<qns_t, Statistics::FermiDirac>;
extern template class Operator<qns_t, Statistics::BoseEinstein>;

}  // namespace mbpt
}  // namespace sequant

#endif  // SEQUANT_DOMAIN_MBPT_OP_HPP<|MERGE_RESOLUTION|>--- conflicted
+++ resolved
@@ -24,23 +24,6 @@
 
 /// enumerates the known Operator types
 enum class OpType {
-<<<<<<< HEAD
-  h,        //!< 1-body Hamiltonian
-  f,        //!< Fock operator
-  g,        //!< 2-body Coulomb
-  t,        //!< cluster amplitudes
-  lambda,   //!< deexcitation cluster amplitudes
-  A,        //!< antisymmetrizer
-  L,        //!< left-hand eigenstate
-  R,        //!< right-hand eigenstate
-  R12,      //!< geminal kernel
-  GR,       //!< GR kernel from f12 theory
-  C,        //!< cabs singles op
-  invalid,  //!< invalid operator
-  V,        //!< one-body perturbation operator
-  t1,       //!< perrturbed cluster amplitudes
-  lambda1   //!< perturbed deexcitation cluster amplitudes
-=======
   h,    //!< 1-body Hamiltonian
   f,    //!< Fock operator
   f̃,    //!< closed Fock operator (i.e. Fock operator due to fully-occupied
@@ -58,17 +41,10 @@
   RDMCumulant,  //!< RDM cumulant
   δ,            //!< Kronecker delta (=identity) operator
   invalid       //!< invalid operator
->>>>>>> ae31fff5
 };
 
 /// maps operator types to their labels
 inline const std::map<OpType, std::wstring> optype2label{
-<<<<<<< HEAD
-    {OpType::h, L"h"}, {OpType::f, L"f"},      {OpType::g, L"g"},
-    {OpType::t, L"t"}, {OpType::lambda, L"λ"}, {OpType::A, L"A"},
-    {OpType::L, L"L"}, {OpType::R, L"R"},      {OpType::R12, L"F"},
-    {OpType::V, L"V"}, {OpType::t1, L"t1"},    {OpType::lambda1, L"λ1"}};
-=======
     {OpType::h, L"h"},
     {OpType::f, L"f"},
     {OpType::f̃, L"f̃"},
@@ -85,7 +61,6 @@
     // see https://en.wikipedia.org/wiki/Cumulant
     {OpType::RDMCumulant, L"κ"},
     {OpType::δ, L"δ"}};
->>>>>>> ae31fff5
 
 /// maps operator labels to their types
 inline const std::map<std::wstring, OpType> label2optype =
