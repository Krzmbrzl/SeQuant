//
// Created by Eduard Valeyev on 2019-03-26.
//

#ifndef SEQUANT_DOMAIN_MBPT_OP_HPP
#define SEQUANT_DOMAIN_MBPT_OP_HPP

#include <SeQuant/domain/mbpt/fwd.hpp>

#include <SeQuant/domain/mbpt/spin.hpp>

#include <SeQuant/core/attr.hpp>
#include <SeQuant/core/container.hpp>
#include <SeQuant/core/context.hpp>
#include <SeQuant/core/expr.hpp>
#include <SeQuant/core/hash.hpp>
#include <SeQuant/core/index.hpp>
#include <SeQuant/core/interval.hpp>
#include <SeQuant/core/math.hpp>
#include <SeQuant/core/op.hpp>
#include <SeQuant/core/rational.hpp>
#include <SeQuant/core/space.hpp>
#include <SeQuant/core/utility/macros.hpp>
#include <SeQuant/core/utility/strong.hpp>

#include <range/v3/iterator/basic_iterator.hpp>
#include <range/v3/range/conversion.hpp>
#include <range/v3/range/primitives.hpp>
#include <range/v3/view/map.hpp>
#include <range/v3/view/transform.hpp>
#include <range/v3/view/view.hpp>
#include <range/v3/view/zip.hpp>

#include <algorithm>
#include <array>
#include <cstddef>
#include <cstdint>
#include <functional>
#include <initializer_list>
#include <iterator>
#include <map>
#include <optional>
#include <stdexcept>
#include <string>
#include <string_view>
#include <type_traits>
#include <utility>
#include <vector>

namespace sequant {
namespace mbpt {

DEFINE_STRONG_TYPE_FOR_INTEGER(nₚ, std::int64_t);  // define nₚ
DEFINE_STRONG_TYPE_FOR_INTEGER(nₕ, std::int64_t);  // define nₕ

#ifndef DEFINE_SINGLE_SIGNED_ARGUMENT_OP_VARIANT
#define DEFINE_SINGLE_SIGNED_ARGUMENT_OP_VARIANT(OP)                      \
  inline ExprPtr OP(std::int64_t Rank) { return OP(nₚ(Rank), nₕ(Rank)); } \
  inline ExprPtr OP(nₚ Rank) { return OP(Rank, nₕ(Rank)); }
#endif  // DEFINE_SINGLE_SIGNED_ARGUMENT_OP_VARIANT

template <typename QuantumNumbers>
bool is_vacuum(QuantumNumbers qns);

/// converts an IndexSpace::Type to IndexSpace using default quantum number set
inline IndexSpace make_space(const IndexSpace::Type& type) {
  return get_default_context().index_space_registry()->retrieve(type,
                                                                Spin::any);
}

/// enumerates the known Operator types
enum class OpType {
  h,    //!< 1-body Hamiltonian
  f,    //!< Fock operator
  f̃,    //!< closed Fock operator (i.e. Fock operator due to fully-occupied
        //!< orbitals)
  s,    //!< 1-body overlap
  θ,    //!< general fock space operator
  g,    //!< 2-body Coulomb
  t,    //!< cluster amplitudes
  λ,    //!< deexcitation cluster amplitudes
  A,    //!< antisymmetrizer
  S,    //!< particle symmetrizer
  L,    //!< left-hand eigenstate
  R,    //!< right-hand eigenstate
  R12,  //!< geminal kernel
  GR,   //!< GR kernel from f12 theory
  C,    //!< cabs singles op
  RDM,  //!< RDM
  RDMCumulant,  //!< RDM cumulant
  δ,            //!< Kronecker delta (=identity) operator
  h_1,          //!< Hamiltonian perturbation
  t_1,          //!< first order perturbed excitation cluster operator
  λ_1,          //!< first order perturbed deexcitation cluster operator
};

/// maps operator types to their labels
inline const container::map<OpType, std::wstring> optype2label{
    {OpType::h, L"h"},
    {OpType::f, L"f"},
    {OpType::f̃, L"f̃"},
    {OpType::s, overlap_label()},
    {OpType::δ, kronecker_label()},
    {OpType::g, L"g"},
    {OpType::θ, L"θ"},
    {OpType::t, L"t"},
    {OpType::λ, L"λ"},
    {OpType::A, L"A"},
    {OpType::S, L"S"},
    {OpType::L, L"L"},
    {OpType::R, L"R"},
    {OpType::R12, L"F"},
    {OpType::GR, L"GR"},
    {OpType::C, L"C"},
    {OpType::RDM, L"γ"},
    // see https://en.wikipedia.org/wiki/Cumulant
    {OpType::RDMCumulant, L"κ"},
    {OpType::h_1, L"h¹"},
    {OpType::t_1, L"t¹"},
    {OpType::λ_1, L"λ¹"}};

/// maps operator labels to their types
inline const container::map<std::wstring, OpType> label2optype =
    ranges::views::zip(ranges::views::values(optype2label),
                       ranges::views::keys(optype2label)) |
    ranges::to<container::map<std::wstring, OpType>>();

/// Operator character relative to Fermi vacuum
enum class OpClass { ex, deex, gen };

/// @return the tensor labels in the cardinal order
std::vector<std::wstring> cardinal_tensor_labels();

std::wstring to_wstring(OpType op);
OpClass to_class(OpType op);

//////////////////////////////

/// mbpt::Operator = Tensor * NormalOperator

/// It is an abstract (index-free) representation of a many-body operator
/// that tracks one or more quantum numbers (e.g., excitation level for
/// single-reference MBPT, particle numbers in each subspace for multi-reference
/// MBPT, etc.) and can be used for operator-level optimizations.
template <typename QuantumNumbers, Statistics S = Statistics::FermiDirac>
class Operator;

template <typename QuantumNumbers>
using FOperator = Operator<QuantumNumbers, Statistics::FermiDirac>;
template <typename QuantumNumbers>
using BOperator = Operator<QuantumNumbers, Statistics::BoseEinstein>;

/// Operator<void> does not track any quantum numbers, this is a base for
/// Operator
template <Statistics S>
class Operator<void, S> : public Expr, public Labeled {
 protected:
  Operator() = default;

  /// @brief Constructs an Operator with a label generator and a tensor form
  /// generator
  /// @param label_generator A function that generates a label for the operator
  /// @param tensor_form_generator A function that generates the tensor form of
  /// the operator
  Operator(std::function<std::wstring_view()> label_generator,
           std::function<ExprPtr()> tensor_form_generator)
      : label_generator_(std::move(label_generator)),
        tensor_form_generator_(tensor_form_generator) {}

 public:
  virtual ~Operator() = default;

  /// @return label of the operator
  std::wstring_view label() const override {
    SEQUANT_ASSERT(label_generator_);
    return label_generator_();
  }

  /// @return tensor form of the operator
  virtual ExprPtr tensor_form() const {
    SEQUANT_ASSERT(tensor_form_generator_);
    return tensor_form_generator_();
  }

  /// general n-body operator is not a c-number, so treat all of them as
  /// q-numbers
  bool is_cnumber() const override { return false; }

 private:
  std::function<std::wstring_view()> label_generator_;
  std::function<ExprPtr()> tensor_form_generator_;
};

using FOperatorBase = FOperator<void>;
using BOperatorBase = BOperator<void>;

struct default_qns_tag {};

// clang-format off
/// Tracks changes in \c N quantum numbers

/// Represents changes in a set of quantum numbers; this is useful for
/// tracking the change of quantum numbers induced by a many-body operator, such as the number of particles,
/// the number of quasiparticles, the number of ops (creators/annihilators) in each subspace, etc.
/// For example, to operator products expressed in normal order with respect to physical vacuum it is sufficient to track
/// the number of creators and annihilators; For the fermi vacuum case, the number of creators and annihilators in each
/// subspace becomes important, hence the number of ops is tracked for each base space (determined by the IndexSpaceRegistry object in Context).
/// The interval representation is necessary to dictate how many creators or annihilators could be in each subspace.
/// This is pertinent when user defined hole_space or particle_space are NOT base spaces.
/// Since the choice of space partitioning is up to the user, the base class must be a dynamic container.
/// \tparam Tag a tag type to distinguish different instances of QuantumNumberChange<N>
/// \tparam QNV the quantum number value type, defaults to \c std::int64_t
// clang-format on
template <typename QNV = std::int64_t, typename Tag = default_qns_tag>
class QuantumNumberChange
    : public container::svector<
          boost::numeric::interval<std::make_signed_t<QNV>>, 8> {
 public:
  using QNC = std::make_signed_t<QNV>;  // change in quantum numbers
  using interval_t = boost::numeric::interval<QNC>;
  using base_type =
      container::svector<boost::numeric::interval<std::make_signed_t<QNV>>, 8>;
  using this_type = QuantumNumberChange<QNV, Tag>;

  std::size_t size() const {
    if (get_default_context().vacuum() == Vacuum::Physical) {
      return 2;
    } else if (get_default_context().vacuum() == Vacuum::SingleProduct) {
      auto isr = get_default_context().index_space_registry();
      const auto& isr_base_spaces = isr->base_spaces();
      SEQUANT_ASSERT(isr_base_spaces.size() > 0);
      return isr_base_spaces.size() * 2;
    } else {
      throw std::logic_error("unknown Vacuum type");
    }
  }

  /// initializes all values with zeroes
  QuantumNumberChange() {
    this->resize(this->size());
    SEQUANT_ASSERT(this->base().size() != 0);
    std::fill(this->begin(), this->end(), interval_t{});
  }

  /// constructs QuantumNumberChange from a sequence of elements convertible to
  /// QNV
  /// \tparam I the type of the initializer_list elements
  /// \param i the sequence of QNV-convertible elements
  template <typename I, typename Range,
            typename = std::enable_if_t<
                meta::is_range_v<std::remove_reference_t<Range>> &&
                std::is_convertible_v<I, interval_t>>>
  explicit QuantumNumberChange(Range&& i) : QuantumNumberChange() {
    SEQUANT_ASSERT(i.size() == size());
    std::copy(i.begin(), i.end(), this->begin());
  }

  /// constructs QuantumNumberChange from a sequence of elements convertible to
  /// QNV
  /// \tparam I the type of the initializer_list elements
  /// \param i the sequence of QNV-convertible elements
  template <typename I, typename = std::enable_if_t<std::is_convertible_v<
                            std::initializer_list<I>, interval_t>>>
  explicit QuantumNumberChange(
      std::initializer_list<std::initializer_list<I>> i)
      : QuantumNumberChange() {
    SEQUANT_ASSERT(i.size() == size());
#ifdef SEQUANT_ASSERT_ENABLED
    SEQUANT_ASSERT(
        std::find_if(i.begin(), i.end(),
                     [](const auto& ii) { return ii.size() != 2; }) ==
            i.end() &&
        "QuantumNumberChange<N>(initializer_list<initializer_list> i): each "
        "element of i must contain 2 elements");
#endif
    for (std::size_t c = 0; c != size(); ++c) {
      this->operator[](c) = interval_t{*((i.begin() + c)->begin()),
                                       *((i.begin() + c)->begin() + 1)};
    }
  }

  QuantumNumberChange& operator+=(const QuantumNumberChange& other) {
    for (std::size_t c = 0; c != size(); ++c) this->operator[](c) += other[c];
    return *this;
  }

  bool operator==(const this_type& b) const {
    return std::equal(
        this->begin(), this->end(), b.begin(),
        [](const auto& ia, const auto& ib) { return equal(ia, ib); });
  }
  bool operator!=(const this_type& b) const { return !this->operator==(b); }

  bool operator<(const this_type& that) const {
    return ranges::lexicographical_compare(
        *this, that, [](const interval_t& a, const interval_t& b) {
          if (a.lower() != b.lower()) return a.lower() < b.lower();
          return a.upper() < b.upper();
        });
  }

  // determines the number of physical vacuum creators and annihilators for the
  // active particle and hole space from the Context. for general operators this
  // is not defined. for example: O_{e_1}^{i_1 m_1} a_{i_1 m_1}^{e_1} asking for
  // the active particle annihilators in this example is nonsense and will
  // return -1.

  /// @brief determines the number of creators in the particle space defined in
  /// the current context
  interval_t ncre_particles() {
    const auto& qnvec = this->base();
    auto isr = get_default_context().index_space_registry();
    const auto& base_spaces = isr->base_spaces();
    interval_t result = 0;
    for (unsigned int i = 0; i < base_spaces.size(); i++) {
      const auto& base_space = base_spaces[i];
      const auto intersect_type =
          base_space.attr()
              .intersection(isr->particle_space(base_space.qns()).attr())
              .type();
      if (IndexSpace::Type{} != intersect_type) {
        result += qnvec[2 * i];
      }
    }
    return result;
  }

  /// @brief determines the number of annihilators in the particle space defined
  /// in the current context
  interval_t nann_particles() {
    const auto& qnvec = this->base();
    auto isr = get_default_context().index_space_registry();
    const auto& base_spaces = isr->base_spaces();
    interval_t result = 0;
    for (unsigned int i = 0; i < base_spaces.size(); i++) {
      const auto& base_space = base_spaces[i];
      const auto intersect_type =
          base_space.attr()
              .intersection(isr->particle_space(base_space.qns()).attr())
              .type();
      if (IndexSpace::Type{} != intersect_type) {
        result += qnvec[2 * i + 1];
      }
    }
    return result;
  }

  /// @brief determines the number of creators in the hole space defined in the
  /// current context
  interval_t ncre_holes() {
    const auto& qnvec = this->base();
    auto isr = get_default_context().index_space_registry();
    const auto& base_spaces = isr->base_spaces();
    interval_t result = 0;
    for (unsigned int i = 0; i < base_spaces.size(); i++) {
      const auto& base_space = base_spaces[i];
      const auto intersect_type =
          base_space.attr()
              .intersection(isr->hole_space(base_space.qns()).attr())
              .type();
      if (IndexSpace::Type{} != intersect_type) {
        result += qnvec[2 * i];
      }
    }
    return result;
  }

  /// @brief determines the number of annihilators in the hole space defined in
  /// the current context
  interval_t nann_holes() {
    const auto& qnvec = this->base();
    auto isr = get_default_context().index_space_registry();
    const auto& base_spaces = isr->base_spaces();
    interval_t result = 0;
    for (unsigned int i = 0; i < base_spaces.size(); i++) {
      const auto& base_space = base_spaces[i];
      const auto intersect_type =
          base_space.attr()
              .intersection(isr->hole_space(base_space.qns()).attr())
              .type();
      if (IndexSpace::Type{} != intersect_type) {
        result += qnvec[2 * i + 1];
      }
    }
    return result;
  }

  /// tests whether particular changes in quantum number change
  /// @param i an integer
  /// @return true if \p i is in `*this[0]`
  template <typename I>
  bool in(I i) {
    return boost::numeric::in(static_cast<int64_t>(i), this->front());
  }

  ///
  /// @param i an integer
  /// @return true if \p i is in `*this[0]`
  template <typename I, typename = std::enable_if_t<std::is_integral_v<I>>>
  bool in(std::initializer_list<I> i) {
    SEQUANT_ASSERT(i.size() == size());
    std::array<I, 4> i_arr;
    std::copy(i.begin(), i.end(), i_arr.begin());
    return this->in(i_arr);
  }

  /// @param i an array of N intervals
  /// @return true if `i[k]` overlaps with `*this[k]` for all `k`
  bool overlaps_with(base_type i) {
    for (std::size_t c = 0; c != this->size(); ++c) {
      if (!boost::numeric::overlap(i[c], this->operator[](c))) {
        return false;
      }
    }
    return true;
  }

  auto hash_value() const {
    SEQUANT_ASSERT(size() > 0);
    auto val = sequant::hash::value(this->operator[](0));
    for (std::size_t c = 1; c != size(); ++c) {
      sequant::hash::combine(val, sequant::hash::value(this->operator[](c)));
    }
    return val;
  }

 private:
  auto& base() { return static_cast<base_type&>(*this); }
};

template <std::size_t N, typename Tag, typename QNV>
inline bool operator==(const QuantumNumberChange<Tag, QNV>& a,
                       const QuantumNumberChange<Tag, QNV>& b) {
  return a.operator==(b);
}

template <std::size_t N, typename Tag, typename QNV>
inline bool operator!=(const QuantumNumberChange<Tag, QNV>& a,
                       const QuantumNumberChange<Tag, QNV>& b) {
  return !(a == b);
}

template <std::size_t N, typename Tag, typename QNV, typename I,
          typename = std::enable_if_t<N == 1 && std::is_integral_v<I>>>
inline bool operator==(const QuantumNumberChange<Tag, QNV>& a, I b) {
  return a.operator==(b);
}

template <std::size_t N, typename Tag, typename QNV>
inline bool equal(const QuantumNumberChange<Tag, QNV>& a,
                  const QuantumNumberChange<Tag, QNV>& b) {
  return operator==(a, b);
}

template <std::size_t N, typename Tag, typename QNV, typename I,
          typename = std::enable_if_t<N == 1 && std::is_integral_v<I>>>
inline bool operator!=(const QuantumNumberChange<Tag, QNV>& a, I b) {
  return a.operator!=(b);
}

// clang-format off
/// algebra of operators normal order with respect to physical vacuum
/// can be screened by tracking the number of creators and annihilators.
/// the order of of elements is {# of creators, # of annihilators}
/// \note use signed integer, although could use unsigned in this case,
/// so that can represent quantum numbers and their changes by the same type
// clang-format on
using qns_t = mbpt::QuantumNumberChange<>;
using qninterval_t = typename qns_t::interval_t;
/// changes in quantum number represented by quantum numbers themselves
using qnc_t = qns_t;
using op_t = mbpt::Operator<qnc_t>;

/// combines 2 sets of quantum numbers using Wick's theorem
qns_t combine(qns_t, qns_t);

/// @brief Constructs quantum numbers for an excitation operator based on the
/// defined context
/// @param k the rank of the operator
/// @param SQN the spin quantum number
qns_t excitation_type_qns(std::size_t k,
                          IndexSpace::QuantumNumbers SQN = Spin::any);

/// @brief Constructs quantum numbers for an excitation operator based on the
/// defined context. Sometimes we want to guarantee that a qns has an interval
/// from 0 to \p k regardless of base spaces
/// @param k the rank of the operator, QN has the interval from 0 to \p k
/// @param SQN the spin quantum number
qns_t interval_excitation_type_qns(std::size_t k,
                                   IndexSpace::QuantumNumbers SQN = Spin::any);

/// @brief Constructs quantum numbers for an deexcitation operator based on the
/// defined context
/// @param k the rank of the operator
/// @param SQN the spin quantum number
qns_t deexcitation_type_qns(std::size_t k,
                            IndexSpace::QuantumNumbers SQN = Spin::any);

/// @brief Constructs quantum numbers for an deexcitation operator based on the
/// defined context. Sometimes we want to guarantee that a qns has an interval
/// from 0 to \p k regardless of base spaces
/// @param k the rank of the operator, QN has the interval from 0 to \p k
/// @param SQN the spin quantum number
qns_t interval_deexcitation_type_qns(
    std::size_t k, IndexSpace::QuantumNumbers SQN = Spin::any);

/// @brief Constructs quantum numbers for a general operator based on the
/// defined context
/// @param k the rank of the operator
qns_t general_type_qns(std::size_t k);

/// @brief Constructs quantum numbers for a generic excitation operator
/// @param particle_rank number of operators in the particle space
/// @param hole_rank number operators in the hole space
/// @param particle_space particle space within the defined context
/// @param hole_space hole space within the defined context
qns_t generic_excitation_qns(std::size_t particle_rank, std::size_t hole_rank,
                             IndexSpace particle_space, IndexSpace hole_space,
                             IndexSpace::QuantumNumbers SQN = Spin::any);

/// @brief Constructs quantum numbers for a generic deexcitation operator
/// @param particle_rank number of operators in the particle space
/// @param hole_rank number operators in the hole space
/// @param particle_space particle space within the defined context
/// @param hole_space hole space within the defined context
qns_t generic_deexcitation_qns(std::size_t particle_rank, std::size_t hole_rank,
                               IndexSpace particle_space, IndexSpace hole_space,
                               IndexSpace::QuantumNumbers SQN = Spin::any);

inline namespace op {
namespace tensor {
namespace detail {
ExprPtr expectation_value_impl(ExprPtr expr,
                               std::vector<std::pair<int, int>> nop_connections,
                               bool use_top, bool full_contractions);
}  // namespace detail

/// @brief computes the reference expectation value of a tensor-level expression
/// @param expr input expression
/// @param nop_connections connectivity information
/// @param use_top if true, WickTheorem uses topological equivalence of terms
ExprPtr ref_av(ExprPtr expr,
               std::vector<std::pair<int, int>> nop_connections = {},
               bool use_top = true);

/// @brief computes the vacuum expectation value of a tensor-level expression,
/// forces full contractions in WickTheorem
/// @param expr input expression
/// @param nop_connections connectivity information
/// @param use_top if true, WickTheorem uses topological equivalence of terms
ExprPtr vac_av(ExprPtr expr,
               std::vector<std::pair<int, int>> nop_connections = {},
               bool use_top = true);
}  // namespace tensor
}  // namespace op

}  // namespace mbpt

/// @param qns the quantum numbers to adjoint
/// @return the adjoint of \p qns
mbpt::qns_t adjoint(mbpt::qns_t qns);

namespace mbpt {
namespace detail {
/// @brief Creates a vector of indices based on the given spaces
/// @param spaces A vector of IndexSpaces
/// @return A vector of Index objects
inline container::svector<Index> make_idx_vector(
    const container::svector<IndexSpace>& spaces) {
  return spaces | ranges::views::transform([](const IndexSpace& space) {
           return Index::make_tmp_index(space);
         }) |
         ranges::to<container::svector<Index>>();
}

/// @brief Creates a vector of dependent indices based on the given spaces and
/// protoindices
/// @param spaces a vector of IndexSpaces representing the spaces for which
/// indices are to be created
/// @param protoidxs A vector of protoindices that the new indices will depend
/// on
/// @return A vector of Index objects
inline container::svector<Index> make_depidx_vector(
    const container::svector<IndexSpace>& spaces,
    const container::svector<Index>& protoidxs) {
  return spaces |
         ranges::views::transform([&protoidxs](const IndexSpace& space) {
           return Index::make_tmp_index(space, protoidxs, true);
         }) |
         ranges::to<container::svector<Index>>();
}

/// @brief Creates a vector of auxiliary indices based on the given \p space and
/// rank. Indexing goes from 1 to \p rank. Eg: for rank=3, indices will be
/// aux_{1}, aux_{2}, aux_{3}
/// @param spaces The vector of Auxiliary IndexSpaces
/// @return A vector of Index objects
inline container::svector<Index> make_aux_indices(
    const container::svector<IndexSpace>& spaces) {
  auto validator = [](const Index& idx) {
    return idx.space().base_key() ==
           L"z";  // for now only z is allowed, i.e. batching index space
  };

  IndexFactory aux_factory{validator, 1};
  return spaces |
         ranges::views::transform([&aux_factory](const IndexSpace& space) {
           return aux_factory.make(space);
         }) |
         ranges::to<container::svector<Index>>();
}

}  // namespace detail

// clang-format off
/// @brief makes a tensor-level many-body operator

/// A many-body operator has the following generic form:
/// \f$ \frac{1}{P} T_{b_1 b_2 \dots b_B}^{k_1 k_2 \dots k_K} A^{b_1 b_2 \dots b_B}_{k_1 k_2 \dots k_K} \f$
/// where \f$ \{B,K\} \f$ are number of bra/ket indices of \f$ T \f$ or, equivalently, the number of creators/annihilators
/// of normal-ordered (w.r.t. the default vacuum) operator \f$ A \f$.
/// Hence \f$ \{ b_i \} \f$ / \f$ \{ k_i \} \f$ are (quasi)particle creation/annihilation indices.
/// For example, for fermionic operators relative to Fermi vacuum these are:
/// - (pure) _excitation_: (active) unoccupied/occupied, respectively;
/// - (pure) _deexcitation_: occupied/unoccupied, respectively;
/// For _generic_ operators (neither excitation nor deexcitation) complete basis indices are assumed by default.
///
/// \f$ P \f$ is the "normalization" factor and depends on the vacuum used to define \f$ A \f$,
/// and indices \f$ \{ b_i \} \f$ / \f$ \{ k_i \} \f$.
/// @note The choice of computational basis can be controlled by the default Context.
///       See `SeQuant/core/context.hpp` and `SeQuant/mbpt/context.hpp`
/// @warning Tensor \f$ T \f$ will be antisymmetrized if `get_default_context().spbasis() == SPBasis::Spinor`, else it will be particle-symmetric; the latter is only valid if # of bra and ket indices coincide.
/// @internal bless the maker and his water
// clang-format on
template <Statistics S>
class OpMaker {
  using IndexSpaceContainer = container::svector<IndexSpace>;

 public:
  /// @param[in] op the operator type
  /// @param[in] cre_list list of creator indices
  /// @param[in] ann_list list of annihilator indices
  template <typename IndexSpaceTypeRange1, typename IndexSpaceTypeRange2>
  OpMaker(OpType op, const cre<IndexSpaceTypeRange1>& cre_list,
          const ann<IndexSpaceTypeRange2>& ann_list)
      : op_(op),
        cre_spaces_(cre_list.begin(), cre_list.end()),
        ann_spaces_(ann_list.begin(), ann_list.end()) {
    SEQUANT_ASSERT(ncreators() > 0 || nannihilators() > 0);
  }

  /// @param[in] op the operator type
  /// @param[in] nc number of bra indices/creators
  /// @param[in] na number of ket indices/annihilators
  OpMaker(OpType op, ncre nc, nann na);

  /// @param[in] op the operator type
  /// @param[in] nc number of bra indices/creators
  /// @param[in] na number of ket indices/annihilators
  /// @param[in] nbatch number of auxiliary/batching indices
  OpMaker(OpType op, ncre nc, nann na, naux nbatch);

  /// @brief creates a particle-conserving replacement operator
  /// @param[in] op the operator type
  /// @param[in] rank particle rank of the operator (# of creators = # of
  /// annihilators = @p rank )
  OpMaker(OpType op, std::size_t rank);

  /// @param[in] op the operator type
  /// @param[in] nc number of bra indices/creators
  /// @param[in] na number of ket indices/annihilators
  /// @param[in] cre_space IndexSpace referred to be the creator
  /// @param[in] ann_space IndexSpace referred to be the annihilators
  OpMaker(OpType op, ncre nc, nann na, const cre<IndexSpace>& cre_space,
          const ann<IndexSpace>& ann_space);

  enum class UseDepIdx {
    /// bra/cre indices depend on ket
    Bra,
    /// ket/ann indices depend on bra
    Ket,
    /// use plain indices
    None
  };

  /// struct to hold the information about the operator
  struct OpInfo {
    container::svector<Index> creidxs;  //!< creator indices
    container::svector<Index> annidxs;  //!< annihilator indices
    sequant::intmax_t mult;             //!< normalization factor
    Symmetry opsymm;                    //!< symmetry of the operator
    UseDepIdx dep;                      //!< dependency of the bra/ket indices
  };

  // clang-format off
  /// @param[in] dep_opt if given, controls whether bra (`*dep_opt == UseDepIdx::Bra`)
  /// / ket (`*dep_opt == UseDepIdx::Ket`) indices
  /// are dependent on the, respectively, ket/bra indices
  /// (i.e., use them as protoindices);
  /// if (`*dep_opt == UseDepIdx::None`) then plain indices are used; if
  /// \p dep_opt is not given then the default is determined by the MBPT context.
  /// @param[in] opsymm_opt if given, controls whether (anti)symmetric
  /// tensor is returned; if \p opsymm_opt is not given then the default is
  /// determined by the MBPT context.
  // clang-format on
  ExprPtr operator()(std::optional<UseDepIdx> dep_opt = {},
                     std::optional<Symmetry> opsymm_opt = {}) const;

  /// @brief Creates an OpInfo struct containing creator and annihilator
  /// indices,
  ///        normalization factor, symmetry, and dependency information.
  /// @param cre_spaces A container of IndexSpace objects representing the
  /// creator indices
  /// @param ann_spaces A container of IndexSpace objects representing the
  /// annihilator indices
  /// @param dep An optional parameter specifying the dependency of indices.
  /// @return An OpInfo struct containing the created indices, normalization
  /// factor,
  ///         symmetry, and dependency information.
  static OpInfo build_op_info(const IndexSpaceContainer& cre_spaces,
                              const IndexSpaceContainer& ann_spaces,
                              UseDepIdx dep = UseDepIdx::None) {
    const bool symm = get_default_context().spbasis() ==
                      SPBasis::Spinor;  // antisymmetrize if spin-orbital basis
    const auto dep_bra = dep == UseDepIdx::Bra;
    const auto dep_ket = dep == UseDepIdx::Ket;

    // not sure what it means to use nonsymmetric operator if nbra != nket
<<<<<<< HEAD
    if (!symm) assert(ranges::size(cre_spaces) == ranges::size(ann_spaces));
=======
    if (!symm)
      SEQUANT_ASSERT(ranges::size(creators) == ranges::size(annihilators));

    auto make_idx_vector = [](const auto& spacetypes) {
      container::svector<Index> result;
      const auto n = spacetypes.size();
      result.reserve(n);
      for (size_t i = 0; i != n; ++i) {
        auto space = spacetypes[i];
        result.push_back(Index::make_tmp_index(space));
      }
      return result;
    };

    auto make_depidx_vector = [](const auto& spacetypes, auto&& protoidxs) {
      const auto n = spacetypes.size();
      container::svector<Index> result;
      result.reserve(n);
      for (size_t i = 0; i != n; ++i) {
        auto space = spacetypes[i];
        result.push_back(Index::make_tmp_index(space, protoidxs, true));
      }
      return result;
    };
>>>>>>> e29819b9

    container::svector<Index> creidxs, annidxs;
    if (dep_bra) {
      annidxs = detail::make_idx_vector(ann_spaces);
      creidxs = detail::make_depidx_vector(cre_spaces, annidxs);
    } else if (dep_ket) {
      creidxs = detail::make_idx_vector(cre_spaces);
      annidxs = detail::make_depidx_vector(ann_spaces, creidxs);
    } else {
      creidxs = detail::make_idx_vector(cre_spaces);
      annidxs = detail::make_idx_vector(ann_spaces);
    }

    using ranges::size;
    const auto mult =
        symm ? factorial(size(cre_spaces)) * factorial(size(ann_spaces))
             : factorial(size(cre_spaces));
    const auto opsymm = symm ? (S == Statistics::FermiDirac ? Symmetry::Antisymm
                                                            : Symmetry::Symm)
                             : Symmetry::Nonsymm;

    return OpInfo{creidxs, annidxs, mult, opsymm, dep};
  }

  /// @tparam TensorGenerator callable with signature
  /// `TensorGenerator(range<Index>, range<Index>, Symmetry)` that returns a
  /// Tensor with the respective bra/cre and ket/ann indices and of the given
  /// symmetry
  /// @param[in] cre_spaces creator IndexSpaces
  /// @param[in] ann_spaces annihilator IndexSpaces
  /// @param[in] tensor_generator the callable that generates the tensor
  /// @param[in] dep whether to use dependent indices
  template <typename TensorGenerator>
  static ExprPtr make(const IndexSpaceContainer& cre_spaces,
                      const IndexSpaceContainer& ann_spaces,
                      TensorGenerator&& tensor_generator,
                      UseDepIdx dep = UseDepIdx::None) {
    const auto op_info = build_op_info(cre_spaces, ann_spaces, dep);

    const auto t =
        tensor_generator(op_info.creidxs, op_info.annidxs, op_info.opsymm);
    return ex<Constant>(rational{1, op_info.mult}) * t *
           ex<NormalOperator<S>>(cre(op_info.creidxs), ann(op_info.annidxs),
                                 get_default_context().vacuum());
  }

  /// @tparam TensorGenerator callable with signature
  /// `TensorGenerator(range<Index>, range<Index>, Symmetry)` that returns a
  /// Tensor with the respective bra/cre and ket/ann indices and of the given
  /// symmetry
  /// @param[in] cre_spaces creator IndexSpaces as an initializer list
  /// @param[in] ann_spaces annihilator IndexSpaces as an initializer list
  /// @param[in] tensor_generator the callable that generates the tensor
  /// @param[in] csv whether to use dependent indices
  template <typename TensorGenerator>
  static ExprPtr make(std::initializer_list<IndexSpace::Type> cre_spaces,
                      std::initializer_list<IndexSpace::Type> ann_spaces,
                      TensorGenerator&& tensor_generator,
                      UseDepIdx csv = UseDepIdx::None) {
    IndexSpaceContainer cre_vec(cre_spaces.begin(), cre_spaces.end());
    IndexSpaceContainer ann_vec(ann_spaces.begin(), ann_spaces.end());
    return OpMaker::make(cre_vec, ann_vec,
                         std::forward<TensorGenerator>(tensor_generator), csv);
  }

  /// @tparam TensorGenerator callable with signature
  /// `TensorGenerator(range<Index>, range<Index>, range<Index>, Symmetry)` that
  /// returns a Tensor with the respective bra/cre, ket/ann, and batch indices
  /// and of the given symmetry
  /// @param[in] cre_spaces creator IndexSpaces
  /// @param[in] ann_spaces annihilator IndexSpaces
  /// @param[in] batch_spaces batch IndexSpaces
  /// @param[in] tensor_generator the callable that generates the tensor
  /// @param[in] dep whether to use dependent indices
  template <typename TensorGenerator>
  static ExprPtr make(const IndexSpaceContainer& cre_spaces,
                      const IndexSpaceContainer& ann_spaces,
                      const IndexSpaceContainer& batch_spaces,
                      TensorGenerator&& tensor_generator,
                      UseDepIdx dep = UseDepIdx::None) {
    const auto op_info = build_op_info(cre_spaces, ann_spaces, dep);
    assert(!batch_spaces.empty());
    assert(get_default_context().index_space_registry()->contains(L"z"));
#ifndef NDEBUG
    // assumes that there are no more than one type of batch space
    auto batch_space =
        get_default_context().index_space_registry()->retrieve(L"z");
    for (const auto& space : batch_spaces) {
      assert(space == batch_space);
    }
#endif
    const auto batchidx = detail::make_aux_indices(batch_spaces);

    const auto t = tensor_generator(op_info.creidxs, op_info.annidxs, batchidx,
                                    op_info.opsymm);

    return ex<Constant>(rational{1, op_info.mult}) * t *
           ex<NormalOperator<S>>(cre(op_info.creidxs), ann(op_info.annidxs),
                                 get_default_context().vacuum());
  }

  /// @tparam TensorGenerator callable with signature
  /// `TensorGenerator(range<Index>, range<Index>, range<Index>, Symmetry)` that
  /// returns a Tensor with the respective bra/cre, ket/ann, and batch indices
  /// and of the given symmetry
  /// @param[in] creators creator IndexSpaces as an initializer list
  /// @param[in] annihilators annihilator IndexSpaces as an initializer list
  /// @param[in] batch_spaces batch IndexSpaces as an initializer list
  /// @param[in] tensor_generator the callable that generates the tensor
  /// @param[in] csv whether to use dependent indices
  template <typename TensorGenerator>
  static ExprPtr make(std::initializer_list<IndexSpace::Type> creators,
                      std::initializer_list<IndexSpace::Type> annihilators,
                      std::initializer_list<IndexSpace::Type> batch_spaces,
                      TensorGenerator&& tensor_generator,
                      UseDepIdx csv = UseDepIdx::None) {
    IndexSpaceContainer cre_vec(creators.begin(), creators.end());
    IndexSpaceContainer ann_vec(annihilators.begin(), annihilators.end());
    IndexSpaceContainer batch_vec(batch_spaces.begin(), batch_spaces.end());
    return OpMaker::make(cre_vec, ann_vec, batch_spaces,
                         std::forward<TensorGenerator>(tensor_generator), csv);
  }

 protected:
  OpType op_;
  IndexSpaceContainer cre_spaces_;
  IndexSpaceContainer ann_spaces_;
  std::optional<IndexSpaceContainer> batch_spaces_ = std::nullopt;

  OpMaker(OpType op);

  [[nodiscard]] auto ncreators() const { return cre_spaces_.size(); };
  [[nodiscard]] auto nannihilators() const { return ann_spaces_.size(); };
};

extern template class OpMaker<Statistics::FermiDirac>;
extern template class OpMaker<Statistics::BoseEinstein>;

/// \tparam QuantumNumbers a sequence of quantum numbers, must be
/// default-initializable
template <typename QuantumNumbers, Statistics S>
class Operator : public Operator<void, S> {
  using this_type = Operator<QuantumNumbers, S>;
  using base_type = Operator<void, S>;

 protected:
  Operator();

 public:
  /// @brief Constructs an operator with the given label and tensor form and
  /// quantum number action
  /// @param label_generator a function that generates the label for the
  /// operator
  /// @param tensor_form_generator a function that generates the tensor form of
  /// the operator
  /// @param qn_action a function that modifies the quantum numbers
  Operator(std::function<std::wstring_view()> label_generator,
           std::function<ExprPtr()> tensor_form_generator,
           std::function<void(QuantumNumbers&)> qn_action);

  /// @brief Constructs an operator with the given label and tensor form and
  /// quantum number action
  /// @param label_generator a function that generates the label for the
  /// operator
  /// @param tensor_form_generator a function that generates the tensor form of
  /// the operator
  /// @param qn_action a function that modifies the quantum numbers
  /// @param batch_idx_rank the rank of the batch index
  Operator(std::function<std::wstring_view()> label_generator,
           std::function<ExprPtr()> tensor_form_generator,
           std::function<void(QuantumNumbers&)> qn_action,
           size_t batch_idx_rank);

  virtual ~Operator();

  /// evaluates the result of applying this operator to \p qns
  /// \param qns the quantum numbers of the state to which this operator is
  /// applied; if not provided, the default-constructed \c QuantumNumbers are
  /// used \return the quantum numbers after applying this operator to \p qns
  QuantumNumbers operator()(const QuantumNumbers& qns = {}) const;

  /// evaluates the result of applying this operator to initializer-list-encoded
  /// \p qns
  /// \param qns the quantum numbers of the state to which this operator
  /// is applied; if not provided, the default-constructed \c QuantumNumbers are
  /// used
  /// \return the quantum numbers after applying this operator to \p qns
  template <typename I, typename = std::enable_if_t<std::is_integral_v<I>>>
  QuantumNumbers operator()(std::initializer_list<I> qns) const {
    QuantumNumbers result(qns);
    this->apply_to(result);
    return result;
  }

  /// evaluates the result of applying this operator to \p qns
  /// \param[in,out] qns the quantum numbers of the state to which this operator
  /// is applied; on return contains the quantum numbers after applying this
  /// operator
  /// \return a reference to `*this`
  virtual QuantumNumbers& apply_to(QuantumNumbers& qns) const;

  bool static_less_than(const Expr& that) const override;

  bool commutes_with_atom(const Expr& that) const override;

  void adjoint() override;

  /// @return the batch index rank of the operator
  [[nodiscard]] std::optional<size_t> batch_idx_rank() const {
    return batch_idx_rank_;
  }

 private:
  std::function<void(QuantumNumbers&)> qn_action_;

  bool is_adjoint_ = false;

  std::optional<size_t> batch_idx_rank_ = std::nullopt;

  bool less_than_rank_of(const this_type& that) const;

  Expr::type_id_type type_id() const override;

  ExprPtr clone() const override;

  std::wstring to_latex() const override;

  Expr::hash_type memoizing_hash() const override;

  bool static_equal(const Expr& other) const override;

};  // class Operator

extern template class Operator<qns_t, Statistics::FermiDirac>;
extern template class Operator<qns_t, Statistics::BoseEinstein>;

inline namespace op {
namespace tensor {

using mbpt::nₕ;
using mbpt::nₚ;

// clang-format off
/// @brief `k`-body contribution to the "generic" Hamiltonian (in normal order relative to the default vacuum)
/// @param[in] k the rank of the particle interactions; only `k<=2` is
/// supported
// clang-format on
ExprPtr H_(std::size_t k);

/// @brief Total Hamiltonian including up to `k`-body interactions
/// @param[in] k the maximum rank of the particle interactions; only `k<=2` is
/// supported
ExprPtr H(std::size_t k = 2);

/// @brief Fock operator implied one-body operator, optional explicit
/// construction requires user to specify the IndexSpace corresponding to all
/// orbitals which may have non-zero density.
ExprPtr F(bool use_tensor = true, IndexSpace reference_occupied = {L"", 0});

/// A general operator of rank \p K
ExprPtr θ(std::size_t K);

/// Makes particle-conserving excitation operator of rank \p K based on the
/// defined context
ExprPtr T_(std::size_t K);

/// Makes sum of particle-conserving excitation operators of all ranks up to \p
/// K based on the defined context
ExprPtr T(std::size_t K, bool skip1 = false);

/// Makes particle-conserving deexcitation operator of rank \p K based on the
/// defined context
ExprPtr Λ_(std::size_t K);

/// Makes sum of particle-conserving deexcitation operators of all ranks up to
/// \p K based on the defined context
ExprPtr Λ(std::size_t K);

/// @brief Makes generic right-hand replacement operator
/// @param na number of annihilators
/// @param nc number of creators
/// @param cre_space IndexSpace on which creators act
/// @param ann_space IndexSpace on which annihilators act
ExprPtr R_(
    nann na, ncre nc,
    const cre<IndexSpace>& cre_space = cre(get_particle_space(Spin::any)),
    const ann<IndexSpace>& ann_space = ann(get_hole_space(Spin::any)));

/// @brief Makes generic excitation operator
/// @param np number of particle creators
/// @param nh number of hole creators
ExprPtr R_(nₚ np, nₕ nh);
DEFINE_SINGLE_SIGNED_ARGUMENT_OP_VARIANT(R_);

/// @brief Makes generic left-hand replacement operator
/// @param na number of annihilators
/// @param nc number of creators
/// @param cre_space IndexSpace on which creators act
/// @param ann_space IndexSpace on which annihilators act
ExprPtr L_(
    nann na, ncre nc,
    const cre<IndexSpace>& cre_space = cre(get_hole_space(Spin::any)),
    const ann<IndexSpace>& ann_space = ann(get_particle_space(Spin::any)));

/// @brief Makes generic deexcitation operator
/// @param np number of particle annihilators
/// @param nh number of hole annihilators
ExprPtr L_(nₚ np, nₕ nh);
DEFINE_SINGLE_SIGNED_ARGUMENT_OP_VARIANT(L_);

// clang-format off
/// makes projector onto excited bra (if \p np > 0 && \p nh > 0) or ket (if \p np < 0 && \p nh <0) manifold
/// @param np number of particle creators (if > 0) or annihilators (< 0)
/// @param nh number of hole creators (if > 0) or annihilators (< 0); if omitted, will use \p np
/// @note if using spin-free basis, only supports particle-symmetric operators `K = Kh = Kp`, returns `S(-K)`
/// else supports particle non-conserving operators and returns `A(-np, -nh)`
// clang-format on
ExprPtr P(nₚ np, nₕ nh);
DEFINE_SINGLE_SIGNED_ARGUMENT_OP_VARIANT(P);

// clang-format off
/// @brief makes generic bra/ket-antisymmetric excitation (if \p nh > 0 && \p np > 0) or deexcitation (if \p nh < 0 && \p np < 0) operator
/// @param np number of particle creators (if > 0) or annihilators (< 0)
/// @param nh number of hole creators (if > 0) or annihilators (< 0); if omitted, will use \p np
/// (default is to set \p np to \p nh)
/// @note supports particle non-conserving operators
// clang-format on
ExprPtr A(nₚ np, nₕ nh);
DEFINE_SINGLE_SIGNED_ARGUMENT_OP_VARIANT(A);

/// @brief makes generic particle-symmetric excitation (if \p K > 0) or
/// deexcitation (if \p K < 0) operator of rank `|K|`
ExprPtr S(std::int64_t K);

/// @brief Makes perturbation operator of rank \p R
/// @param R rank of the operator,`R = 1` implies one-body perturbation
/// @param order order of perturbation
/// @param nbatch rank of optional auxiliary/batching index [default is 0]
/// @pre `order==1`, only first order perturbation is supported now
ExprPtr H_pt(std::size_t R, std::size_t order = 1, std::size_t nbatch = 0);

/// @brief Makes perturbed particle-conserving excitation operator of rank \p K
/// @param K rank of the excitation operator
/// @param order order of perturbation
/// @param nbatch rank of optional auxiliary/batching index [default is 0]
/// @pre `order==1`, only first order perturbation is supported now
ExprPtr T_pt_(std::size_t K, std::size_t order = 1, std::size_t nbatch = 0);

/// @brief Makes sum of perturbed particle-conserving excitation operators up to
/// rank \p K
/// @param K rank up to which the sum is to be formed
/// @param order order of perturbation
/// @param nbatch rank of optional auxiliary/batching index [default is 0]
/// @param skip1 if true, skips single excitations
/// @pre `order==1`, only first order perturbation is supported now
ExprPtr T_pt(std::size_t K, std::size_t order = 1, std::size_t nbatch = 0,
             bool skip1 = false);

/// @brief Makes perturbed particle-conserving deexcitation operator of
/// rank \p K
/// @param K rank of the deexcitation operator
/// @param order order of perturbation
/// @param nbatch rank of optional auxiliary/batching index [default is 0]
/// @pre `order==1`, only first order perturbation is supported now
ExprPtr Λ_pt_(std::size_t K, std::size_t order = 1, size_t nbatch = 0);

/// @brief Makes sum of perturbed particle-conserving deexcitation operators up
/// to rank \p K
/// @param K rank up to which the sum is to be formed
/// @param order order of perturbation
/// @param nbatch rank of optional auxiliary/batching index [default is 0]
/// @param skip1 if true, skips single deexcitations
/// @pre `order==1`, only first order perturbation is supported now
ExprPtr Λ_pt(std::size_t K, std::size_t order = 1, size_t nbatch = 0,
             bool skip1 = false);
}  // namespace tensor
}  // namespace op

inline namespace op {
// clang-format off
/// @brief `k`-body contribution to the "generic" Hamiltonian (in normal order relative to the default vacuum)
/// @param[in] k the rank of the particle interactions; only `k<=2` is
/// supported
// clang-format on
ExprPtr H_(std::size_t k);

/// @brief Total Hamiltonian including up to `k`-body interactions
/// @param[in] k the maximum rank of the particle interactions; only `k<=2` is
/// supported
ExprPtr H(std::size_t k = 2);

/// @brief Fock operator implied one-body operator, optional explicit
/// construction requires user to specify the IndexSpace corresponding to all
/// orbitals which may have non-zero density.
ExprPtr F(bool use_tensor = true, IndexSpace reference_occupied = {L"", 0});

/// A general operator of rank \p K
ExprPtr θ(std::size_t K);

/// Makes particle-conserving excitation operator of rank \p K
ExprPtr T_(std::size_t K);

/// Makes sum of particle-conserving excitation operators of all ranks up to \p
/// K
ExprPtr T(std::size_t K, bool skip1 = false);

/// Makes particle-conserving deexcitation operator of rank \p K
ExprPtr Λ_(std::size_t K);

/// Makes sum of particle-conserving deexcitation operators of all ranks up to
/// \p K
ExprPtr Λ(std::size_t K);

/// @brief Makes generic excitation operator
/// @param na number of annihilators
/// @param nc number of creators
/// @param cre_space IndexSpace on which creators act
/// @param ann_space IndexSpace on which annihilators act
ExprPtr R_(
    nann na, ncre nc,
    const cre<IndexSpace>& cre_space = cre(get_particle_space(Spin::any)),
    const ann<IndexSpace>& ann_space = ann(get_hole_space(Spin::any)));

/// @brief Makes generic excitation operator
/// @param np number of particle creators
/// @param nh number of hole creators
ExprPtr R_(nₚ np, nₕ nh);
DEFINE_SINGLE_SIGNED_ARGUMENT_OP_VARIANT(R_);

/// @brief Makes generic deexcitation operator
/// @param na number of annihilators
/// @param nc number of creators
/// @param cre_space IndexSpace on which creators act
/// @param ann_space IndexSpace on which annihilators act
ExprPtr L_(
    nann na, ncre nc,
    const cre<IndexSpace>& cre_space = cre(get_hole_space(Spin::any)),
    const ann<IndexSpace>& ann_space = ann(get_particle_space(Spin::any)));

/// @brief Makes generic deexcitation operator
/// @param np number of particle annihilators
/// @param nh number of hole annihilators
ExprPtr L_(nₚ np, nₕ nh);
DEFINE_SINGLE_SIGNED_ARGUMENT_OP_VARIANT(L_);

/// @brief Makes sum of generic right-hand replacement operators up to max rank
/// @param na number of annihilators
/// @param nc number of creators
/// @param cre_space IndexSpace on which creators act
/// @param ann_space IndexSpace on which annihilators act
/// @return `R_(na,nc) + R_(na-1,nc-1) + ...`
ExprPtr R(nann na, ncre nc,
          const cre<IndexSpace>& cre_space = cre(get_particle_space(Spin::any)),
          const ann<IndexSpace>& ann_space = ann(get_hole_space(Spin::any)));

/// @brief Makes sum of generic excitation operators up to max rank
/// @param np max number of particle creators
/// @param nh max number of hole creators
/// @return `R_(np,nh) + R_(np-1,nh-1) + ...`
ExprPtr R(nₚ np, nₕ nh);
DEFINE_SINGLE_SIGNED_ARGUMENT_OP_VARIANT(R);

/// @brief Makes sum of generic "left-hand" replacement operators up to max rank
/// @param na number of annihilators
/// @param nc number of creators
/// @param cre_space IndexSpace on which creators act
/// @param ann_space IndexSpace on which annihilators act
/// @return `L_(na,nc) + L_(na-1,nc-1) + ...`
ExprPtr L(
    nann na, ncre nc,
    const cre<IndexSpace>& cre_space = cre(get_hole_space(Spin::any)),
    const ann<IndexSpace>& ann_space = ann(get_particle_space(Spin::any)));

/// @brief Makes sum of deexcitation operators up to max rank
/// @param np max number of particle annihilators
/// @param nh max number of hole annihilators
/// @return `L_(np,nh) + L_(np-1,nh-1) + ...`
ExprPtr L(nₚ np, nₕ nh);
DEFINE_SINGLE_SIGNED_ARGUMENT_OP_VARIANT(L);

// clang-format off
/// makes projector onto excited bra (if \p np > 0 && \p nh > 0) or ket (if \p np < 0 && \p nh <0) manifold
/// @param np number of particle creators (if > 0) or annihilators (< 0)
/// @param nh number of hole creators (if > 0) or annihilators (< 0); if omitted, will use \p np
/// @note if using spin-free basis, only supports particle-symmetric operators `K = Kh = Kp`, returns `S(-K)`
/// else supports particle non-conserving operators and returns `A(-np, -nh)`
// clang-format on
ExprPtr P(nₚ np, nₕ nh);
DEFINE_SINGLE_SIGNED_ARGUMENT_OP_VARIANT(P);

// clang-format off
/// @brief makes generic bra/ket-antisymmetric excitation (if \p nh > 0 && \p np > 0) or deexcitation (if \p nh < 0 && \p np < 0) operator
/// @param np number of particle creators (if > 0) or annihilators (< 0)
/// @param nh number of hole creators (if > 0) or annihilators (< 0); if omitted, will use \p np
/// @note supports particle non-conserving operators
// clang-format on
ExprPtr A(nₚ np, nₕ nh);
DEFINE_SINGLE_SIGNED_ARGUMENT_OP_VARIANT(A);

/// @brief makes generic particle-symmetric excitation (if \p K > 0) or
/// deexcitation (if \p K < 0) operator of rank `|K|`
ExprPtr S(std::int64_t K);

/// @brief Makes perturbation operator of rank \p R
/// @param R rank of the operator,`R = 1` implies one-body perturbation
/// @param order order of perturbation
/// @param nbatch rank of optional auxiliary/batching index [default is 0]
/// @pre `order==1`, only first order perturbation is supported now
ExprPtr H_pt(std::size_t R, std::size_t order = 1, size_t nbatch = 0);

/// @brief Makes perturbed particle-conserving excitation operator of rank \p K
/// @param K rank of the excitation operator
/// @param order order of perturbation
/// @param nbatch rank of optional auxiliary/batching index [default is 0]
/// @pre `order==1`, only first order perturbation is supported now
ExprPtr T_pt_(std::size_t K, std::size_t order = 1, size_t nbatch = 0);

/// @brief Makes sum of perturbed particle-conserving excitation operators up to
/// rank \p K
/// @param K rank up to which the sum is to be formed
/// @param order order of perturbation
/// @param nbatch rank of optional auxiliary/batching index [default is 0]
/// @param skip1 if true, skips single excitations
/// @pre `order==1`, only first order perturbation is supported now
ExprPtr T_pt(std::size_t K, std::size_t order = 1, size_t nbatch = 0,
             bool skip1 = false);

/// @brief Makes perturbed particle-conserving deexcitation operator of
/// rank \p K
/// @param K rank of the deexcitation operator
/// @param order order of perturbation
/// @param nbatch rank of optional auxiliary/batching index [default is 0]
/// @pre `order==1`, only first order perturbation is supported now
ExprPtr Λ_pt_(std::size_t K, std::size_t order = 1, size_t nbatch = 0);

/// @brief Makes sum of perturbed particle-conserving deexcitation operators up
/// to rank \p K
/// @param K rank up to which the sum is to be formed
/// @param order order of perturbation
/// @param nbatch rank of optional auxiliary/batching index [default is 0]
/// @param skip1 if true, skips single deexcitations
/// @pre `order==1`, only first order perturbation is supported now
ExprPtr Λ_pt(std::size_t K, std::size_t order = 1, size_t nbatch = 0,
             bool skip1 = false);

/// @brief computes the quantum number change effected by a given Operator or
/// Operator Product when applied to the vacuum state
/// @param expr the operator or operator product whose quantum number change is
/// to be computed
/// @return the quantum number change effected by \p expr
/// @pre \p expr must be an Operator or an Operator Product
qns_t apply_to_vac(const ExprPtr& expr);

/// @brief Checks if a given Operator or Operator Product can change the quantum
/// numbers from \p source_qns to \p target_qns
/// @param op_or_op_product the operator or operator product to check
/// @param target_qns the target quantum numbers
/// @param source_qns the source quantum numbers
bool can_change_qns(const ExprPtr& op_or_op_product, const qns_t& target_qns,
                    const qns_t& source_qns = {});

/// @brief Checks if a given Operator or Operator Product can raise the vacuum
/// quantum numbers up to rank \p k
bool raises_vacuum_up_to_rank(const ExprPtr& op_or_op_product,
                              const unsigned long k);

/// @brief Checks if a given Operator or Operator Product can lower quantum
/// numbers of rank \p down up to vacuum
bool lowers_rank_or_lower_to_vacuum(const ExprPtr& op_or_op_product,
                                    const unsigned long k);

/// @brief Checks if a given Operator or Operator Product can raise the vacuum
/// quantum numbers to rank \p k
bool raises_vacuum_to_rank(const ExprPtr& op_or_op_product,
                           const unsigned long k);

/// @brief Checks if a given Operator or Operator Product can lower quantum
/// numbers of rank \p k down to vacuum
bool lowers_rank_to_vacuum(const ExprPtr& op_or_op_product,
                           const unsigned long k);

#include <SeQuant/domain/mbpt/vac_av.hpp>
}  // namespace op
}  // namespace mbpt
}  // namespace sequant

#endif  // SEQUANT_DOMAIN_MBPT_OP_HPP<|MERGE_RESOLUTION|>--- conflicted
+++ resolved
@@ -726,34 +726,8 @@
     const auto dep_ket = dep == UseDepIdx::Ket;
 
     // not sure what it means to use nonsymmetric operator if nbra != nket
-<<<<<<< HEAD
-    if (!symm) assert(ranges::size(cre_spaces) == ranges::size(ann_spaces));
-=======
     if (!symm)
-      SEQUANT_ASSERT(ranges::size(creators) == ranges::size(annihilators));
-
-    auto make_idx_vector = [](const auto& spacetypes) {
-      container::svector<Index> result;
-      const auto n = spacetypes.size();
-      result.reserve(n);
-      for (size_t i = 0; i != n; ++i) {
-        auto space = spacetypes[i];
-        result.push_back(Index::make_tmp_index(space));
-      }
-      return result;
-    };
-
-    auto make_depidx_vector = [](const auto& spacetypes, auto&& protoidxs) {
-      const auto n = spacetypes.size();
-      container::svector<Index> result;
-      result.reserve(n);
-      for (size_t i = 0; i != n; ++i) {
-        auto space = spacetypes[i];
-        result.push_back(Index::make_tmp_index(space, protoidxs, true));
-      }
-      return result;
-    };
->>>>>>> e29819b9
+      SEQUANT_ASSERT(ranges::size(cre_spaces) == ranges::size(ann_spaces));
 
     container::svector<Index> creidxs, annidxs;
     if (dep_bra) {
