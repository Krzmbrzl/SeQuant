#include <SeQuant/domain/mbpt/spin.hpp>

#include <SeQuant/core/algorithm.hpp>
#include <SeQuant/core/attr.hpp>
#include <SeQuant/core/expr_algorithm.hpp>
#include <SeQuant/core/expr_operator.hpp>
#include <SeQuant/core/math.hpp>
#include <SeQuant/core/rational.hpp>
#include <SeQuant/core/space.hpp>
#include <SeQuant/core/tensor.hpp>

#ifdef SEQUANT_HAS_EIGEN
#include <Eigen/Eigenvalues>
#endif

#include <range/v3/algorithm/any_of.hpp>
#include <range/v3/algorithm/contains.hpp>
#include <range/v3/algorithm/count_if.hpp>
#include <range/v3/algorithm/for_each.hpp>
#include <range/v3/detail/variant.hpp>
#include <range/v3/functional/identity.hpp>
#include <range/v3/iterator/basic_iterator.hpp>
#include <range/v3/utility/get.hpp>
#include <range/v3/view/concat.hpp>
#include <range/v3/view/interface.hpp>
#include <range/v3/view/transform.hpp>
#include <range/v3/view/view.hpp>

#include <algorithm>
#include <cassert>
#include <cmath>
#include <cstdint>
#include <cstdlib>
#include <functional>
#include <iterator>
#include <memory>
#include <new>
#include <numeric>
#include <stdexcept>
#include <string_view>
#include <unordered_map>
#include <utility>

namespace sequant {

namespace detail {

Index make_index_with_spincase(const Index& idx, mbpt::Spin s) {
  // sanity check: make sure have only one spin label
  assert(!(idx.label().find(L'↑') != std::wstring::npos &&
           idx.label().find(L'↓') != std::wstring::npos));

  // to preserve rest of bits first unset spin bit, then set them to the desired
  // state
  auto qns = mbpt::spinannotation_remove(idx.space().qns()).unIon(s);
  IndexSpace space{mbpt::spinannotation_replacе(idx.space().base_key(), s),
                   idx.space().type(), qns};
  auto protoindices = idx.proto_indices();
  for (auto& pidx : protoindices) pidx = make_index_with_spincase(pidx, s);
  return Index{mbpt::spinannotation_replacе(idx.label(), s), space,
               protoindices};
}

}  // namespace detail

Index make_spinalpha(const Index& idx) {
  return detail::make_index_with_spincase(idx, mbpt::Spin::alpha);
};

Index make_spinbeta(const Index& idx) {
  return detail::make_index_with_spincase(idx, mbpt::Spin::beta);
};

Index make_spinfree(const Index& idx) {
  return detail::make_index_with_spincase(idx, mbpt::Spin::any);
};

ExprPtr transform_expr(const ExprPtr& expr,
                       const container::map<Index, Index>& index_replacements,
                       Constant::scalar_type scaling_factor) {
  if (expr->is<Constant>()) {
    return ex<Constant>(scaling_factor) * expr;
  }

  auto transform_tensor = [&index_replacements](const Tensor& tensor) {
    auto result = std::make_shared<Tensor>(tensor);
    result->transform_indices(index_replacements);
<<<<<<< HEAD
    reset_tags(*result);
=======
    result->reset_tags();
>>>>>>> cd6fc6f6
    return result;
  };

  auto transform_product = [&transform_tensor,
                            &scaling_factor](const Product& product) {
    auto result = std::make_shared<Product>();
    result->scale(product.scalar());
    for (auto&& term : product) {
      if (term->is<Tensor>()) {
        auto tensor = term->as<Tensor>();
        result->append(1, transform_tensor(tensor));
      }
    }
    result->scale(scaling_factor);
    return result;
  };

  if (expr->is<Tensor>()) {
    auto result =
        ex<Constant>(scaling_factor) * transform_tensor(expr->as<Tensor>());
    return result;
  } else if (expr->is<Product>()) {
    auto result = transform_product(expr->as<Product>());
    return result;
  } else if (expr->is<Sum>()) {
    auto result = std::make_shared<Sum>();
    for (auto& term : *expr) {
      result->append(transform_expr(term, index_replacements, scaling_factor));
    }
    return result;
  } else
    return nullptr;
}

ExprPtr swap_bra_ket(const ExprPtr& expr) {
  if (expr->is<Constant>()) return expr;

  // Lambda for tensor
  auto tensor_swap = [](const Tensor& tensor) {
    auto result = Tensor(tensor.label(), tensor.ket(), tensor.bra(),
                         tensor.auxiliary(), tensor.symmetry(),
                         tensor.braket_symmetry(), tensor.particle_symmetry());
    return ex<Tensor>(result);
  };

  // Lambda for product
  auto product_swap = [&tensor_swap](const Product& product) {
    auto result = std::make_shared<Product>();
    result->scale(product.scalar());
    for (auto&& term : product) {
      if (term->is<Tensor>())
        result->append(1, tensor_swap(term->as<Tensor>()),
                       Product::Flatten::No);
    }
    return result;
  };

  if (expr->is<Tensor>())
    return tensor_swap(expr->as<Tensor>());
  else if (expr->is<Product>())
    return product_swap(expr->as<Product>());
  else if (expr->is<Sum>()) {
    auto result = std::make_shared<Sum>();
    for (auto&& term : *expr) {
      result->append(swap_bra_ket(term));
    }
    return result;
  } else
    return nullptr;
}

ExprPtr append_spin(const ExprPtr& expr,
                    const container::map<Index, Index>& index_replacements) {
  auto add_spin_to_tensor = [&index_replacements](const Tensor& tensor) {
    auto spin_tensor = std::make_shared<Tensor>(tensor);
    spin_tensor->transform_indices(index_replacements);
    return spin_tensor;
  };

  auto add_spin_to_product = [&add_spin_to_tensor](const Product& product) {
    auto spin_product = std::make_shared<Product>();
    spin_product->scale(product.scalar());
    for (auto&& term : product) {
      if (term->is<Tensor>())
        spin_product->append(1, add_spin_to_tensor(term->as<Tensor>()));
    }
    return spin_product;
  };

  if (expr->is<Tensor>()) {
    return add_spin_to_tensor(expr->as<Tensor>());
  } else if (expr->is<Product>()) {
    return add_spin_to_product(expr->as<Product>());
  } else if (expr->is<Sum>()) {
    auto spin_expr = std::make_shared<Sum>();
    for (auto&& summand : *expr) {
      spin_expr->append(append_spin(summand, index_replacements));
    }
    return spin_expr;
  } else
    return nullptr;
}

ExprPtr remove_spin(const ExprPtr& expr) {
  auto remove_spin_from_tensor = [](const Tensor& tensor) {
    container::svector<Index> bra(tensor.bra().begin(), tensor.bra().end());
    container::svector<Index> ket(tensor.ket().begin(), tensor.ket().end());
    {
      for (auto&& idx : ranges::views::concat(bra, ket)) {
        idx = make_spinfree(idx);
      }
    }
    Tensor result(tensor.label(), bra, ket, tensor.auxiliary(),
                  tensor.symmetry(), tensor.braket_symmetry());
    return std::make_shared<Tensor>(std::move(result));
  };

  auto remove_spin_from_product =
      [&remove_spin_from_tensor](const Product& product) {
        auto result = std::make_shared<Product>();
        result->scale(product.scalar());
        for (auto&& term : product) {
          if (term->is<Tensor>()) {
            result->append(1, remove_spin_from_tensor(term->as<Tensor>()));
          } else
            abort();
        }
        return result;
      };

  if (expr->is<Tensor>()) {
    return remove_spin_from_tensor(expr->as<Tensor>());
  } else if (expr->is<Product>()) {
    return remove_spin_from_product(expr->as<Product>());
  } else if (expr->is<Sum>()) {
    auto result = std::make_shared<Sum>();
    for (auto&& summand : *expr) {
      result->append(remove_spin(summand));
    }
    return result;
  } else
    return nullptr;
}

bool spin_symm_tensor(const Tensor& tensor) {
  assert(tensor.bra_rank() == tensor.ket_rank());
  for (std::size_t i = 0; i != tensor.rank(); ++i) {
    if (tensor.bra()[i].space().qns() != tensor.ket()[i].space().qns())
      return false;
  }
  return true;
}

bool same_spin_tensor(const Tensor& tensor) {
  auto braket = tensor.braket();
  auto spin_element = braket[0].space().qns();
  return std::all_of(braket.begin(), braket.end(),
                     [&spin_element](const auto& idx) {
                       return idx.space().qns() == spin_element;
                     });
}

bool can_expand(const Tensor& tensor) {
  assert(tensor.bra_rank() == tensor.ket_rank() &&
         "can_expand(Tensor) failed.");
  if (tensor.bra_rank() != tensor.ket_rank()) return false;

  // indices must have specific spin
  [[maybe_unused]] auto all_have_spin = std::all_of(
      tensor.const_braket().begin(), tensor.const_braket().end(),
      [](const auto& idx) {
        auto idx_spin = mbpt::to_spin(idx.space().qns());
        return idx_spin == mbpt::Spin::alpha || idx_spin == mbpt::Spin::beta;
      });
  assert(std::all_of(tensor.const_braket().begin(), tensor.const_braket().end(),
                     [](const auto& idx) {
                       auto idx_spin = mbpt::to_spin(idx.space().qns());
                       return idx_spin == mbpt::Spin::alpha ||
                              idx_spin == mbpt::Spin::beta;
                     }));

  // count alpha indices in bra
  auto is_alpha = [](const Index& idx) {
    return mbpt::to_spin(idx.space().qns()) == mbpt::Spin::alpha;
  };

  // count alpha indices in bra
  auto a_bra =
      std::count_if(tensor.bra().begin(), tensor.bra().end(), is_alpha);

  // count alpha indices in ket
  auto a_ket =
      std::count_if(tensor.ket().begin(), tensor.ket().end(), is_alpha);

  return a_bra == a_ket;
}

ExprPtr expand_antisymm(const Tensor& tensor, bool skip_spinsymm) {
  assert(tensor.bra_rank() == tensor.ket_rank());
  // Return non-symmetric tensor if rank is 1
  if (tensor.bra_rank() == 1) {
    Tensor new_tensor(tensor.label(), tensor.bra(), tensor.ket(),
                      tensor.auxiliary(), Symmetry::nonsymm,
                      tensor.braket_symmetry(), tensor.particle_symmetry());
    return std::make_shared<Tensor>(new_tensor);
  }

  // If all indices have the same spin label,
  // return the antisymm tensor
  if (skip_spinsymm && same_spin_tensor(tensor)) {
    return std::make_shared<Tensor>(tensor);
  }

  assert(tensor.bra_rank() > 1 && tensor.ket_rank() > 1);

  auto get_phase = [](const Tensor& t) {
    container::svector<Index> bra(t.bra().begin(), t.bra().end());
    container::svector<Index> ket(t.ket().begin(), t.ket().end());
    IndexSwapper::thread_instance().reset();
    bubble_sort(std::begin(bra), std::end(bra), std::less<Index>{});
    bubble_sort(std::begin(ket), std::end(ket), std::less<Index>{});
    return IndexSwapper::thread_instance().even_num_of_swaps() ? 1 : -1;
  };

  // Generate a sum of asymmetric tensors if the input tensor is antisymmetric
  // and greater than one body otherwise, return the tensor
  if (tensor.symmetry() == Symmetry::antisymm) {
    const auto prefactor = get_phase(tensor);
    container::set<Index> bra_list(tensor.bra().begin(), tensor.bra().end());
    container::set<Index> ket_list(tensor.ket().begin(), tensor.ket().end());
    auto expr_sum = std::make_shared<Sum>();
    do {
      auto new_tensor = Tensor(tensor.label(), bra_list, ket_list,
                               tensor.auxiliary(), Symmetry::nonsymm);

      if (spin_symm_tensor(new_tensor)) {
        auto new_tensor_product = std::make_shared<Product>();
        new_tensor_product->append(get_phase(new_tensor),
                                   ex<Tensor>(new_tensor));
        new_tensor_product->scale(prefactor);
        expr_sum->append(new_tensor_product);
      }
    } while (std::next_permutation(bra_list.begin(), bra_list.end()));

    return expr_sum;
  } else {
    return std::make_shared<Tensor>(tensor);
  }
}

ExprPtr expand_antisymm(const ExprPtr& expr, bool skip_spinsymm) {
  if (expr->is<Constant>())
    return expr;
  else if (expr->is<Tensor>())
    return expand_antisymm(expr->as<Tensor>(), skip_spinsymm);

  // Product lambda
  auto expand_product = [&skip_spinsymm](const Product& expr) {
    Product temp{};
    temp.scale(expr.scalar());
    for (auto&& term : expr) {
      if (term->is<Tensor>())
        temp.append(1, expand_antisymm(term->as<Tensor>(), skip_spinsymm),
                    Product::Flatten::No);
    }
    ExprPtr result = std::make_shared<Product>(temp);
    rapid_simplify(result);
    return result;
  };

  if (expr->is<Product>())
    return expand_product(expr->as<Product>());
  else if (expr->is<Sum>()) {
    auto result = std::make_shared<Sum>();
    for (auto&& term : *expr) {
      result->append(expand_antisymm(term, skip_spinsymm));
    }
    return result;
  } else
    return nullptr;
}

bool has_tensor(const ExprPtr& expr, std::wstring label) {
  if (expr->is<Constant>()) return false;

  auto check_product = [&label](const Product& p) {
    return ranges::any_of(p.factors(), [&label](const auto& t) {
      return (t->template as<Tensor>()).label() == label;
    });
  };

  if (expr->is<Tensor>()) {
    return expr->as<Tensor>().label() == label;
  } else if (expr->is<Product>()) {
    return check_product(expr->as<Product>());
  } else if (expr->is<Sum>()) {
    return ranges::any_of(
        *expr, [&label](const auto& term) { return has_tensor(term, label); });
  } else
    return false;
}

container::svector<container::map<Index, Index>> A_maps(const Tensor& A) {
  assert(A.label() == L"A");

  container::svector<std::size_t> bra_indices(A.bra_rank());
  container::svector<std::size_t> ket_indices(A.ket_rank());
  std::iota(bra_indices.begin(), bra_indices.end(), 0);
  std::iota(ket_indices.begin(), ket_indices.end(), 0);

  container::svector<container::map<Index, Index>> result;

  do {
    do {
      container::map<Index, Index> current_replacements;

      for (std::size_t i = 0; i < bra_indices.size(); ++i) {
        current_replacements.emplace(A.bra()[i], A.bra()[bra_indices[i]]);
      }
      for (std::size_t i = 0; i < ket_indices.size(); ++i) {
        current_replacements.emplace(A.ket()[i], A.ket()[ket_indices[i]]);
      }

      result.push_back(std::move(current_replacements));
    } while (std::next_permutation(bra_indices.begin(), bra_indices.end()));
  } while (std::next_permutation(ket_indices.begin(), ket_indices.end()));

  return result;
}

ExprPtr remove_tensor(const Product& product, std::wstring label) {
  // filter out tensors with specified label
  auto new_product = std::make_shared<Product>();
  new_product->scale(product.scalar());
  for (auto&& term : product) {
    if (term->is<Tensor>()) {
      auto tensor = term->as<Tensor>();
      if (tensor.label() != label) new_product->append(1, ex<Tensor>(tensor));
    } else
      new_product->append(1, term);
  }
  return new_product;
}

ExprPtr remove_tensor(const ExprPtr& expr, std::wstring label) {
  if (expr->is<Sum>()) {
    Sum result{};
    for (auto& term : *expr) {
      result.append(remove_tensor(term, label));
    }
    return ex<Sum>(result);
  } else if (expr->is<Product>())
    return remove_tensor(expr->as<Product>(), label);
  else if (expr->is<Tensor>())
    return expr->as<Tensor>().label() == label ? ex<Constant>(1) : expr;
  else if (expr->is<Constant>() || expr->is<Variable>())
    return expr;
  else
    return nullptr;
}

ExprPtr expand_A_op(const Product& product) {
  bool has_A_operator = false;

  // Check A and build replacement map
  container::svector<container::map<Index, Index>> map_list;
  for (auto& term : product) {
    if (term->is<Tensor>()) {
      auto A = term->as<Tensor>();
      if (A.label() == L"A" && A.bra_rank() <= 1 && A.ket_rank() <= 1) {
        return remove_tensor(product, L"A");
      } else if ((A.label() == L"A")) {
        has_A_operator = true;
        map_list = A_maps(A);
        break;
      }
    }
  }

  if (!has_A_operator) return std::make_shared<Product>(product);

  auto new_result = std::make_shared<Sum>();
  for (auto&& map : map_list) {
    // Get phase of the transformation
    int phase;
    {
      container::svector<Index> transformed_list;
      for (const auto& [key, val] : map) transformed_list.push_back(val);

      IndexSwapper::thread_instance().reset();
      bubble_sort(std::begin(transformed_list), std::end(transformed_list),
                  std::less<Index>{});
      phase = IndexSwapper::thread_instance().even_num_of_swaps() ? 1 : -1;
    }

    Product new_product{};
    new_product.scale(product.scalar());
    auto temp_product = remove_tensor(product, L"A");
    for (auto&& term : *temp_product) {
      if (term->is<Tensor>()) {
        auto new_tensor = term->as<Tensor>();
        new_tensor.transform_indices(map);
        new_product.append(1, ex<Tensor>(new_tensor));
      }
    }
    new_product.scale(phase);
    new_result->append(ex<Product>(new_product));
  }  // map_list

  auto reset_idx_tags = [](ExprPtr& expr) {
    if (expr->is<Tensor>()) reset_tags(expr.as<Tensor>());
  };
  new_result->visit(reset_idx_tags, true);

  return new_result;
}

ExprPtr symmetrize_expr(const Product& product) {
  auto result = std::make_shared<Sum>();

  // Assumes canonical sequence of tensors in the product
  if (product.factor(0)->as<Tensor>().label() != L"A")
    return std::make_shared<Product>(product);

  // CHECK: A is present and >1 particle
  // GENERATE S tensor
  auto A_tensor = product.factor(0)->as<Tensor>();
  assert(A_tensor.label() == L"A");

  auto A_is_nconserving = A_tensor.bra_rank() == A_tensor.ket_rank();

  if (A_is_nconserving && A_tensor.bra_rank() == 1)
    return remove_tensor(product, L"A");

  assert(A_tensor.rank() > 1);

  auto S = Tensor{};
  if (A_is_nconserving) {
    S = Tensor(L"S", A_tensor.bra(), A_tensor.ket(), A_tensor.auxiliary(),
               Symmetry::nonsymm);
  } else {  // A is N-nonconserving
    auto n = std::min(A_tensor.bra_rank(), A_tensor.ket_rank());
    container::svector<Index> bra_list(A_tensor.bra().begin(),
                                       A_tensor.bra().begin() + n);
    container::svector<Index> ket_list(A_tensor.ket().begin(),
                                       A_tensor.ket().begin() + n);
    S = Tensor(L"S", bra_list, ket_list, A_tensor.auxiliary(),
               Symmetry::nonsymm);
  }

  // Generate replacement maps from a list of Index type (could be a bra or a
  // ket)
  // Uses a permuted list of int to generate permutations
  // TODO factor out for reuse
  auto maps_from_list = [](const container::svector<Index>& list) {
    container::svector<int> int_list(list.size());
    std::iota(int_list.begin(), int_list.end(), 0);
    container::svector<container::map<Index, Index>> result;
    do {
      container::map<Index, Index> map;
      auto list_ptr = list.begin();
      for (auto&& i : int_list) {
        map.emplace(*list_ptr, list[i]);
        list_ptr++;
      }
      result.push_back(map);
    } while (std::next_permutation(int_list.begin(), int_list.end()));
    assert(result.size() ==
           boost::numeric_cast<size_t>(factorial(list.size())));
    return result;
  };

  // Get phase relative to the canonical order
  // TODO factor out for reuse
  auto get_phase = [](const container::map<Index, Index>& map) {
    container::svector<Index> idx_list;
    for (const auto& [key, val] : map) idx_list.push_back(val);
    IndexSwapper::thread_instance().reset();
    bubble_sort(std::begin(idx_list), std::end(idx_list), std::less<Index>{});
    return IndexSwapper::thread_instance().even_num_of_swaps() ? 1 : -1;
  };

  container::svector<container::map<Index, Index>> maps;
  // CASE 1: n_bra = n_ket on all tensors
  if (A_is_nconserving) {
    maps = maps_from_list(A_tensor.bra());
  } else {
    assert(A_tensor.bra_rank() != A_tensor.ket_rank());
    maps = A_tensor.bra_rank() > A_tensor.ket_rank()
               ? maps_from_list(A_tensor.bra())
               : maps_from_list(A_tensor.ket());
  }
  assert(!maps.empty());
  for (auto&& map : maps) {
    Product new_product{};
    new_product.scale(product.scalar());
    new_product.append(get_phase(map), ex<Tensor>(S));
    auto temp_product = remove_tensor(product, L"A");
    for (auto&& term : *temp_product) {
      if (term->is<Tensor>()) {
        auto new_tensor = term->as<Tensor>();
        new_tensor.transform_indices(map);
        new_product.append(1, ex<Tensor>(new_tensor));
      }
    }
    result->append(ex<Product>(new_product));
  }  // map
  return result;
}

ExprPtr symmetrize_expr(const ExprPtr& expr) {
  if (expr->is<Constant>() || expr->is<Tensor>()) return expr;

  if (expr->is<Product>())
    return symmetrize_expr(expr->as<Product>());
  else if (expr->is<Sum>()) {
    auto result = std::make_shared<Sum>();
    for (auto&& summand : *expr) {
      result->append(symmetrize_expr(summand));
    }
    return result;
  } else
    return nullptr;
}

ExprPtr expand_A_op(const ExprPtr& expr) {
  if (expr->is<Constant>() || expr->is<Tensor>()) return expr;

  if (expr->is<Product>())
    return expand_A_op(expr->as<Product>());
  else if (expr->is<Sum>()) {
    auto result = std::make_shared<Sum>();
    for (auto&& summand : *expr) {
      result->append(expand_A_op(summand));
    }
    return result;
  } else
    return nullptr;
}

container::svector<container::map<Index, Index>> P_maps(const Tensor& P,
                                                        bool keep_canonical,
                                                        bool pair_wise) {
  assert(P.label() == L"P");

  // pair-wise is the preferred way of generating replacement maps
  if (pair_wise) {
    // Return pair-wise replacements (this is the preferred method)
    // P_ij -> {{i,j},{j,i}}
    // P_ijkl -> {{i,j},{j,i},{k,l},{l,k}}
    // P_ij^ab -> {{i,j},{j,i},{a,b},{b,a}}
    assert(P.bra_rank() % 2 == 0 && P.ket_rank() % 2 == 0);
    container::map<Index, Index> idx_rep;
    for (std::size_t i = 0; i != P.const_braket().size(); i += 2) {
      idx_rep.emplace(P.const_braket().at(i), P.const_braket().at(i + 1));
      idx_rep.emplace(P.const_braket().at(i + 1), P.const_braket().at(i));
    }

    assert(idx_rep.size() == (P.bra_rank() + P.ket_rank()));
    return container::svector<container::map<Index, Index>>{idx_rep};
  }

  size_t size;
  if (P.bra_rank() == 0 || P.ket_rank() == 0)
    size = std::max(P.bra_rank(), P.ket_rank());
  else
    size = std::min(P.bra_rank(), P.ket_rank());

  container::svector<int> int_list(size);
  std::iota(std::begin(int_list), std::end(int_list), 0);
  container::svector<container::map<Index, Index>> result;
  container::svector<Index> P_braket(P.const_braket().begin(),
                                     P.const_braket().end());

  do {
    auto P_braket_ptr = P_braket.begin();
    container::map<Index, Index> replacement_map;
    for (std::size_t i : int_list) {
      if (i < P.bra_rank()) {
        replacement_map.emplace(*P_braket_ptr, P.bra()[i]);
        P_braket_ptr++;
      }
    }
    for (std::size_t i : int_list) {
      if (i < P.ket_rank()) {
        replacement_map.emplace(*P_braket_ptr, P.ket()[i]);
        P_braket_ptr++;
      }
    }
    result.push_back(replacement_map);
  } while (std::next_permutation(int_list.begin(), int_list.end()));

  if (!keep_canonical) {
    result.erase(result.begin());
  }
  return result;
}

ExprPtr expand_P_op(const Product& product, bool keep_canonical,
                    bool pair_wise) {
  bool has_P_operator = false;

  // Check P and build a replacement map
  // Assuming a product can have multiple P operators
  container::svector<container::map<Index, Index>> map_list;
  for (auto& term : product) {
    if (term->is<Tensor>()) {
      auto P = term->as<Tensor>();
      if ((P.label() == L"P") && (P.bra_rank() > 1 || (P.ket_rank() > 1))) {
        has_P_operator = true;
        auto map = P_maps(P, keep_canonical, pair_wise);
        map_list.insert(map_list.end(), map.begin(), map.end());
      } else if ((P.label() == L"P") &&
                 (P.bra_rank() == 1 && (P.ket_rank() == 1))) {
        return remove_tensor(product, L"P");
      }
    }
  }

  if (!has_P_operator) return std::make_shared<Product>(product);

  auto result = std::make_shared<Sum>();
  for (auto&& map : map_list) {
    Product new_product{};
    new_product.scale(product.scalar());
    auto temp_product = remove_tensor(product, L"P");
    for (auto&& term : *temp_product) {
      if (term->is<Tensor>()) {
        auto new_tensor = term->as<Tensor>();
        new_tensor.transform_indices(map);
        new_product.append(1, ex<Tensor>(new_tensor));
      }
    }
    result->append(ex<Product>(new_product));
  }  // map_list
  return result;
}

ExprPtr expand_P_op(const ExprPtr& expr, bool keep_canonical, bool pair_wise) {
  if (expr->is<Constant>() || expr->is<Tensor>())
    return expr;
  else if (expr->is<Product>())
    return expand_P_op(expr->as<Product>(), keep_canonical, pair_wise);
  else if (expr->is<Sum>()) {
    auto result = std::make_shared<Sum>();
    for (auto& summand : *expr) {
      result->append(expand_P_op(summand, keep_canonical, pair_wise));
    }
    return result;
  } else
    return nullptr;
}

container::svector<container::map<Index, Index>> S_replacement_maps(
    const Tensor& S) {
  assert(S.label() == L"S");
  assert(S.bra_rank() > 1);
  assert(S.bra().size() == S.ket().size());
  container::svector<int> int_list(S.bra().size());
  std::iota(std::begin(int_list), std::end(int_list), 0);

  container::svector<container::map<Index, Index>> maps;
  do {
    container::map<Index, Index> map;
    auto S_bra_ptr = S.bra().begin();
    auto S_ket_ptr = S.ket().begin();
    for (auto&& i : int_list) {
      map.emplace(*S_bra_ptr, S.bra()[i]);
      ++S_bra_ptr;
      map.emplace(*S_ket_ptr, S.ket()[i]);
      ++S_ket_ptr;
    }
    maps.push_back(map);
  } while (std::next_permutation(int_list.begin(), int_list.end()));

  return maps;
}

ExprPtr S_maps(const ExprPtr& expr) {
  if (expr->is<Constant>() || expr->is<Tensor>()) return expr;

  auto result = std::make_shared<Sum>();

  // Check if S operator is present
  if (!has_tensor(expr, L"S")) return expr;

  auto reset_idx_tags = [](ExprPtr& expr) {
<<<<<<< HEAD
    if (expr->is<Tensor>()) reset_tags(expr.as<Tensor>());
=======
    if (expr->is<Tensor>()) expr->as<Tensor>().reset_tags();
>>>>>>> cd6fc6f6
  };
  expr->visit(reset_idx_tags);

  // Lambda for applying S on products
  auto expand_S_product = [](const Product& product) {
    // check if S is present
    if (!has_tensor(ex<Product>(product), L"S")) return ex<Product>(product);

    container::svector<container::map<Index, Index>> maps;
    if (product.factor(0)->as<Tensor>().label() == L"S")
      maps = S_replacement_maps(product.factor(0)->as<Tensor>());
    assert(!maps.empty());
    Sum sum{};
    for (auto&& map : maps) {
      Product new_product{};
      new_product.scale(product.scalar());
      auto temp_product = remove_tensor(product, L"S")->as<Product>();
      for (auto&& term : temp_product) {
        if (term->is<Tensor>()) {
          auto new_tensor = term->as<Tensor>();
          new_tensor.transform_indices(map);
          new_product.append(1, ex<Tensor>(new_tensor));
        }
      }
      sum.append(ex<Product>(new_product));
    }
    ExprPtr result = std::make_shared<Sum>(sum);
    return result;
  };

  if (expr->is<Product>()) {
    result->append(expand_S_product(expr->as<Product>()));
  } else if (expr->is<Sum>()) {
    for (auto&& term : *expr) {
      if (term->is<Product>()) {
        result->append(expand_S_product(term->as<Product>()));
      } else if (term->is<Tensor>() || term->is<Constant>()) {
        result->append(term);
      }
    }
  }

  result->visit(reset_idx_tags);
  return result;
}

ExprPtr closed_shell_spintrace(
    const ExprPtr& expression,
    const container::svector<container::svector<Index>>& ext_index_groups) {
  // Symmetrize and expression
  // Partially expand the antisymmetrizer and write it in terms of S operator.
  // See symmetrize_expr(expr) function for implementation details. We want an
  // expression with non-symmetric tensors, hence we are partially expanding the
  // antisymmetrizer (A) and fully expanding the anti-symmetric tensors to
  // non-symmetric.
  auto symm_and_expand = [](const ExprPtr& expr) {
    auto temp = expr;
    if (has_tensor(temp, L"A")) temp = symmetrize_expr(temp);
    temp = expand_antisymm(temp);
    rapid_simplify(temp);
    return temp;
  };
  auto expr = symm_and_expand(expression);

  // Index tags are cleaned prior to calling the fast canonicalizer
  auto reset_idx_tags = [](ExprPtr& expr) {
<<<<<<< HEAD
    if (expr->is<Tensor>()) reset_tags(expr.as<Tensor>());
=======
    if (expr->is<Tensor>()) expr->as<Tensor>().reset_tags();
>>>>>>> cd6fc6f6
  };

  // Cleanup index tags
  expr->visit(reset_idx_tags);  // This call is REQUIRED
  expand(expr);                 // This call is REQUIRED
  simplify(expr);  // full simplify to combine terms before count_cycles

  // Lambda for spin-tracing a product term
  // For closed-shell case, a spin-traced result is a product term scaled by
  // 2^{n_cycles}, where n_cycles are counted by the lambda function described
  // above. For every product term, the bra indices on all tensors are merged
  // into a single list, so are the ket indices. External indices are
  // substituted with either one of the index (because the two vectors should be
  // permutations of each other to count cycles). All tensors must be nonsymm.
  auto trace_product = [&ext_index_groups](const Product& product) {
    // Remove S if present in a product
    Product temp_product{};
    temp_product.scale(product.scalar());
    if (product.factor(0)->as<Tensor>().label() == L"S") {
      for (auto&& term : product.factors()) {
        if (term->is<Tensor>() && term->as<Tensor>().label() != L"S")
          temp_product.append(1, term, Product::Flatten::No);
      }
    } else {
      temp_product = product;
    }

    auto get_ket_indices = [](const Product& prod) {
      container::svector<Index> ket_idx;
      for (auto&& t : prod) {
        if (t->is<Tensor>())
          ranges::for_each(t->as<Tensor>().ket(), [&ket_idx](const Index& idx) {
            ket_idx.push_back(idx);
          });
      }
      return ket_idx;
    };
    auto product_kets = get_ket_indices(temp_product);

    auto get_bra_indices = [](const Product& prod) {
      container::svector<Index> bra_idx;
      for (auto&& t : prod) {
        if (t->is<Tensor>())
          ranges::for_each(t->as<Tensor>().bra(), [&bra_idx](const Index& idx) {
            bra_idx.push_back(idx);
          });
      }
      return bra_idx;
    };
    auto product_bras = get_bra_indices(temp_product);

    auto substitute_ext_idx = [&product_bras, &product_kets](
                                  const container::svector<Index>& idx_pair) {
      assert(idx_pair.size() == 2);
      if (idx_pair.size() == 2) {
        auto it = idx_pair.begin();
        auto first = *it;
        it++;
        auto second = *it;
        std::replace(product_bras.begin(), product_bras.end(), first, second);
        std::replace(product_kets.begin(), product_kets.end(), first, second);
      }
    };

    // Substitute indices from external index list
    if ((*ext_index_groups.begin()).size() == 2) {
      ranges::for_each(ext_index_groups, substitute_ext_idx);
    }

    auto n_cycles = count_cycles(product_kets, product_bras);

    auto result = std::make_shared<Product>(product);
    result->scale(pow2(n_cycles));
    return result;
  };

  if (expr->is<Constant>())
    return expr;
  else if (expr->is<Tensor>())
    return trace_product(
        (ex<Constant>(1) * expr)->as<Product>());  // expand_all(expr);
  else if (expr->is<Product>())
    return trace_product(expr->as<Product>());
  else if (expr->is<Sum>()) {
    auto result = std::make_shared<Sum>();
    for (auto&& summand : *expr) {
      if (summand->is<Product>()) {
        result->append(trace_product(summand->as<Product>()));
      } else if (summand->is<Tensor>()) {
        result->append(
            trace_product((ex<Constant>(1) * summand)->as<Product>()));
      } else  // summand->is<Constant>()
        result->append(summand);
    }
    return result;
  } else
    return nullptr;
}

container::svector<container::svector<Index>> external_indices(
    const ExprPtr& expr) {
  // Generate external index list from the projection manifold operator
  // (symmetrizer or antisymmetrizer)
  Tensor P{};
  for (const auto& prod : *expr) {
    if (prod->is<Product>()) {
      auto tensor = prod->as<Product>().factor(0)->as<Tensor>();
      if (tensor.label() == L"A" || tensor.label() == L"S") {
        P = tensor;
        break;
      }
    }
  }

  container::svector<container::svector<Index>> ext_index_groups;
  if (P) {  // if have the projection manifold operator
    assert(P.bra_rank() != 0 &&
           "Could not generate external index groups due to "
           "absence of (anti)symmetrizer (A or S) operator in expression.");
    assert(P.bra_rank() == P.ket_rank());
    ext_index_groups.resize(P.rank());
    for (std::size_t i = 0; i != P.rank(); ++i) {
      ext_index_groups[i] = container::svector<Index>{P.ket()[i], P.bra()[i]};
    }
  }
  return ext_index_groups;
}

container::svector<container::svector<Index>> external_indices(
    Tensor const& t) {
  using ranges::views::transform;
  using ranges::views::zip;

  assert(t.label() == L"S" || t.label() == L"A");
  assert(t.bra_rank() == t.ket_rank());
  return zip(t.ket(), t.bra()) | transform([](auto const& pair) {
           return container::svector<Index>{pair.first, pair.second};
         }) |
         ranges::to<container::svector<container::svector<Index>>>;
}

ExprPtr closed_shell_CC_spintrace(ExprPtr const& expr) {
  assert(expr->is<Sum>());
  using ranges::views::transform;

  auto const ext_idxs = external_indices(expr);
  auto st_expr = closed_shell_spintrace(expr, ext_idxs);
  canonicalize(st_expr);

  if (!ext_idxs.empty()) {
    // Remove S operator
    for (auto& term : *st_expr) {
      if (term->is<Product>()) term = remove_tensor(term->as<Product>(), L"S");
    }

    // Biorthogonal transformation
    st_expr = biorthogonal_transform(st_expr, ext_idxs);

    auto bixs = ext_idxs | transform([](auto&& vec) { return vec[0]; });
    auto kixs = ext_idxs | transform([](auto&& vec) { return vec[1]; });
    st_expr =
        ex<Tensor>(Tensor{L"S", bixs, kixs, std::vector<Index>{}}) * st_expr;
  }

  simplify(st_expr);

  return st_expr;
}

ExprPtr closed_shell_CC_spintrace_rigorous(ExprPtr const& expr) {
  assert(expr->is<Sum>());
  using ranges::views::transform;

  auto const ext_idxs = external_indices(expr);
  auto st_expr = sequant::spintrace(expr, ext_idxs);
  canonicalize(st_expr);

  if (!ext_idxs.empty()) {
    // Remove S operator
    for (auto& term : *st_expr) {
      if (term->is<Product>()) term = remove_tensor(term->as<Product>(), L"S");
    }

    // Biorthogonal transformation
    st_expr = biorthogonal_transform(st_expr, ext_idxs);

    auto bixs = ext_idxs | transform([](auto&& vec) { return vec[0]; });
    auto kixs = ext_idxs | transform([](auto&& vec) { return vec[1]; });
    st_expr =
        ex<Tensor>(Tensor{L"S", bixs, kixs, std::vector<Index>{}}) * st_expr;
  }

  simplify(st_expr);

  return st_expr;
}

/// Collect all indices from an expression
auto index_list(const ExprPtr& expr) {
  container::set<Index, Index::LabelCompare> grand_idxlist;
  if (expr->is<Tensor>()) {
    ranges::for_each(expr->as<Tensor>().const_braket(),
                     [&grand_idxlist](const Index& idx) {
                       idx.reset_tag();
                       grand_idxlist.insert(idx);
                     });
  }

  return grand_idxlist;
}

Tensor swap_spin(const Tensor& t) {
  auto is_any_spin = [](const Index& i) {
    return mbpt::to_spin(i.space().qns()) == mbpt::Spin::any;
  };

  // Return tensor if there are no spin labels
  if (std::all_of(t.const_braket().begin(), t.const_braket().end(),
                  is_any_spin)) {
    return t;
  }

  // Return new index where the spin-label is flipped
  auto spin_flipped_idx = [](const Index& idx) {
    assert(mbpt::to_spin(idx.space().qns()) != mbpt::Spin::any);
    return mbpt::to_spin(idx.space().qns()) == mbpt::Spin::alpha
               ? make_spinbeta(idx)
               : make_spinalpha(idx);
  };

  container::svector<Index> bra(t.rank()), ket(t.rank());

  for (std::size_t i = 0; i < t.rank(); ++i) {
    bra.at(i) = spin_flipped_idx(t.bra().at(i));
    ket.at(i) = spin_flipped_idx(t.ket().at(i));
  }

  return {t.label(),
          bra,
          ket,
          t.auxiliary(),
          t.symmetry(),
          t.braket_symmetry(),
          t.particle_symmetry()};
}

ExprPtr swap_spin(const ExprPtr& expr) {
  if (expr->is<Constant>()) return expr;

  auto swap_tensor = [](const Tensor& t) { return ex<Tensor>(swap_spin(t)); };

  auto swap_product = [&swap_tensor](const Product& p) {
    Product result{};
    result.scale(p.scalar());
    for (auto& t : p) {
      assert(t->is<Tensor>());
      result.append(1, swap_tensor(t->as<Tensor>()), Product::Flatten::No);
    }
    return ex<Product>(result);
  };

  if (expr->is<Tensor>())
    return swap_tensor(expr->as<Tensor>());
  else if (expr->is<Product>())
    return swap_product(expr->as<Product>());
  else if (expr->is<Sum>()) {
    Sum result;
    for (auto& term : *expr) {
      result.append(swap_spin(term));
    }
    return ex<Sum>(result);
  } else
    return nullptr;
}

ExprPtr merge_tensors(const Tensor& O1, const Tensor& O2) {
  assert(O1.label() == O2.label());
  assert(O1.symmetry() == O2.symmetry());
  auto bra = ranges::views::concat(O1.bra(), O2.bra());
  auto ket = ranges::views::concat(O1.ket(), O2.ket());
  auto aux = ranges::views::concat(O1.auxiliary(), O2.auxiliary());
  return ex<Tensor>(Tensor(O1.label(), bra, ket, aux, O1.symmetry()));
}

std::vector<ExprPtr> open_shell_A_op(const Tensor& A) {
  assert(A.label() == L"A");
  assert(A.bra_rank() == A.ket_rank());
  auto rank = A.bra_rank();

  std::vector<ExprPtr> result(rank + 1);
  result.at(0) = ex<Constant>(1);
  result.at(rank) = ex<Constant>(1);

  for (std::size_t i = 1; i < rank; ++i) {
    auto spin_bra = A.bra();
    auto spin_ket = A.ket();
    std::transform(spin_bra.begin(), spin_bra.end() - i, spin_bra.begin(),
                   make_spinalpha);
    std::transform(spin_ket.begin(), spin_ket.end() - i, spin_ket.begin(),
                   make_spinalpha);
    std::transform(spin_bra.end() - i, spin_bra.end(), spin_bra.end() - i,
                   make_spinbeta);
    std::transform(spin_ket.end() - i, spin_ket.end(), spin_ket.end() - i,
                   make_spinbeta);
    ranges::for_each(spin_bra, [](const Index& i) { i.reset_tag(); });
    ranges::for_each(spin_ket, [](const Index& i) { i.reset_tag(); });
    result.at(i) = ex<Tensor>(
        Tensor(L"A", spin_bra, spin_ket, A.auxiliary(), Symmetry::antisymm));
    // std::wcout << to_latex(result.at(i)) << " ";
  }
  // std::wcout << "\n" << std::endl;
  return result;
}

std::vector<ExprPtr> open_shell_P_op_vector(const Tensor& A) {
  assert(A.label() == L"A");

  // N+1 spin-cases for corresponding residual
  std::vector<ExprPtr> result_vector(A.bra_rank() + 1);

  // List of indices
  const auto rank = A.bra_rank();
  container::svector<int> idx(rank);
  auto bra = A.bra();
  auto ket = A.ket();
  std::iota(idx.begin(), idx.end(), 0);

  // Anti-symmetrizer is preserved for all identical spin cases,
  // So return a constant
  result_vector.at(0) = ex<Constant>(1);     // all alpha
  result_vector.at(rank) = ex<Constant>(1);  // all beta

  // This loop generates all the remaining spin cases
  for (std::size_t i = 1; i < rank; ++i) {
    container::svector<int> alpha_spin(idx.begin(), idx.end() - i);
    container::svector<int> beta_spin(idx.end() - i, idx.end());

    container::svector<Tensor> P_bra_list, P_ket_list;
    for (auto& j : alpha_spin) {
      for (auto& k : beta_spin) {
        if (!alpha_spin.empty() && !beta_spin.empty()) {
          P_bra_list.emplace_back(Tensor(L"P", {bra.at(j), bra.at(k)}, {}, {}));
          P_ket_list.emplace_back(Tensor(L"P", {}, {ket.at(j), ket.at(k)}, {}));
        }
      }
    }

    // The P4 terms
    if (alpha_spin.size() > 1 && beta_spin.size() > 1) {
      for (std::size_t a = 0; a != alpha_spin.size() - 1; ++a) {
        auto i1 = alpha_spin[a];
        for (std::size_t b = a + 1; b != alpha_spin.size(); ++b) {
          auto i2 = alpha_spin[b];
          for (std::size_t c = 0; c != beta_spin.size() - 1; ++c) {
            auto i3 = beta_spin[c];
            for (std::size_t d = c + 1; d != beta_spin.size(); ++d) {
              auto i4 = beta_spin[d];
              P_bra_list.emplace_back(
                  Tensor(L"P", {bra.at(i1), bra.at(i3), bra.at(i2), bra.at(i4)},
                         {}, {}));
              P_ket_list.emplace_back(
                  Tensor(L"P", {},
                         {ket.at(i1), ket.at(i3), ket.at(i2), ket.at(i4)}, {}));
            }
          }
        }
      }
    }

    Sum bra_permutations{};
    bra_permutations.append(ex<Constant>(1));
    Sum ket_permutations{};
    ket_permutations.append(ex<Constant>(1));

    for (auto& p : P_bra_list) {
      int prefactor = (p.bra_rank() + p.ket_rank() == 4) ? 1 : -1;
      bra_permutations.append(ex<Constant>(prefactor) * ex<Tensor>(p));
    }

    for (auto& p : P_ket_list) {
      int prefactor = (p.bra_rank() + p.ket_rank() == 4) ? 1 : -1;
      ket_permutations.append(ex<Constant>(prefactor) * ex<Tensor>(p));
    }

    ExprPtr spin_case_result =
        ex<Sum>(bra_permutations) * ex<Sum>(ket_permutations);
    simplify(spin_case_result);

    // Merge P operators if it encounters alpha_spin product of operators
    for (auto& term : *spin_case_result) {
      if (term->is<Product>()) {
        auto P = term->as<Product>();
        if (P.factors().size() == 2) {
          auto P1 = P.factor(0)->as<Tensor>();
          auto P2 = P.factor(1)->as<Tensor>();
          term = merge_tensors(P1, P2);
        }
      }
    }
    result_vector.at(i) = spin_case_result;
  }
  return result_vector;
}

std::vector<ExprPtr> open_shell_spintrace(
    const ExprPtr& expr,
    const container::svector<container::svector<Index>>& ext_index_groups,
    const int single_spin_case) {
  if (expr->is<Constant>()) {
    return std::vector<ExprPtr>{expr};
  }

  // Grand index list contains both internal and external indices
  container::set<Index, Index::LabelCompare> grand_idxlist;
  auto collect_indices = [&grand_idxlist](const ExprPtr& expr) {
    if (expr->is<Tensor>()) {
      ranges::for_each(expr->as<Tensor>().const_braket(),
                       [&grand_idxlist](const Index& idx) {
                         idx.reset_tag();
                         grand_idxlist.insert(idx);
                       });
    }
  };
  expr->visit(collect_indices);

  container::set<Index> ext_idxlist;
  for (auto&& idxgrp : ext_index_groups) {
    for (auto&& idx : idxgrp) {
      idx.reset_tag();
      ext_idxlist.insert(idx);
    }
  }

  container::set<Index> int_idxlist;
  for (auto&& gidx : grand_idxlist) {
    if (ext_idxlist.find(gidx) == ext_idxlist.end()) {
      int_idxlist.insert(gidx);
    }
  }

  using IndexGroup = container::svector<Index>;
  container::svector<IndexGroup> int_index_groups;
  for (auto&& i : int_idxlist) {
    int_index_groups.emplace_back(IndexGroup(1, i));
  }

  assert(grand_idxlist.size() == int_idxlist.size() + ext_idxlist.size());

  // make a spin-specific index, orientation is given by spin_bit: 0 =
  // spin-down/beta, 1 = spin-up/alpha
  auto make_spinspecific = [](const Index& idx, const long int& spin_bit) {
    return spin_bit == 0 ? make_spinalpha(idx) : make_spinbeta(idx);
  };

  // Generate index replacement maps
  auto spin_cases = [&make_spinspecific](
                        const container::svector<IndexGroup>& idx_group) {
    const auto ncases = pow2(idx_group.size());
    container::svector<container::map<Index, Index>> all_replacements(ncases);

    for (uint64_t i = 0; i != ncases; ++i) {
      container::map<Index, Index> idx_rep;
      for (size_t idxg = 0; idxg != idx_group.size(); ++idxg) {
        auto spin_bit = (i << (64 - idxg - 1)) >> 63;
        assert((spin_bit == 0) || (spin_bit == 1));
        for (auto& idx : idx_group[idxg]) {
          auto spin_idx = make_spinspecific(idx, spin_bit);
          idx_rep.emplace(idx, spin_idx);
        }
      }
      all_replacements[i] = idx_rep;
    }
    return all_replacements;
  };

  // External index replacement maps
  auto ext_spin_cases =
      [&make_spinspecific](const container::svector<IndexGroup>& idx_group) {
        container::svector<container::map<Index, Index>> all_replacements;

        // container::svector<int> spins(idx_group.size(), 0);
        for (std::size_t i = 0; i <= idx_group.size(); ++i) {
          container::svector<int> spins(idx_group.size(), 0);
          std::fill(spins.end() - i, spins.end(), 1);

          container::map<Index, Index> idx_rep;
          for (std::size_t j = 0; j != idx_group.size(); ++j) {
            for (auto& idx : idx_group[j]) {
              auto spin_idx = make_spinspecific(idx, spins[j]);
              idx_rep.emplace(idx, spin_idx);
            }
          }
          all_replacements.push_back(idx_rep);
        }
        return all_replacements;
      };

  auto reset_idx_tags = [](ExprPtr& expr) {
<<<<<<< HEAD
    if (expr->is<Tensor>()) reset_tags(expr.as<Tensor>());
=======
    if (expr->is<Tensor>()) expr->as<Tensor>().reset_tags();
>>>>>>> cd6fc6f6
  };

  // Internal and external index replacements are independent
  auto i_rep = spin_cases(int_index_groups);
  auto e_rep = ext_spin_cases(ext_index_groups);

  // For a single spin case, keep only the relevant spin case
  // PS: all alpha indexing start at 0
  if (single_spin_case) {
    auto external_replacement_map = e_rep.at(single_spin_case);
    e_rep.clear();
    e_rep.push_back(external_replacement_map);
  }

  // Expand 'A' operator and 'antisymm' tensors
  auto expanded_expr = expand_A_op(expr);
  expanded_expr->visit(reset_idx_tags);
  expand(expanded_expr);
  simplify(expanded_expr);

  std::vector<ExprPtr> result{};

  // return true if a product is spin-symmetric
  auto spin_symm_product = [](const Product& product) {
    container::svector<Index> cBra, cKet;  // concat Bra and concat Ket
    for (auto& term : product) {
      if (term->is<Tensor>()) {
        auto tnsr = term->as<Tensor>();
        cBra.insert(cBra.end(), tnsr.bra().begin(), tnsr.bra().end());
        cKet.insert(cKet.end(), tnsr.ket().begin(), tnsr.ket().end());
      }
    }
    assert(cKet.size() == cBra.size());

    auto i_ket = cKet.begin();
    for (auto& b : cBra) {
      if (b.space().qns() != i_ket->space().qns()) return false;
      ++i_ket;
    }
    return true;
  };

  //
  // SPIN-TRACING algorithm begins here
  //

  // Loop over external index replacement maps
  for (auto& e : e_rep) {
    // Add spin labels to external indices
    auto spin_expr = append_spin(expanded_expr, e);
    spin_expr->visit(reset_idx_tags);
    Sum e_result{};

    // Loop over internal index replacement maps
    for (auto& i : i_rep) {
      // Add spin labels to internal indices, expand antisymmetric tensors
      auto spin_expr_i = append_spin(spin_expr, i);
      spin_expr_i = expand_antisymm(spin_expr_i, true);
      expand(spin_expr_i);
      spin_expr_i->visit(reset_idx_tags);
      Sum i_result{};

      if (spin_expr_i->is<Tensor>()) {
        e_result.append(spin_expr_i);
      } else if (spin_expr_i->is<Product>()) {
        if (spin_symm_product(spin_expr_i->as<Product>()))
          e_result.append(spin_expr_i);
      } else if (spin_expr_i->is<Sum>()) {
        for (auto& pr : *spin_expr_i) {
          if (pr->is<Product>()) {
            if (spin_symm_product(pr->as<Product>())) i_result.append(pr);
          } else if (pr->is<Tensor>()) {
            if (spin_symm_tensor(pr->as<Tensor>())) i_result.append(pr);
          } else if (pr->is<Constant>()) {
            i_result.append(pr);
          } else
            throw("Unknown ExprPtr type.");
        }
        e_result.append(std::make_shared<Sum>(i_result));
      }

    }  // loop over internal indices
    result.push_back(std::make_shared<Sum>(e_result));
  }  // loop over external indices

  if (single_spin_case) {
    assert(result.size() == 1 &&
           "Spin-specific case must return one expression.");
  }

  // Canonicalize and simplify all expressions
  for (auto& expression : result) {
    expression->visit(reset_idx_tags);
    canonicalize(expression);
    rapid_simplify(expression);
  }
  return result;
}

std::vector<ExprPtr> open_shell_CC_spintrace(const ExprPtr& expr) {
  Tensor A = expr->at(0)->at(0)->as<Tensor>();
  assert(A.label() == L"A");
  size_t const i = A.rank();
  auto P_vec = open_shell_P_op_vector(A);
  auto A_vec = open_shell_A_op(A);
  assert(P_vec.size() == i + 1);
  std::vector<Sum> concat_terms(i + 1);
  [[maybe_unused]] size_t n_spin_orbital_term = 0;
  for (auto& product_term : *expr) {
    auto term = remove_tensor(product_term->as<Product>(), L"A");
    std::vector<ExprPtr> os_st(i + 1);

    // Apply the P operators on the product term without the A,
    // Expand the P operators and spin-trace the expression
    // Then apply A operator, canonicalize and remove A operator
    for (std::size_t s = 0; s != os_st.size(); ++s) {
      os_st.at(s) = P_vec.at(s) * term;
      expand(os_st.at(s));
      os_st.at(s) = expand_P_op(os_st.at(s), false, true);
      os_st.at(s) =
          open_shell_spintrace(os_st.at(s), external_indices(A), s).at(0);
      if (i > 2) {
        os_st.at(s) = A_vec.at(s) * os_st.at(s);
        simplify(os_st.at(s));
        os_st.at(s) = remove_tensor(os_st.at(s), L"A");
      }
    }

    for (size_t j = 0; j != os_st.size(); ++j) {
      concat_terms.at(j).append(os_st.at(j));
    }
    ++n_spin_orbital_term;
  }

  // Combine spin-traced terms for the current residual
  std::vector<ExprPtr> expr_vec;
  for (auto& spin_case : concat_terms) {
    auto ptr = sequant::ex<Sum>(spin_case);
    expr_vec.push_back(ptr);
  }

  return expr_vec;
}

ExprPtr spintrace(
    const ExprPtr& expression,
    container::svector<container::svector<Index>> ext_index_groups,
    bool spinfree_index_spaces) {
  // Escape immediately if expression is a constant
  if (expression->is<Constant>()) {
    return expression;
  }

  // This function must be used for tensors with spin-specific indices only. If
  // the spin-symmetry is conserved: the tensor is expanded; else: zero is
  // returned.
  auto spin_trace_tensor = [](const Tensor& tensor) {
    return can_expand(tensor) ? expand_antisymm(tensor) : ex<Constant>(0);
  };

  // This function is used to spin-trace a product terms with spin-specific
  // indices. It checks if all tensors can be expanded and spintraces individual
  // tensors by call to the spin_trace_tensor lambda.
  auto spin_trace_product = [&spin_trace_tensor](const Product& product) {
    Product spin_product{};

    // Check if all tensors in this product can be expanded
    // If NOT all tensors can be expanded, return zero
    if (!std::all_of(product.factors().begin(), product.factors().end(),
                     [](const auto& t) {
                       return can_expand(t->template as<Tensor>());
                     })) {
      return ex<Constant>(0);
    }

    spin_product.scale(product.scalar());
    ranges::for_each(product.factors().begin(), product.factors().end(),
                     [&spin_trace_tensor, &spin_product](const auto& t) {
                       spin_product.append(
                           1, spin_trace_tensor(t->template as<Tensor>()));
                     });

    ExprPtr result = std::make_shared<Product>(spin_product);
    expand(result);
    rapid_simplify(result);
    return result;
  };

  auto reset_idx_tags = [](ExprPtr& expr) {
<<<<<<< HEAD
    if (expr->is<Tensor>()) reset_tags(expr.as<Tensor>());
=======
    if (expr->is<Tensor>()) expr->as<Tensor>().reset_tags();
>>>>>>> cd6fc6f6
  };

  // Most important lambda of this function
  auto trace_product = [&ext_index_groups, &spin_trace_tensor,
                        &spin_trace_product,
                        spinfree_index_spaces](const Product& expression) {
    ExprPtr expr = std::make_shared<Product>(expression);

    // List of all indices in the expression
    container::set<Index, Index::LabelCompare> grand_idxlist;
    auto collect_indices = [&grand_idxlist](const ExprPtr& expr) {
      if (expr->is<Tensor>()) {
        ranges::for_each(expr->as<Tensor>().const_braket(),
                         [&grand_idxlist](const Index& idx) {
                           idx.reset_tag();
                           grand_idxlist.insert(idx);
                         });
      }
    };
    expr->visit(collect_indices);

    // List of external indices, i.e. indices that are not summed over Einstein
    // style (indices that are not repeated in an expression)
    container::set<Index> ext_idxlist;
    for (auto&& idxgrp : ext_index_groups) {
      for (auto&& idx : idxgrp) {
        idx.reset_tag();
        ext_idxlist.insert(idx);
      }
    }

    // List of internal indices, i.e. indices that are contracted over
    container::set<Index> int_idxlist;
    for (auto&& gidx : grand_idxlist) {
      if (ext_idxlist.find(gidx) == ext_idxlist.end()) {
        int_idxlist.insert(gidx);
      }
    }

    // EFV: generate the grand list of index groups by concatenating list of
    // external index groups with the groups of internal indices (each
    // internal index = 1 group)
    // TODO some internal indices can be a priori placed in the same group, if
    // they refer to the same particle of a spin-free non-antisymmetrized Tensor
    //      so visit all Tensors in the expression and locate such groups of
    //      internal indices before placing the rest into separate groups
    using IndexGroup = container::svector<Index>;
    container::svector<IndexGroup> index_groups;
    for (auto&& i : int_idxlist) index_groups.emplace_back(IndexGroup(1, i));
    index_groups.insert(index_groups.end(), ext_index_groups.begin(),
                        ext_index_groups.end());

    // EFV: for each spincase (loop over integer from 0 to 2^n-1, n=#of index
    // groups)
    const uint64_t nspincases = pow2(index_groups.size());

    auto result = std::make_shared<Sum>();
    for (uint64_t spincase_bitstr = 0; spincase_bitstr != nspincases;
         ++spincase_bitstr) {
      // EFV:  assign spin to each index group => make a replacement list
      container::map<Index, Index> index_replacements;

      uint64_t index_group_count = 0;
      for (auto&& index_group : index_groups) {
        auto spin_bit = (spincase_bitstr << (64 - index_group_count - 1)) >> 63;
        assert(spin_bit == 0 || spin_bit == 1);

        for (auto&& index : index_group) {
          index_replacements.emplace(index, spin_bit == 0
                                                ? make_spinalpha(index)
                                                : make_spinbeta(index));
        }
        ++index_group_count;
      }

      // Append spin labels to indices in the expression
      auto spin_expr = append_spin(expr, index_replacements);
      rapid_simplify(spin_expr);  // This call is required for Tensor case

      // NB: There are temporaries in the following code to enable
      // printing intermediate expressions.
      if (spin_expr->is<Tensor>()) {
        auto st_expr = spin_trace_tensor(spin_expr->as<Tensor>());
        result->append(spinfree_index_spaces ? remove_spin(st_expr) : st_expr);
      } else if (spin_expr->is<Product>()) {
        auto st_expr = spin_trace_product(spin_expr->as<Product>());
        if (st_expr->size() != 0) {
          result->append(spinfree_index_spaces ? remove_spin(st_expr)
                                               : st_expr);
        }
      } else if (spin_expr->is<Sum>()) {
        for (auto&& summand : *spin_expr) {
          Sum st_expr{};
          if (summand->is<Tensor>())
            st_expr.append(spin_trace_tensor(summand->as<Tensor>()));
          else if (summand->is<Product>())
            st_expr.append(spin_trace_product(summand->as<Product>()));
          else {
            st_expr.append(summand);
          }
          auto st_expr_ptr = ex<Sum>(st_expr);
          result->append(spinfree_index_spaces ? remove_spin(st_expr_ptr)
                                               : st_expr_ptr);
        }
      } else {
        result->append(expr);
      }
    }  // Permutation FOR loop
    return result;
  };

  // Expand antisymmetrizer operator (A) if present in the expression
  ExprPtr expr = expression;
  if (has_tensor(expr, L"A")) expr = expand_A_op(expr);

  if (expr->is<Tensor>()) expr = ex<Constant>(1) * expr;

  ExprPtr result;
  if (expr->is<Product>()) {
    result = trace_product(expr->as<Product>());
  } else if ((expr->is<Sum>())) {
    auto result_sum = std::make_shared<Sum>();
    for (auto&& term : *expr) {
      if (term->is<Product>())
        result_sum->append(trace_product(term->as<Product>()));
      else if (term->is<Tensor>()) {
        auto term_as_product = ex<Constant>(1) * term;
        result_sum->append(trace_product(term_as_product->as<Product>()));
      } else
        result_sum->append(term);
      result = result_sum;
    }
    return result;
  } else
    return nullptr;
  result->visit(reset_idx_tags);
  return result;
}  // ExprPtr spintrace

ExprPtr factorize_S(const ExprPtr& expression,
                    std::initializer_list<IndexList> ext_index_groups,
                    const bool fast_method) {
  // Canonicalize the expression
  ExprPtr expr = expression;
  // canonicalize(expr);

  // If expression has S operator, do nothing and exit
  if (has_tensor(expr, L"S")) return expr;

  // If S operator is absent: generate from ext_index_groups
  Tensor S{};
  {
    container::svector<Index> bra_list, ket_list;

    // Fill bras and kets
    ranges::for_each(ext_index_groups, [&](const IndexList& idx_pair) {
      auto it = idx_pair.begin();
      bra_list.push_back(*it);
      it++;
      ket_list.push_back(*it);
    });
    assert(bra_list.size() == ket_list.size());
    S = Tensor(L"S", bra_list, ket_list, container::svector<Index>{},
               Symmetry::nonsymm);
  }

  // For any order CC residual equation:
  // Generate a list of permutation indices
  // Erase the canonical entry
  auto replacement_maps = S_replacement_maps(S);
  replacement_maps.erase(replacement_maps.begin());

  // Lambda function for index replacement in tensor
  auto transform_tensor =
      [](const Tensor& tensor,
         const container::map<Index, Index>& replacement_map) {
        auto result = std::make_shared<Tensor>(tensor);
        result->transform_indices(replacement_map);
<<<<<<< HEAD
        reset_tags(*result);
=======
        result->reset_tags();
>>>>>>> cd6fc6f6
        return result;
      };

  Sum result_sum{};
  ///////////////////////////////////////////////
  ///            Fast approach                ///
  ///////////////////////////////////////////////
  // This method hashes terms for faster run times

  if (fast_method) {
    // summands_hash_list sorted container of hash values of canonicalized
    // summands summands_hash_map unsorted map of (hash_val, summand) pairs
    // container::set<size_t> summands_hash_list;
    container::svector<size_t> summands_hash_list;
    std::unordered_map<size_t, ExprPtr> summands_hash_map;
    for (auto it = expr->begin(); it != expr->end(); ++it) {
      (*it)->canonicalize();
      auto hash = (*it)->hash_value();
      summands_hash_list.push_back(hash);
      summands_hash_map.emplace(hash, *it);
    }
    assert(summands_hash_list.size() == expr->size());
    assert(summands_hash_map.size() == expr->size());

    // Symmetrize every summand, assign its hash value to hash1
    // Check if hash1 exist in summands_hash_list
    // if(hash1 present in summands_hash_list) remove hash0, hash1
    // else continue
    [[maybe_unused]] int n_symm_terms = 0;
    auto symm_factor = factorial(S.bra_rank());
    for (auto it = expr->begin(); it != expr->end(); ++it) {
      // Exclude summand with value zero
      while ((*it)->hash_value() == ex<Constant>(0)->hash_value()) {
        ++it;
        if (it == expr->end()) break;
      }
      if (it == expr->end()) break;

      // Remove current hash_value from list and clone summand
      auto hash0 = (*it)->hash_value();
      summands_hash_list.erase(std::find(summands_hash_list.begin(),
                                         summands_hash_list.end(), hash0));
      auto new_product = (*it)->clone();
      new_product =
          ex<Constant>(rational{1, symm_factor}) * ex<Tensor>(S) * new_product;

      // CONTAINER OF HASH VALUES AND SYMMETRIZED TERMS
      // FOR GENERALIZED EXPRESSION WITH ARBITRATY S OPERATOR
      // Loop over replacement maps The entire code from here
      container::vector<size_t> hash1_list;
      for (auto&& replacement_map : replacement_maps) {
        size_t hash1;
        if ((*it)->is<Product>()) {
          // Clone *it, apply symmetrizer, store hash1 value
          auto product = (*it)->as<Product>();
          Product S_product{};
          S_product.scale(product.scalar());

          // Transform indices by action of S operator
          for (auto&& t : product) {
            if (t->is<Tensor>())
              S_product.append(
                  1, transform_tensor(t->as<Tensor>(), replacement_map),
                  Product::Flatten::No);
          }
          auto new_product_expr = ex<Product>(S_product);
          new_product_expr->canonicalize();
          hash1 = new_product_expr->hash_value();

        } else if ((*it)->is<Tensor>()) {
          // Clone *it, apply symmetrizer, store hash value
          auto tensor = (*it)->as<Tensor>();

          // Transform indices by action of S operator
          auto new_tensor = transform_tensor(tensor, replacement_map);

          // Canonicalize the new tensor before computing hash value
          new_tensor->canonicalize();
          hash1 = new_tensor->hash_value();
        }
        hash1_list.push_back(hash1);
      }

      // bool symmetrizable = false;
      // auto hash1_found = [&](size_t h){ return summands_hash_list.find(h) !=
      // summands_hash_list.end();};
      auto hash1_found = [&summands_hash_list](size_t h) {
        return std::find(summands_hash_list.begin(), summands_hash_list.end(),
                         h) != summands_hash_list.end();
      };
      std::size_t n_hash_found = ranges::count_if(hash1_list, hash1_found);

      if (n_hash_found == hash1_list.size()) {
        // Prepend S operator
        // new_product = ex<Tensor>(S) * new_product;
        new_product = ex<Constant>(symm_factor) * new_product;
        ++n_symm_terms;

        // remove values from hash1_list from summands_hash_list
        ranges::for_each(hash1_list, [&](const size_t hash1) {
          // summands_hash_list.erase(hash1);
          summands_hash_list.erase(std::find(summands_hash_list.begin(),
                                             summands_hash_list.end(), hash1));

          auto term = summands_hash_map.find(hash1)->second;

          for (auto&& summand : *expr) {
            if (summand->hash_value() == hash1) summand = ex<Constant>(0);
          }
        });
      }
      result_sum.append(new_product);
    }
  } else {
    ///////////////////////////////////////////////
    ///            Lazy approach                ///
    ///////////////////////////////////////////////
    // This approach is slower because the hash values are computed on the fly.
    // Subsequently, this algorithm applies 'S' operator n^2 times

    [[maybe_unused]] int n_symm_terms = 0;

    // If a term was symmetrized, put the index in a list
    container::set<int> i_list;

    // The quick_method is a "faster" lazy approach that
    // symmetrizes *it instead of symmetrizing *find_it in the inside loop
    //    const auto tstart = std::chrono::high_resolution_clock::now();

    // Controls which term to symmetrize
    // true -> symmetrize the summand
    // false -> symmetrize lookup term
    // bool quick_method = true;

    // Loop over terms of expression (OUTER LOOP)
    for (auto it = expr->begin(); it != expr->end(); ++it) {
      // If *it is symmetrized, go to next
      while (std::find(i_list.begin(), i_list.end(),
                       std::distance(expr->begin(), it)) != i_list.end())
        ++it;
      // Clone the summand
      auto new_product = (*it)->clone();

      // hash value of summand
      container::vector<size_t> hash0_list;
      for (auto&& replacement_map : replacement_maps) {
        size_t hash0;
        if ((*it)->is<Product>()) {
          // Clone *it, apply symmetrizer, store hash value
          auto product = (*it)->as<Product>();
          Product S_product{};
          S_product.scale(product.scalar());

          // Transform indices by action of S operator
          for (auto&& t : product) {
            if (t->is<Tensor>())
              S_product.append(
                  1, transform_tensor(t->as<Tensor>(), replacement_map),
                  Product::Flatten::No);
          }
          auto new_product_expr = ex<Product>(S_product);
          new_product_expr->canonicalize();
          hash0 = new_product_expr->hash_value();
          hash0_list.push_back(hash0);
        } else if ((*it)->is<Tensor>()) {
          // Clone *it, apply symmetrizer, store hash value
          auto tensor = (*it)->as<Tensor>();

          // Transform indices by action of S operator
          auto new_tensor = transform_tensor(tensor, replacement_map);

          // Canonicalize the new tensor before computing hash value
          new_tensor->canonicalize();
          hash0 = new_tensor->hash_value();
          hash0_list.push_back(hash0);
        }
      }

      for (auto&& hash0 : hash0_list) {
        std::size_t n_matches = 0;
        container::svector<size_t> idx_vec;
        for (auto find_it = it + 1; find_it != expr->end(); ++find_it) {
          auto idx = std::distance(expr->begin(), find_it);
          (*find_it)->canonicalize();

          if ((*find_it)->hash_value() == hash0) {
            ++n_matches;
            idx_vec.push_back(idx);
          }
        }
        if (n_matches == hash0_list.size()) {
          ++n_symm_terms;
          new_product = ex<Tensor>(S) * new_product;
          i_list.insert(idx_vec.begin(), idx_vec.end());
        }
      }

      // append product to running sum
      result_sum.append(new_product);
    }
    //    const auto tstop = std::chrono::high_resolution_clock::now();
    //    const auto time_elapsed =
    //        std::chrono::duration_cast<std::chrono::microseconds>(tstop -
    //        tstart);
    // std::cout << "Fast method: " << std::boolalpha << fast_method << "\n";
    // std::cout << "N symm terms found: " << n_symm_terms << "\n";
    // std::cout << "Time: " << time_elapsed.count() << " μs.\n";
  }

  ExprPtr result = std::make_shared<Sum>(result_sum);
  simplify(result);
  return result;
}

ExprPtr biorthogonal_transform(
    const sequant::ExprPtr& expr,
    const container::svector<container::svector<sequant::Index>>&
        ext_index_groups,
    const double threshold) {
  assert(!ext_index_groups.empty());
  const auto n_particles = ext_index_groups.size();

  using sequant::container::svector;

  // Coefficients
  container::svector<rational> bt_coeff_vec;
  {
#ifdef SEQUANT_HAS_EIGEN
    using namespace Eigen;
    // Dimension of permutation matrix is n_particles!
    const auto n = boost::numeric_cast<Eigen::Index>(factorial(n_particles));

    // Permutation matrix
    Eigen::Matrix<double, Dynamic, Dynamic> M(n, n);
    {
      M.setZero();
      size_t n_row = 0;
      svector<int> v(n_particles), v1(n_particles);
      std::iota(v.begin(), v.end(), 0);
      std::iota(v1.begin(), v1.end(), 0);
      do {
        container::svector<double> permutation_vector;
        do {
          permutation_vector.push_back(
              std::pow(-2, sequant::count_cycles(v1, v)));
        } while (std::next_permutation(v.begin(), v.end()));
        Eigen::VectorXd pv_eig = Eigen::Map<Eigen::VectorXd, Eigen::Unaligned>(
            permutation_vector.data(), permutation_vector.size());
        M.row(n_row) = pv_eig;
        ++n_row;
      } while (std::next_permutation(v1.begin(), v1.end()));
      M *= std::pow(-1, n_particles);
    }

    // Normalization constant
    double scalar;
    {
      auto nonZero = [&threshold](const double& d) {
        using std::abs;
        return abs(d) > threshold;
      };

      // Solve system of equations
      SelfAdjointEigenSolver<MatrixXd> eig_solver(M);
      container::svector<double> eig_vals(eig_solver.eigenvalues().size());
      VectorXd::Map(&eig_vals[0], eig_solver.eigenvalues().size()) =
          eig_solver.eigenvalues();

      double non0count =
          std::count_if(eig_vals.begin(), eig_vals.end(), nonZero);
      scalar = eig_vals.size() / non0count;
    }

    // Find Pseudo Inverse, get 1st row only
    MatrixXd pinv = M.completeOrthogonalDecomposition().pseudoInverse();
    container::svector<double> bt_coeff_dvec;
    bt_coeff_dvec.resize(pinv.rows());
    VectorXd::Map(&bt_coeff_dvec[0], bt_coeff_dvec.size()) =
        pinv.row(0) * scalar;
    bt_coeff_vec.reserve(bt_coeff_dvec.size());
    ranges::for_each(bt_coeff_dvec, [&bt_coeff_vec, threshold](double c) {
      bt_coeff_vec.emplace_back(to_rational(c, threshold));
    });

//    std::cout << "n_particles = " << n_particles << "\n bt_coeff_vec = ";
//    std::copy(bt_coeff_vec.begin(), bt_coeff_vec.end(),
//              std::ostream_iterator<rational>(std::cout, " "));
//    std::cout << "\n";
#else
    // hardwire coefficients for n_particles = 1, 2, 3
    switch (n_particles) {
      case 1:
        bt_coeff_vec = {ratio(1, 2)};
        break;
      case 2:
        bt_coeff_vec = {ratio(1, 3), ratio(1, 6)};
        break;
      case 3:
        bt_coeff_vec = {ratio(17, 120), ratio(-1, 120), ratio(-1, 120),
                        ratio(-7, 120), ratio(-7, 120), ratio(-1, 120)};
        break;
      default:
        throw std::runtime_error(
            "biorthogonal_transform requires Eigen library for n_particles > "
            "3.");
    }
#endif
  }

  // Transformation maps
  container::svector<container::map<Index, Index>> bt_maps;
  {
    container::svector<Index> idx_list(ext_index_groups.size());

    for (std::size_t i = 0; i != ext_index_groups.size(); ++i) {
      idx_list[i] = *ext_index_groups[i].begin();
    }

    const container::svector<Index> const_idx_list = idx_list;

    do {
      container::map<Index, Index> map;
      auto const_list_ptr = const_idx_list.begin();
      for (auto& i : idx_list) {
        map.emplace(*const_list_ptr, i);
        const_list_ptr++;
      }
      bt_maps.push_back(map);
    } while (std::next_permutation(idx_list.begin(), idx_list.end()));
  }

  // If this assertion fails, change the threshold parameter
  assert(bt_coeff_vec.size() == bt_maps.size());

  // Checks if the replacement map is a canonical sequence
  auto is_canonical = [](const container::map<Index, Index>& idx_map) {
    bool canonical = true;
    for (auto&& pair : idx_map)
      if (pair.first != pair.second) return false;
    return canonical;
  };

  // Scale transformed expressions and append
  Sum bt_expr{};
  auto coeff_it = bt_coeff_vec.begin();
  for (auto&& map : bt_maps) {
    const auto v = *coeff_it;
    if (is_canonical(map))
      bt_expr.append(ex<Constant>(v) * expr->clone());
    else
      bt_expr.append(ex<Constant>(v) *
                     sequant::transform_expr(expr->clone(), map));
    coeff_it++;
  }
  ExprPtr result = std::make_shared<Sum>(bt_expr);
  return result;
}

}  // namespace sequant<|MERGE_RESOLUTION|>--- conflicted
+++ resolved
@@ -85,11 +85,7 @@
   auto transform_tensor = [&index_replacements](const Tensor& tensor) {
     auto result = std::make_shared<Tensor>(tensor);
     result->transform_indices(index_replacements);
-<<<<<<< HEAD
-    reset_tags(*result);
-=======
     result->reset_tags();
->>>>>>> cd6fc6f6
     return result;
   };
 
@@ -777,11 +773,7 @@
   if (!has_tensor(expr, L"S")) return expr;
 
   auto reset_idx_tags = [](ExprPtr& expr) {
-<<<<<<< HEAD
-    if (expr->is<Tensor>()) reset_tags(expr.as<Tensor>());
-=======
     if (expr->is<Tensor>()) expr->as<Tensor>().reset_tags();
->>>>>>> cd6fc6f6
   };
   expr->visit(reset_idx_tags);
 
@@ -848,11 +840,7 @@
 
   // Index tags are cleaned prior to calling the fast canonicalizer
   auto reset_idx_tags = [](ExprPtr& expr) {
-<<<<<<< HEAD
-    if (expr->is<Tensor>()) reset_tags(expr.as<Tensor>());
-=======
     if (expr->is<Tensor>()) expr->as<Tensor>().reset_tags();
->>>>>>> cd6fc6f6
   };
 
   // Cleanup index tags
@@ -1351,11 +1339,7 @@
       };
 
   auto reset_idx_tags = [](ExprPtr& expr) {
-<<<<<<< HEAD
-    if (expr->is<Tensor>()) reset_tags(expr.as<Tensor>());
-=======
     if (expr->is<Tensor>()) expr->as<Tensor>().reset_tags();
->>>>>>> cd6fc6f6
   };
 
   // Internal and external index replacements are independent
@@ -1545,11 +1529,7 @@
   };
 
   auto reset_idx_tags = [](ExprPtr& expr) {
-<<<<<<< HEAD
-    if (expr->is<Tensor>()) reset_tags(expr.as<Tensor>());
-=======
     if (expr->is<Tensor>()) expr->as<Tensor>().reset_tags();
->>>>>>> cd6fc6f6
   };
 
   // Most important lambda of this function
@@ -1728,11 +1708,7 @@
          const container::map<Index, Index>& replacement_map) {
         auto result = std::make_shared<Tensor>(tensor);
         result->transform_indices(replacement_map);
-<<<<<<< HEAD
-        reset_tags(*result);
-=======
         result->reset_tags();
->>>>>>> cd6fc6f6
         return result;
       };
 
