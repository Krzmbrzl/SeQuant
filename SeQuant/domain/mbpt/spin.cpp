#include <SeQuant/domain/mbpt/spin.hpp>

#include <SeQuant/core/algorithm.hpp>
#include <SeQuant/core/attr.hpp>
#include <SeQuant/core/expr_algorithm.hpp>
#include <SeQuant/core/expr_operator.hpp>
#include <SeQuant/core/math.hpp>
#include <SeQuant/core/rational.hpp>
#include <SeQuant/core/space.hpp>
#include <SeQuant/core/tensor.hpp>

#ifdef SEQUANT_HAS_EIGEN
#include <Eigen/Eigenvalues>
#endif

#include <range/v3/algorithm/any_of.hpp>
#include <range/v3/algorithm/contains.hpp>
#include <range/v3/algorithm/count_if.hpp>
#include <range/v3/algorithm/for_each.hpp>
#include <range/v3/detail/variant.hpp>
#include <range/v3/functional/identity.hpp>
#include <range/v3/iterator/basic_iterator.hpp>
#include <range/v3/utility/get.hpp>
#include <range/v3/view/concat.hpp>
#include <range/v3/view/interface.hpp>
#include <range/v3/view/transform.hpp>
#include <range/v3/view/view.hpp>

#include <algorithm>
#include <cassert>
#include <cmath>
#include <cstdint>
#include <cstdlib>
#include <functional>
#include <iterator>
#include <memory>
#include <new>
#include <numeric>
#include <stdexcept>
#include <string_view>
#include <unordered_map>
#include <utility>

namespace sequant {

enum class SpinCase1 { Null, Alpha, Beta };

namespace detail {

Index make_index_with_spincase(const Index& idx, SpinCase1 sc) {
  // sanity check: make sure have only one spin label
  assert(!(idx.label().find(L'↑') != std::wstring::npos &&
           idx.label().find(L'↓') != std::wstring::npos));

  std::wstring label;

  if (sc != SpinCase1::Null) {
    if (sc == SpinCase1::Alpha) {
      // this might be replacement of beta with alpha
      if (idx.label().find(L'↓') != std::wstring::npos) {
        label = idx.make_label_minus_substring(L'↓');
        label = Index::make_label_plus_suffix(label, L'↑');
      } else if (idx.label().find(L'↑') != std::wstring::npos)
        label = idx.label();
      else
        label = idx.make_label_plus_suffix(L'↑');
    } else if (sc == SpinCase1::Beta) {
      // this might be replacement of alpha with beta
      if (idx.label().find(L'↑') != std::wstring::npos) {
        label = idx.make_label_minus_substring(L'↑');
        label = Index::make_label_plus_suffix(label, L'↓');
      } else if (idx.label().find(L'↓') != std::wstring::npos)
        label = idx.label();
      else
        label = idx.make_label_plus_suffix(L'↓');
    } else
      abort();  // unreachable
  } else {
    assert(sc == SpinCase1::Null);
    if (idx.label().find(L'↑') != std::wstring::npos)
      label = idx.make_label_minus_substring(L'↑');
    else if (idx.label().find(L'↓') != std::wstring::npos)
      label = idx.make_label_minus_substring(L'↓');
    else
      label = idx.label();
  }

  // to preserve rest of bits first unset spin bit, then set them to the desired
  // state
  auto qns = idx.space()
                 .qns()
                 .intersection(~IndexSpace::spinmask)
                 .unIon((sc == SpinCase1::Null
                             ? IndexSpace::nullqns
                             : (sc == SpinCase1::Alpha ? IndexSpace::alpha
                                                       : IndexSpace::beta)));
  IndexSpace space{idx.space().type(), qns};
  auto protoindices = idx.proto_indices();
  for (auto& pidx : protoindices) pidx = make_index_with_spincase(pidx, sc);
  return Index{label, space, protoindices};
}

}  // namespace detail

Index make_spinalpha(const Index& idx) {
  return detail::make_index_with_spincase(idx, SpinCase1::Alpha);
};

Index make_spinbeta(const Index& idx) {
  return detail::make_index_with_spincase(idx, SpinCase1::Beta);
};

Index make_spinnull(const Index& idx) {
  return detail::make_index_with_spincase(idx, SpinCase1::Null);
};

ExprPtr transform_expr(const ExprPtr& expr,
                       const container::map<Index, Index>& index_replacements,
                       Constant::scalar_type scaling_factor) {
  if (expr->is<Constant>()) {
    return ex<Constant>(scaling_factor) * expr;
  }

  auto transform_tensor = [&index_replacements](const Tensor& tensor) {
    auto result = std::make_shared<Tensor>(tensor);
    result->transform_indices(index_replacements);
    ranges::for_each(result->const_braket(),
                     [](const Index& idx) { idx.reset_tag(); });
    return result;
  };

  auto transform_product = [&transform_tensor,
                            &scaling_factor](const Product& product) {
    auto result = std::make_shared<Product>();
    result->scale(product.scalar());
    for (auto&& term : product) {
      if (term->is<Tensor>()) {
        auto tensor = term->as<Tensor>();
        result->append(1, transform_tensor(tensor));
      }
    }
    result->scale(scaling_factor);
    return result;
  };

  if (expr->is<Tensor>()) {
    auto result =
        ex<Constant>(scaling_factor) * transform_tensor(expr->as<Tensor>());
    return result;
  } else if (expr->is<Product>()) {
    auto result = transform_product(expr->as<Product>());
    return result;
  } else if (expr->is<Sum>()) {
    auto result = std::make_shared<Sum>();
    for (auto& term : *expr) {
      result->append(transform_expr(term, index_replacements, scaling_factor));
    }
    return result;
  } else
    return nullptr;
}

ExprPtr swap_bra_ket(const ExprPtr& expr) {
  if (expr->is<Constant>()) return expr;

  // Lambda for tensor
  auto tensor_swap = [](const Tensor& tensor) {
    auto result =
        Tensor(tensor.label(), tensor.ket(), tensor.bra(), tensor.symmetry(),
               tensor.braket_symmetry(), tensor.particle_symmetry());
    return ex<Tensor>(result);
  };

  // Lambda for product
  auto product_swap = [&tensor_swap](const Product& product) {
    auto result = std::make_shared<Product>();
    result->scale(product.scalar());
    for (auto&& term : product) {
      if (term->is<Tensor>())
        result->append(1, tensor_swap(term->as<Tensor>()),
                       Product::Flatten::No);
    }
    return result;
  };

  if (expr->is<Tensor>())
    return tensor_swap(expr->as<Tensor>());
  else if (expr->is<Product>())
    return product_swap(expr->as<Product>());
  else if (expr->is<Sum>()) {
    auto result = std::make_shared<Sum>();
    for (auto&& term : *expr) {
      result->append(swap_bra_ket(term));
    }
    return result;
  } else
    return nullptr;
}

ExprPtr append_spin(const ExprPtr& expr,
                    const container::map<Index, Index>& index_replacements) {
  auto add_spin_to_tensor = [&index_replacements](const Tensor& tensor) {
    auto spin_tensor = std::make_shared<Tensor>(tensor);
    spin_tensor->transform_indices(index_replacements);
    return spin_tensor;
  };

  auto add_spin_to_product = [&add_spin_to_tensor](const Product& product) {
    auto spin_product = std::make_shared<Product>();
    spin_product->scale(product.scalar());
    for (auto&& term : product) {
      if (term->is<Tensor>())
        spin_product->append(1, add_spin_to_tensor(term->as<Tensor>()));
    }
    return spin_product;
  };

  if (expr->is<Tensor>()) {
    return add_spin_to_tensor(expr->as<Tensor>());
  } else if (expr->is<Product>()) {
    return add_spin_to_product(expr->as<Product>());
  } else if (expr->is<Sum>()) {
    auto spin_expr = std::make_shared<Sum>();
    for (auto&& summand : *expr) {
      spin_expr->append(append_spin(summand, index_replacements));
    }
    return spin_expr;
  } else
    return nullptr;
}

ExprPtr remove_spin(const ExprPtr& expr) {
  auto remove_spin_from_tensor = [](const Tensor& tensor) {
    container::svector<Index> bra(tensor.bra().begin(), tensor.bra().end());
    container::svector<Index> ket(tensor.ket().begin(), tensor.ket().end());
    {
      for (auto&& idx : ranges::views::concat(bra, ket)) {
<<<<<<< HEAD
        auto subscript_label = idx.label().substr(idx.label().rfind(L'_') + 1);
        std::wstring subscript(subscript_label.begin(), subscript_label.end());
        idx = Index::make_label_index(idx.space(),
                                      subscript);
=======
        idx = make_spinnull(idx);
>>>>>>> 90de0146
      }
    }
    Tensor result(tensor.label(), bra, ket, tensor.symmetry(),
                  tensor.braket_symmetry());
    return std::make_shared<Tensor>(std::move(result));
  };

  auto remove_spin_from_product =
      [&remove_spin_from_tensor](const Product& product) {
        auto result = std::make_shared<Product>();
        result->scale(product.scalar());
        for (auto&& term : product) {
          if (term->is<Tensor>()) {
            result->append(1, remove_spin_from_tensor(term->as<Tensor>()));
          } else
            abort();
        }
        return result;
      };

  if (expr->is<Tensor>()) {
    return remove_spin_from_tensor(expr->as<Tensor>());
  } else if (expr->is<Product>()) {
    return remove_spin_from_product(expr->as<Product>());
  } else if (expr->is<Sum>()) {
    auto result = std::make_shared<Sum>();
    for (auto&& summand : *expr) {
      result->append(remove_spin(summand));
    }
    return result;
  } else
    return nullptr;
}

bool spin_symm_tensor(const Tensor& tensor) {
  assert(tensor.bra_rank() == tensor.ket_rank());
  for (std::size_t i = 0; i != tensor.rank(); ++i) {
    if (tensor.bra()[i].space().qns() != tensor.ket()[i].space().qns())
      return false;
  }
  return true;
}

bool same_spin_tensor(const Tensor& tensor) {
  auto braket = tensor.braket();
  auto spin_element = braket[0].space().qns();
  return std::all_of(braket.begin(), braket.end(),
                     [&spin_element](const auto& idx) {
                       return idx.space().qns() == spin_element;
                     });
}

bool can_expand(const Tensor& tensor) {
  assert(tensor.bra_rank() == tensor.ket_rank() &&
         "can_expand(Tensor) failed.");
  if (tensor.bra_rank() != tensor.ket_rank()) return false;

  // indices with non-qns are not allowed
  assert(std::all_of(tensor.const_braket().begin(), tensor.const_braket().end(),
                     [](const auto& idx) {
                       return idx.space().qns() != IndexSpace::nullqns;
                     }));

  // count alpha indices in bra
  auto is_alpha = [](const Index& idx) {
    return idx.space().qns() == IndexSpace::alpha;
  };

  // count alpha indices in bra
  auto a_bra =
      std::count_if(tensor.bra().begin(), tensor.bra().end(), is_alpha);

  // count alpha indices in ket
  auto a_ket =
      std::count_if(tensor.ket().begin(), tensor.ket().end(), is_alpha);

  return a_bra == a_ket;
}

ExprPtr expand_antisymm(const Tensor& tensor, bool skip_spinsymm) {
  assert(tensor.bra_rank() == tensor.ket_rank());
  // Return non-symmetric tensor if rank is 1
  if (tensor.bra_rank() == 1) {
    Tensor new_tensor(tensor.label(), tensor.bra(), tensor.ket(),
                      Symmetry::nonsymm, tensor.braket_symmetry(),
                      tensor.particle_symmetry());
    return std::make_shared<Tensor>(new_tensor);
  }

  // If all indices have the same spin label,
  // return the antisymm tensor
  if (skip_spinsymm && same_spin_tensor(tensor)) {
    return std::make_shared<Tensor>(tensor);
  }

  assert(tensor.bra_rank() > 1 && tensor.ket_rank() > 1);

  auto get_phase = [](const Tensor& t) {
    container::svector<Index> bra(t.bra().begin(), t.bra().end());
    container::svector<Index> ket(t.ket().begin(), t.ket().end());
    IndexSwapper::thread_instance().reset();
    bubble_sort(std::begin(bra), std::end(bra), std::less<Index>{});
    bubble_sort(std::begin(ket), std::end(ket), std::less<Index>{});
    return IndexSwapper::thread_instance().even_num_of_swaps() ? 1 : -1;
  };

  // Generate a sum of asymmetric tensors if the input tensor is antisymmetric
  // and greater than one body otherwise, return the tensor
  if (tensor.symmetry() == Symmetry::antisymm) {
    const auto prefactor = get_phase(tensor);
    container::set<Index> bra_list(tensor.bra().begin(), tensor.bra().end());
    container::set<Index> ket_list(tensor.ket().begin(), tensor.ket().end());
    auto expr_sum = std::make_shared<Sum>();
    do {
      auto new_tensor =
          Tensor(tensor.label(), bra_list, ket_list, Symmetry::nonsymm);

      if (spin_symm_tensor(new_tensor)) {
        auto new_tensor_product = std::make_shared<Product>();
        new_tensor_product->append(get_phase(new_tensor),
                                   ex<Tensor>(new_tensor));
        new_tensor_product->scale(prefactor);
        expr_sum->append(new_tensor_product);
      }
    } while (std::next_permutation(bra_list.begin(), bra_list.end()));

    return expr_sum;
  } else {
    return std::make_shared<Tensor>(tensor);
  }
}

ExprPtr expand_antisymm(const ExprPtr& expr, bool skip_spinsymm) {
  if (expr->is<Constant>())
    return expr;
  else if (expr->is<Tensor>())
    return expand_antisymm(expr->as<Tensor>(), skip_spinsymm);

  // Product lambda
  auto expand_product = [&skip_spinsymm](const Product& expr) {
    Product temp{};
    temp.scale(expr.scalar());
    for (auto&& term : expr) {
      if (term->is<Tensor>())
        temp.append(1, expand_antisymm(term->as<Tensor>(), skip_spinsymm),
                    Product::Flatten::No);
    }
    ExprPtr result = std::make_shared<Product>(temp);
    rapid_simplify(result);
    return result;
  };

  if (expr->is<Product>())
    return expand_product(expr->as<Product>());
  else if (expr->is<Sum>()) {
    auto result = std::make_shared<Sum>();
    for (auto&& term : *expr) {
      result->append(expand_antisymm(term, skip_spinsymm));
    }
    return result;
  } else
    return nullptr;
}

bool has_tensor(const ExprPtr& expr, std::wstring label) {
  if (expr->is<Constant>()) return false;

  auto check_product = [&label](const Product& p) {
    return ranges::any_of(p.factors(), [&label](const auto& t) {
      return (t->template as<Tensor>()).label() == label;
    });
  };

  if (expr->is<Tensor>()) {
    return expr->as<Tensor>().label() == label;
  } else if (expr->is<Product>()) {
    return check_product(expr->as<Product>());
  } else if (expr->is<Sum>()) {
    return ranges::any_of(
        *expr, [&label](const auto& term) { return has_tensor(term, label); });
  } else
    return false;
}

container::svector<container::map<Index, Index>> A_maps(const Tensor& A) {
  assert(A.label() == L"A");
  assert(A.bra_rank() > 1);
  assert(A.bra().size() == A.ket().size());
  container::svector<int> bra_int_list(A.bra().size());
  std::iota(std::begin(bra_int_list), std::end(bra_int_list), 0);
  auto ket_int_list = bra_int_list;
  container::svector<container::map<Index, Index>> result;
  container::svector<Index> A_braket(A.const_braket().begin(),
                                     A.const_braket().end());

  do {
    do {
      container::map<Index, Index> replacement_map;
      auto A_braket_ptr = A_braket.begin();
      for (auto&& idx : bra_int_list) {
        replacement_map.emplace(*A_braket_ptr, A.bra()[idx]);
        A_braket_ptr++;
      }
      for (auto&& idx : ket_int_list) {
        replacement_map.emplace(*A_braket_ptr, A.ket()[idx]);
        A_braket_ptr++;
      }
      result.push_back(replacement_map);
    } while (std::next_permutation(bra_int_list.begin(), bra_int_list.end()));
  } while (std::next_permutation(ket_int_list.begin(), ket_int_list.end()));
  return result;
}

ExprPtr remove_tensor(const Product& product, std::wstring label) {
  // filter out tensors with specified label
  auto new_product = std::make_shared<Product>();
  new_product->scale(product.scalar());
  for (auto&& term : product) {
    if (term->is<Tensor>()) {
      auto tensor = term->as<Tensor>();
      if (tensor.label() != label) new_product->append(1, ex<Tensor>(tensor));
    } else
      new_product->append(1, term);
  }
  return new_product;
}

ExprPtr remove_tensor(const ExprPtr& expr, std::wstring label) {
  if (expr->is<Sum>()) {
    Sum result{};
    for (auto& term : *expr) {
      result.append(remove_tensor(term, label));
    }
    return ex<Sum>(result);
  } else if (expr->is<Product>())
    return remove_tensor(expr->as<Product>(), label);
  else if (expr->is<Tensor>())
    return expr->as<Tensor>().label() == label ? ex<Constant>(1) : expr;
  else if (expr->is<Constant>() || expr->is<Variable>())
    return expr;
  else
    return nullptr;
}

ExprPtr expand_A_op(const Product& product) {
  bool has_A_operator = false;

  // Check A and build replacement map
  container::svector<container::map<Index, Index>> map_list;
  for (auto& term : product) {
    if (term->is<Tensor>()) {
      auto A = term->as<Tensor>();
      if ((A.label() == L"A") && (A.bra().size() > 1)) {
        has_A_operator = true;
        map_list = A_maps(A);
        break;
      } else if ((A.label() == L"A") && (A.bra().size() == 1)) {
        return remove_tensor(product, L"A");
      }
    }
  }

  if (!has_A_operator) return std::make_shared<Product>(product);

  auto new_result = std::make_shared<Sum>();
  for (auto&& map : map_list) {
    // Get phase of the transformation
    int phase;
    {
      container::svector<Index> transformed_list;
      for (const auto& [key, val] : map) transformed_list.push_back(val);

      IndexSwapper::thread_instance().reset();
      bubble_sort(std::begin(transformed_list), std::end(transformed_list),
                  std::less<Index>{});
      phase = IndexSwapper::thread_instance().even_num_of_swaps() ? 1 : -1;
    }

    Product new_product{};
    new_product.scale(product.scalar());
    auto temp_product = remove_tensor(product, L"A");
    for (auto&& term : *temp_product) {
      if (term->is<Tensor>()) {
        auto new_tensor = term->as<Tensor>();
        new_tensor.transform_indices(map);
        new_product.append(1, ex<Tensor>(new_tensor));
      }
    }
    new_product.scale(phase);
    new_result->append(ex<Product>(new_product));
  }  // map_list
  return new_result;
}

ExprPtr symmetrize_expr(const Product& product) {
  auto result = std::make_shared<Sum>();

  // Assumes canonical sequence of tensors in the product
  if (product.factor(0)->as<Tensor>().label() != L"A")
    return std::make_shared<Product>(product);

  // CHECK: A is present and >1 particle
  // GENERATE S tensor
  auto A_tensor = product.factor(0)->as<Tensor>();
  assert(A_tensor.label() == L"A");

  auto A_is_nconserving = A_tensor.bra_rank() == A_tensor.ket_rank();

  if (A_is_nconserving && A_tensor.bra_rank() == 1)
    return remove_tensor(product, L"A");

  assert(A_tensor.rank() > 1);

  auto S = Tensor{};
  if (A_is_nconserving) {
    S = Tensor(L"S", A_tensor.bra(), A_tensor.ket(), Symmetry::nonsymm);
  } else {  // A is N-nonconserving
    auto n = std::min(A_tensor.bra_rank(), A_tensor.ket_rank());
    container::svector<Index> bra_list(A_tensor.bra().begin(),
                                       A_tensor.bra().begin() + n);
    container::svector<Index> ket_list(A_tensor.ket().begin(),
                                       A_tensor.ket().begin() + n);
    S = Tensor(L"S", bra_list, ket_list, Symmetry::nonsymm);
  }

  // Generate replacement maps from a list of Index type (could be a bra or a
  // ket)
  // Uses a permuted list of int to generate permutations
  // TODO factor out for reuse
  auto maps_from_list = [](const container::svector<Index>& list) {
    container::svector<int> int_list(list.size());
    std::iota(int_list.begin(), int_list.end(), 0);
    container::svector<container::map<Index, Index>> result;
    do {
      container::map<Index, Index> map;
      auto list_ptr = list.begin();
      for (auto&& i : int_list) {
        map.emplace(*list_ptr, list[i]);
        list_ptr++;
      }
      result.push_back(map);
    } while (std::next_permutation(int_list.begin(), int_list.end()));
    assert(result.size() ==
           boost::numeric_cast<size_t>(factorial(list.size())));
    return result;
  };

  // Get phase relative to the canonical order
  // TODO factor out for reuse
  auto get_phase = [](const container::map<Index, Index>& map) {
    container::svector<Index> idx_list;
    for (const auto& [key, val] : map) idx_list.push_back(val);
    IndexSwapper::thread_instance().reset();
    bubble_sort(std::begin(idx_list), std::end(idx_list), std::less<Index>{});
    return IndexSwapper::thread_instance().even_num_of_swaps() ? 1 : -1;
  };

  container::svector<container::map<Index, Index>> maps;
  // CASE 1: n_bra = n_ket on all tensors
  if (A_is_nconserving) {
    maps = maps_from_list(A_tensor.bra());
  } else {
    assert(A_tensor.bra_rank() != A_tensor.ket_rank());
    maps = A_tensor.bra_rank() > A_tensor.ket_rank()
               ? maps_from_list(A_tensor.bra())
               : maps_from_list(A_tensor.ket());
  }
  assert(!maps.empty());
  for (auto&& map : maps) {
    Product new_product{};
    new_product.scale(product.scalar());
    new_product.append(get_phase(map), ex<Tensor>(S));
    auto temp_product = remove_tensor(product, L"A");
    for (auto&& term : *temp_product) {
      if (term->is<Tensor>()) {
        auto new_tensor = term->as<Tensor>();
        new_tensor.transform_indices(map);
        new_product.append(1, ex<Tensor>(new_tensor));
      }
    }
    result->append(ex<Product>(new_product));
  }  // map
  return result;
}

ExprPtr symmetrize_expr(const ExprPtr& expr) {
  if (expr->is<Constant>() || expr->is<Tensor>()) return expr;

  if (expr->is<Product>())
    return symmetrize_expr(expr->as<Product>());
  else if (expr->is<Sum>()) {
    auto result = std::make_shared<Sum>();
    for (auto&& summand : *expr) {
      result->append(symmetrize_expr(summand));
    }
    return result;
  } else
    return nullptr;
}

ExprPtr expand_A_op(const ExprPtr& expr) {
  if (expr->is<Constant>() || expr->is<Tensor>()) return expr;

  if (expr->is<Product>())
    return expand_A_op(expr->as<Product>());
  else if (expr->is<Sum>()) {
    auto result = std::make_shared<Sum>();
    for (auto&& summand : *expr) {
      result->append(expand_A_op(summand));
    }
    return result;
  } else
    return nullptr;
}

container::svector<container::map<Index, Index>> P_maps(const Tensor& P,
                                                        bool keep_canonical,
                                                        bool pair_wise) {
  assert(P.label() == L"P");

  // pair-wise is the preferred way of generating replacement maps
  if (pair_wise) {
    // Return pair-wise replacements (this is the preferred method)
    // P_ij -> {{i,j},{j,i}}
    // P_ijkl -> {{i,j},{j,i},{k,l},{l,k}}
    // P_ij^ab -> {{i,j},{j,i},{a,b},{b,a}}
    assert(P.bra_rank() % 2 == 0 && P.ket_rank() % 2 == 0);
    container::map<Index, Index> idx_rep;
    for (std::size_t i = 0; i != P.const_braket().size(); i += 2) {
      idx_rep.emplace(P.const_braket().at(i), P.const_braket().at(i + 1));
      idx_rep.emplace(P.const_braket().at(i + 1), P.const_braket().at(i));
    }

    assert(idx_rep.size() == (P.bra_rank() + P.ket_rank()));
    return container::svector<container::map<Index, Index>>{idx_rep};
  }

  size_t size;
  if (P.bra_rank() == 0 || P.ket_rank() == 0)
    size = std::max(P.bra_rank(), P.ket_rank());
  else
    size = std::min(P.bra_rank(), P.ket_rank());

  container::svector<int> int_list(size);
  std::iota(std::begin(int_list), std::end(int_list), 0);
  container::svector<container::map<Index, Index>> result;
  container::svector<Index> P_braket(P.const_braket().begin(),
                                     P.const_braket().end());

  do {
    auto P_braket_ptr = P_braket.begin();
    container::map<Index, Index> replacement_map;
    for (std::size_t i : int_list) {
      if (i < P.bra_rank()) {
        replacement_map.emplace(*P_braket_ptr, P.bra()[i]);
        P_braket_ptr++;
      }
    }
    for (std::size_t i : int_list) {
      if (i < P.ket_rank()) {
        replacement_map.emplace(*P_braket_ptr, P.ket()[i]);
        P_braket_ptr++;
      }
    }
    result.push_back(replacement_map);
  } while (std::next_permutation(int_list.begin(), int_list.end()));

  if (!keep_canonical) {
    result.erase(result.begin());
  }
  return result;
}

ExprPtr expand_P_op(const Product& product, bool keep_canonical,
                    bool pair_wise) {
  bool has_P_operator = false;

  // Check P and build a replacement map
  // Assuming a product can have multiple P operators
  container::svector<container::map<Index, Index>> map_list;
  for (auto& term : product) {
    if (term->is<Tensor>()) {
      auto P = term->as<Tensor>();
      if ((P.label() == L"P") && (P.bra_rank() > 1 || (P.ket_rank() > 1))) {
        has_P_operator = true;
        auto map = P_maps(P, keep_canonical, pair_wise);
        map_list.insert(map_list.end(), map.begin(), map.end());
      } else if ((P.label() == L"P") &&
                 (P.bra_rank() == 1 && (P.ket_rank() == 1))) {
        return remove_tensor(product, L"P");
      }
    }
  }

  if (!has_P_operator) return std::make_shared<Product>(product);

  auto result = std::make_shared<Sum>();
  for (auto&& map : map_list) {
    Product new_product{};
    new_product.scale(product.scalar());
    auto temp_product = remove_tensor(product, L"P");
    for (auto&& term : *temp_product) {
      if (term->is<Tensor>()) {
        auto new_tensor = term->as<Tensor>();
        new_tensor.transform_indices(map);
        new_product.append(1, ex<Tensor>(new_tensor));
      }
    }
    result->append(ex<Product>(new_product));
  }  // map_list
  return result;
}

ExprPtr expand_P_op(const ExprPtr& expr, bool keep_canonical, bool pair_wise) {
  if (expr->is<Constant>() || expr->is<Tensor>())
    return expr;
  else if (expr->is<Product>())
    return expand_P_op(expr->as<Product>(), keep_canonical, pair_wise);
  else if (expr->is<Sum>()) {
    auto result = std::make_shared<Sum>();
    for (auto& summand : *expr) {
      result->append(expand_P_op(summand, keep_canonical, pair_wise));
    }
    return result;
  } else
    return nullptr;
}

container::svector<container::map<Index, Index>> S_replacement_maps(
    const Tensor& S) {
  assert(S.label() == L"S");
  assert(S.bra_rank() > 1);
  assert(S.bra().size() == S.ket().size());
  container::svector<int> int_list(S.bra().size());
  std::iota(std::begin(int_list), std::end(int_list), 0);

  container::svector<container::map<Index, Index>> maps;
  do {
    container::map<Index, Index> map;
    auto S_bra_ptr = S.bra().begin();
    auto S_ket_ptr = S.ket().begin();
    for (auto&& i : int_list) {
      map.emplace(*S_bra_ptr, S.bra()[i]);
      ++S_bra_ptr;
      map.emplace(*S_ket_ptr, S.ket()[i]);
      ++S_ket_ptr;
    }
    maps.push_back(map);
  } while (std::next_permutation(int_list.begin(), int_list.end()));

  return maps;
}

ExprPtr S_maps(const ExprPtr& expr) {
  if (expr->is<Constant>() || expr->is<Tensor>()) return expr;

  auto result = std::make_shared<Sum>();

  // Check if S operator is present
  if (!has_tensor(expr, L"S")) return expr;

  auto reset_idx_tags = [](ExprPtr& expr) {
    if (expr->is<Tensor>())
      ranges::for_each(expr->as<Tensor>().const_braket(),
                       [](const Index& idx) { idx.reset_tag(); });
  };
  expr->visit(reset_idx_tags);

  // Lambda for applying S on products
  auto expand_S_product = [](const Product& product) {
    // check if S is present
    if (!has_tensor(ex<Product>(product), L"S")) return ex<Product>(product);

    container::svector<container::map<Index, Index>> maps;
    if (product.factor(0)->as<Tensor>().label() == L"S")
      maps = S_replacement_maps(product.factor(0)->as<Tensor>());
    assert(!maps.empty());
    Sum sum{};
    for (auto&& map : maps) {
      Product new_product{};
      new_product.scale(product.scalar());
      auto temp_product = remove_tensor(product, L"S")->as<Product>();
      for (auto&& term : temp_product) {
        if (term->is<Tensor>()) {
          auto new_tensor = term->as<Tensor>();
          new_tensor.transform_indices(map);
          new_product.append(1, ex<Tensor>(new_tensor));
        }
      }
      sum.append(ex<Product>(new_product));
    }
    ExprPtr result = std::make_shared<Sum>(sum);
    return result;
  };

  if (expr->is<Product>()) {
    result->append(expand_S_product(expr->as<Product>()));
  } else if (expr->is<Sum>()) {
    for (auto&& term : *expr) {
      if (term->is<Product>()) {
        result->append(expand_S_product(term->as<Product>()));
      } else if (term->is<Tensor>() || term->is<Constant>()) {
        result->append(term);
      }
    }
  }

  result->visit(reset_idx_tags);
  return result;
}

ExprPtr closed_shell_spintrace(
    const ExprPtr& expression,
    const container::svector<container::svector<Index>>& ext_index_groups) {
  // Symmetrize and expression
  // Partially expand the antisymmetrizer and write it in terms of S operator.
  // See symmetrize_expr(expr) function for implementation details. We want an
  // expression with non-symmetric tensors, hence we are partially expanding the
  // antisymmetrizer (A) and fully expanding the anti-symmetric tensors to
  // non-symmetric.
  auto symm_and_expand = [](const ExprPtr& expr) {
    auto temp = expr;
    if (has_tensor(temp, L"A")) temp = symmetrize_expr(temp);
    temp = expand_antisymm(temp);
    rapid_simplify(temp);
    return temp;
  };
  auto expr = symm_and_expand(expression);

  // Index tags are cleaned prior to calling the fast canonicalizer
  auto reset_idx_tags = [](ExprPtr& expr) {
    if (expr->is<Tensor>())
      ranges::for_each(expr->as<Tensor>().const_braket(),
                       [](const Index& idx) { idx.reset_tag(); });
  };

  // Cleanup index tags
  expr->visit(reset_idx_tags);  // This call is REQUIRED
  expand(expr);                 // This call is REQUIRED
  simplify(expr);  // full simplify to combine terms before count_cycles

  // Lambda for spin-tracing a product term
  // For closed-shell case, a spin-traced result is a product term scaled by
  // 2^{n_cycles}, where n_cycles are counted by the lambda function described
  // above. For every product term, the bra indices on all tensors are merged
  // into a single list, so are the ket indices. External indices are
  // substituted with either one of the index (because the two vectors should be
  // permutations of each other to count cycles). All tensors must be nonsymm.
  auto trace_product = [&ext_index_groups](const Product& product) {
    // Remove S if present in a product
    Product temp_product{};
    temp_product.scale(product.scalar());
    if (product.factor(0)->as<Tensor>().label() == L"S") {
      for (auto&& term : product.factors()) {
        if (term->is<Tensor>() && term->as<Tensor>().label() != L"S")
          temp_product.append(1, term, Product::Flatten::No);
      }
    } else {
      temp_product = product;
    }

    auto get_ket_indices = [](const Product& prod) {
      container::svector<Index> ket_idx;
      for (auto&& t : prod) {
        if (t->is<Tensor>())
          ranges::for_each(t->as<Tensor>().ket(), [&ket_idx](const Index& idx) {
            ket_idx.push_back(idx);
          });
      }
      return ket_idx;
    };
    auto product_kets = get_ket_indices(temp_product);

    auto get_bra_indices = [](const Product& prod) {
      container::svector<Index> bra_idx;
      for (auto&& t : prod) {
        if (t->is<Tensor>())
          ranges::for_each(t->as<Tensor>().bra(), [&bra_idx](const Index& idx) {
            bra_idx.push_back(idx);
          });
      }
      return bra_idx;
    };
    auto product_bras = get_bra_indices(temp_product);

    auto substitute_ext_idx = [&product_bras, &product_kets](
                                  const container::svector<Index>& idx_pair) {
      assert(idx_pair.size() == 2);
      if (idx_pair.size() == 2) {
        auto it = idx_pair.begin();
        auto first = *it;
        it++;
        auto second = *it;
        std::replace(product_bras.begin(), product_bras.end(), first, second);
        std::replace(product_kets.begin(), product_kets.end(), first, second);
      }
    };

    // Substitute indices from external index list
    if ((*ext_index_groups.begin()).size() == 2) {
      ranges::for_each(ext_index_groups, substitute_ext_idx);
    }

    auto n_cycles = count_cycles(product_kets, product_bras);

    auto result = std::make_shared<Product>(product);
    result->scale(pow2(n_cycles));
    return result;
  };

  if (expr->is<Constant>())
    return expr;
  else if (expr->is<Tensor>())
    return trace_product(
        (ex<Constant>(1) * expr)->as<Product>());  // expand_all(expr);
  else if (expr->is<Product>())
    return trace_product(expr->as<Product>());
  else if (expr->is<Sum>()) {
    auto result = std::make_shared<Sum>();
    for (auto&& summand : *expr) {
      if (summand->is<Product>()) {
        result->append(trace_product(summand->as<Product>()));
      } else if (summand->is<Tensor>()) {
        result->append(
            trace_product((ex<Constant>(1) * summand)->as<Product>()));
      } else  // summand->is<Constant>()
        result->append(summand);
    }
    return result;
  } else
    return nullptr;
}

container::svector<container::svector<Index>> external_indices(
    const ExprPtr& expr) {
  // Generate external index list from the projection manifold operator
  // (symmetrizer or antisymmetrizer)
  Tensor P{};
  for (const auto& prod : *expr) {
    if (prod->is<Product>()) {
      auto tensor = prod->as<Product>().factor(0)->as<Tensor>();
      if (tensor.label() == L"A" || tensor.label() == L"S") {
        P = tensor;
        break;
      }
    }
  }

  container::svector<container::svector<Index>> ext_index_groups;
  if (P) {  // if have the projection manifold operator
    assert(P.bra_rank() != 0 &&
           "Could not generate external index groups due to "
           "absence of (anti)symmetrizer (A or S) operator in expression.");
    assert(P.bra_rank() == P.ket_rank());
    ext_index_groups.resize(P.rank());
    for (std::size_t i = 0; i != P.rank(); ++i) {
      ext_index_groups[i] = container::svector<Index>{P.ket()[i], P.bra()[i]};
    }
  }
  return ext_index_groups;
}

container::svector<container::svector<Index>> external_indices(
    Tensor const& t) {
  using ranges::views::transform;
  using ranges::views::zip;

  assert(t.label() == L"S" || t.label() == L"A");
  assert(t.bra_rank() == t.ket_rank());
  return zip(t.ket(), t.bra()) | transform([](auto const& pair) {
           return container::svector<Index>{pair.first, pair.second};
         }) |
         ranges::to<container::svector<container::svector<Index>>>;
}

ExprPtr closed_shell_CC_spintrace(ExprPtr const& expr) {
  assert(expr->is<Sum>());
  using ranges::views::transform;

  auto const ext_idxs = external_indices(expr);
  auto st_expr = closed_shell_spintrace(expr, ext_idxs);
  canonicalize(st_expr);

  if (!ext_idxs.empty()) {
    // Remove S operator
    for (auto& term : *st_expr) {
      if (term->is<Product>()) term = remove_tensor(term->as<Product>(), L"S");
    }

    // Biorthogonal transformation
    st_expr = biorthogonal_transform(st_expr, ext_idxs);

    auto bixs = ext_idxs | transform([](auto&& vec) { return vec[0]; });
    auto kixs = ext_idxs | transform([](auto&& vec) { return vec[1]; });
    st_expr = ex<Tensor>(Tensor{L"S", bixs, kixs}) * st_expr;
  }

  simplify(st_expr);

  return st_expr;
}

ExprPtr closed_shell_CC_spintrace_rigorous(ExprPtr const& expr) {
  assert(expr->is<Sum>());
  using ranges::views::transform;

  auto const ext_idxs = external_indices(expr);
  auto st_expr = sequant::spintrace(expr, ext_idxs);
  canonicalize(st_expr);

  if (!ext_idxs.empty()) {
    // Remove S operator
    for (auto& term : *st_expr) {
      if (term->is<Product>()) term = remove_tensor(term->as<Product>(), L"S");
    }

    // Biorthogonal transformation
    st_expr = biorthogonal_transform(st_expr, ext_idxs);

    auto bixs = ext_idxs | transform([](auto&& vec) { return vec[0]; });
    auto kixs = ext_idxs | transform([](auto&& vec) { return vec[1]; });
    st_expr = ex<Tensor>(Tensor{L"S", bixs, kixs}) * st_expr;
  }

  simplify(st_expr);

  return st_expr;
}

/// Collect all indices from an expression
auto index_list(const ExprPtr& expr) {
  container::set<Index, Index::LabelCompare> grand_idxlist;
  if (expr->is<Tensor>()) {
    ranges::for_each(expr->as<Tensor>().const_braket(),
                     [&grand_idxlist](const Index& idx) {
                       idx.reset_tag();
                       grand_idxlist.insert(idx);
                     });
  }

  return grand_idxlist;
}

Tensor swap_spin(const Tensor& t) {
  auto is_null_qns = [](const Index& i) {
    return i.space().qns() == IndexSpace::nullqns;
  };

  // Return tensor if there are no spin labels
  if (std::all_of(t.const_braket().begin(), t.const_braket().end(),
                  is_null_qns)) {
    return t;
  }

  // Return new index where the spin-label is flipped
  auto spin_flipped_idx = [](const Index& idx) {
    assert(idx.space().qns() != IndexSpace::nullqns);
<<<<<<< HEAD

    auto idx_type = idx.space().type();
    auto qns = idx.space().qns() == IndexSpace::alpha ? IndexSpace::beta
                                                      : IndexSpace::alpha;
    auto label_int = idx.label().substr(idx.label().rfind(L'_') + 1);
    std::wstring label_int_ws(label_int.begin(), label_int.end());

    return Index::make_label_index(idx.space(), label_int_ws);
=======
    return idx.space().qns() == IndexSpace::alpha ? make_spinbeta(idx)
                                                  : make_spinalpha(idx);
>>>>>>> 90de0146
  };

  container::svector<Index> bra(t.rank()), ket(t.rank());

  for (std::size_t i = 0; i < t.rank(); ++i) {
    bra.at(i) = spin_flipped_idx(t.bra().at(i));
    ket.at(i) = spin_flipped_idx(t.ket().at(i));
  }

  return {t.label(),
          bra,
          ket,
          t.symmetry(),
          t.braket_symmetry(),
          t.particle_symmetry()};
}

ExprPtr swap_spin(const ExprPtr& expr) {
  if (expr->is<Constant>()) return expr;

  auto swap_tensor = [](const Tensor& t) { return ex<Tensor>(swap_spin(t)); };

  auto swap_product = [&swap_tensor](const Product& p) {
    Product result{};
    result.scale(p.scalar());
    for (auto& t : p) {
      assert(t->is<Tensor>());
      result.append(1, swap_tensor(t->as<Tensor>()), Product::Flatten::No);
    }
    return ex<Product>(result);
  };

  if (expr->is<Tensor>())
    return swap_tensor(expr->as<Tensor>());
  else if (expr->is<Product>())
    return swap_product(expr->as<Product>());
  else if (expr->is<Sum>()) {
    Sum result;
    for (auto& term : *expr) {
      result.append(swap_spin(term));
    }
    return ex<Sum>(result);
  } else
    return nullptr;
}

ExprPtr merge_tensors(const Tensor& O1, const Tensor& O2) {
  assert(O1.label() == O2.label());
  assert(O1.symmetry() == O2.symmetry());
  auto bra = ranges::views::concat(O1.bra(), O2.bra());
  auto ket = ranges::views::concat(O1.ket(), O2.ket());
  return ex<Tensor>(Tensor(O1.label(), bra, ket, O1.symmetry()));
}

std::vector<ExprPtr> open_shell_A_op(const Tensor& A) {
  assert(A.label() == L"A");
  assert(A.bra_rank() == A.ket_rank());
  auto rank = A.bra_rank();

<<<<<<< HEAD
  // Add spin label alpha to index
  auto add_alpha = [](const Index& idx) {
    std::wstring idx_n_ws(idx.label().substr(idx.label().rfind(L'_') + 1));
    auto space = IndexSpace(idx.space().get_base_key(),idx.space().type(),IndexSpace::alpha);
    return Index::make_label_index(space, idx_n_ws);
  };
  // Add spin label beta to index
  auto add_beta = [](const Index& idx) {
    std::wstring idx_n_ws(idx.label().substr(idx.label().rfind(L'_') + 1));
    auto idx_type = idx.space().type();
    auto space = IndexSpace(idx.space().get_base_key(),idx.space().type(),IndexSpace::beta);
    return Index::make_label_index(space, idx_n_ws);
  };

=======
>>>>>>> 90de0146
  std::vector<ExprPtr> result(rank + 1);
  result.at(0) = ex<Constant>(1);
  result.at(rank) = ex<Constant>(1);

  for (std::size_t i = 1; i < rank; ++i) {
    auto spin_bra = A.bra();
    auto spin_ket = A.ket();
    std::transform(spin_bra.begin(), spin_bra.end() - i, spin_bra.begin(),
                   make_spinalpha);
    std::transform(spin_ket.begin(), spin_ket.end() - i, spin_ket.begin(),
                   make_spinalpha);
    std::transform(spin_bra.end() - i, spin_bra.end(), spin_bra.end() - i,
                   make_spinbeta);
    std::transform(spin_ket.end() - i, spin_ket.end(), spin_ket.end() - i,
                   make_spinbeta);
    ranges::for_each(spin_bra, [](const Index& i) { i.reset_tag(); });
    ranges::for_each(spin_ket, [](const Index& i) { i.reset_tag(); });
    result.at(i) =
        ex<Tensor>(Tensor(L"A", spin_bra, spin_ket, Symmetry::antisymm));
    // std::wcout << to_latex(result.at(i)) << " ";
  }
  // std::wcout << "\n" << std::endl;
  return result;
}

std::vector<ExprPtr> open_shell_P_op_vector(const Tensor& A) {
  assert(A.label() == L"A");

  // N+1 spin-cases for corresponding residual
  std::vector<ExprPtr> result_vector(A.bra_rank() + 1);

  // List of indices
  const auto rank = A.bra_rank();
  container::svector<int> idx(rank);
  auto bra = A.bra();
  auto ket = A.ket();
  std::iota(idx.begin(), idx.end(), 0);

  // Anti-symmetrizer is preserved for all identical spin cases,
  // So return a constant
  result_vector.at(0) = ex<Constant>(1);     // all alpha
  result_vector.at(rank) = ex<Constant>(1);  // all beta

  // This loop generates all the remaining spin cases
  for (std::size_t i = 1; i < rank; ++i) {
    container::svector<int> alpha_spin(idx.begin(), idx.end() - i);
    container::svector<int> beta_spin(idx.end() - i, idx.end());

    container::svector<Tensor> P_bra_list, P_ket_list;
    for (auto& j : alpha_spin) {
      for (auto& k : beta_spin) {
        if (!alpha_spin.empty() && !beta_spin.empty()) {
          P_bra_list.emplace_back(Tensor(L"P", {bra.at(j), bra.at(k)}, {}));
          P_ket_list.emplace_back(Tensor(L"P", {}, {ket.at(j), ket.at(k)}));
        }
      }
    }

    // The P4 terms
    if (alpha_spin.size() > 1 && beta_spin.size() > 1) {
      for (std::size_t a = 0; a != alpha_spin.size() - 1; ++a) {
        auto i1 = alpha_spin[a];
        for (std::size_t b = a + 1; b != alpha_spin.size(); ++b) {
          auto i2 = alpha_spin[b];
          for (std::size_t c = 0; c != beta_spin.size() - 1; ++c) {
            auto i3 = beta_spin[c];
            for (std::size_t d = c + 1; d != beta_spin.size(); ++d) {
              auto i4 = beta_spin[d];
              P_bra_list.emplace_back(Tensor(
                  L"P", {bra.at(i1), bra.at(i3), bra.at(i2), bra.at(i4)}, {}));
              P_ket_list.emplace_back(Tensor(
                  L"P", {}, {ket.at(i1), ket.at(i3), ket.at(i2), ket.at(i4)}));
            }
          }
        }
      }
    }

    Sum bra_permutations{};
    bra_permutations.append(ex<Constant>(1));
    Sum ket_permutations{};
    ket_permutations.append(ex<Constant>(1));

    for (auto& p : P_bra_list) {
      int prefactor = (p.bra_rank() + p.ket_rank() == 4) ? 1 : -1;
      bra_permutations.append(ex<Constant>(prefactor) * ex<Tensor>(p));
    }

    for (auto& p : P_ket_list) {
      int prefactor = (p.bra_rank() + p.ket_rank() == 4) ? 1 : -1;
      ket_permutations.append(ex<Constant>(prefactor) * ex<Tensor>(p));
    }

    ExprPtr spin_case_result =
        ex<Sum>(bra_permutations) * ex<Sum>(ket_permutations);
    simplify(spin_case_result);

    // Merge P operators if it encounters alpha_spin product of operators
    for (auto& term : *spin_case_result) {
      if (term->is<Product>()) {
        auto P = term->as<Product>();
        if (P.factors().size() == 2) {
          auto P1 = P.factor(0)->as<Tensor>();
          auto P2 = P.factor(1)->as<Tensor>();
          term = merge_tensors(P1, P2);
        }
      }
    }
    result_vector.at(i) = spin_case_result;
  }
  return result_vector;
}

std::vector<ExprPtr> open_shell_spintrace(
    const ExprPtr& expr,
    const container::svector<container::svector<Index>>& ext_index_groups,
    const int single_spin_case) {
  if (expr->is<Constant>()) {
    return std::vector<ExprPtr>{expr};
  }

  // Grand index list contains both internal and external indices
  container::set<Index, Index::LabelCompare> grand_idxlist;
  auto collect_indices = [&grand_idxlist](const ExprPtr& expr) {
    if (expr->is<Tensor>()) {
      ranges::for_each(expr->as<Tensor>().const_braket(),
                       [&grand_idxlist](const Index& idx) {
                         idx.reset_tag();
                         grand_idxlist.insert(idx);
                       });
    }
  };
  expr->visit(collect_indices);

  container::set<Index> ext_idxlist;
  for (auto&& idxgrp : ext_index_groups) {
    for (auto&& idx : idxgrp) {
      idx.reset_tag();
      ext_idxlist.insert(idx);
    }
  }

  container::set<Index> int_idxlist;
  for (auto&& gidx : grand_idxlist) {
    if (ext_idxlist.find(gidx) == ext_idxlist.end()) {
      int_idxlist.insert(gidx);
    }
  }

  using IndexGroup = container::svector<Index>;
  container::svector<IndexGroup> int_index_groups;
  for (auto&& i : int_idxlist) {
    int_index_groups.emplace_back(IndexGroup(1, i));
  }

  assert(grand_idxlist.size() == int_idxlist.size() + ext_idxlist.size());

<<<<<<< HEAD
  // Add spin label to index
  auto add_spin_label = [](const Index& idx, const long int& spin_bit) {
    auto idx_n = idx.label().substr(idx.label().rfind(L'_') + 1);
    std::wstring idx_n_ws(idx_n.begin(), idx_n.end());
    auto space = spin_bit == 0
                     ? IndexSpace(idx.space().get_base_key(),idx.space().type(), IndexSpace::alpha)
                     : IndexSpace(idx.space().get_base_key(),idx.space().type(), IndexSpace::beta);

    return Index::make_label_index(space, idx_n_ws);
=======
  // make a spin-specific index, orientation is given by spin_bit: 0 =
  // spin-down/beta, 1 = spin-up/alpha
  auto make_spinspecific = [](const Index& idx, const long int& spin_bit) {
    return spin_bit == 0 ? make_spinalpha(idx) : make_spinbeta(idx);
>>>>>>> 90de0146
  };

  // Generate index replacement maps
  auto spin_cases = [&make_spinspecific](
                        const container::svector<IndexGroup>& idx_group) {
    const auto ncases = pow2(idx_group.size());
    container::svector<container::map<Index, Index>> all_replacements(ncases);

    for (uint64_t i = 0; i != ncases; ++i) {
      container::map<Index, Index> idx_rep;
      for (size_t idxg = 0; idxg != idx_group.size(); ++idxg) {
        auto spin_bit = (i << (64 - idxg - 1)) >> 63;
        assert((spin_bit == 0) || (spin_bit == 1));
        for (auto& idx : idx_group[idxg]) {
          auto spin_idx = make_spinspecific(idx, spin_bit);
          idx_rep.emplace(idx, spin_idx);
        }
      }
      all_replacements[i] = idx_rep;
    }
    return all_replacements;
  };

  // External index replacement maps
  auto ext_spin_cases =
      [&make_spinspecific](const container::svector<IndexGroup>& idx_group) {
        container::svector<container::map<Index, Index>> all_replacements;

        // container::svector<int> spins(idx_group.size(), 0);
        for (std::size_t i = 0; i <= idx_group.size(); ++i) {
          container::svector<int> spins(idx_group.size(), 0);
          std::fill(spins.end() - i, spins.end(), 1);

          container::map<Index, Index> idx_rep;
          for (std::size_t j = 0; j != idx_group.size(); ++j) {
            for (auto& idx : idx_group[j]) {
              auto spin_idx = make_spinspecific(idx, spins[j]);
              idx_rep.emplace(idx, spin_idx);
            }
          }
          all_replacements.push_back(idx_rep);
        }
        return all_replacements;
      };

  auto reset_idx_tags = [](ExprPtr& expr) {
    if (expr->is<Tensor>())
      ranges::for_each(expr->as<Tensor>().const_braket(),
                       [](const Index& idx) { idx.reset_tag(); });
  };

  // Internal and external index replacements are independent
  auto i_rep = spin_cases(int_index_groups);
  auto e_rep = ext_spin_cases(ext_index_groups);

  // For a single spin case, keep only the relevant spin case
  // PS: all alpha indexing start at 0
  if (single_spin_case) {
    auto external_replacement_map = e_rep.at(single_spin_case);
    e_rep.clear();
    e_rep.push_back(external_replacement_map);
  }

  // Expand 'A' operator and 'antisymm' tensors
  auto expanded_expr = expand_A_op(expr);
  expanded_expr->visit(reset_idx_tags);
  expand(expanded_expr);
  simplify(expanded_expr);

  std::vector<ExprPtr> result{};

  // return true if a product is spin-symmetric
  auto spin_symm_product = [](const Product& product) {
    container::svector<Index> cBra, cKet;  // concat Bra and concat Ket
    for (auto& term : product) {
      if (term->is<Tensor>()) {
        auto tnsr = term->as<Tensor>();
        cBra.insert(cBra.end(), tnsr.bra().begin(), tnsr.bra().end());
        cKet.insert(cKet.end(), tnsr.ket().begin(), tnsr.ket().end());
      }
    }
    assert(cKet.size() == cBra.size());

    auto i_ket = cKet.begin();
    for (auto& b : cBra) {
      if (b.space().qns() != i_ket->space().qns()) return false;
      ++i_ket;
    }
    return true;
  };

  //
  // SPIN-TRACING algorithm begins here
  //

  // Loop over external index replacement maps
  for (auto& e : e_rep) {
    // Add spin labels to external indices
    auto spin_expr = append_spin(expanded_expr, e);
    spin_expr->visit(reset_idx_tags);
    Sum e_result{};

    // Loop over internal index replacement maps
    for (auto& i : i_rep) {
      // Add spin labels to internal indices, expand antisymmetric tensors
      auto spin_expr_i = append_spin(spin_expr, i);
      spin_expr_i = expand_antisymm(spin_expr_i, true);
      expand(spin_expr_i);
      spin_expr_i->visit(reset_idx_tags);
      Sum i_result{};

      if (spin_expr_i->is<Tensor>()) {
        e_result.append(spin_expr_i);
      } else if (spin_expr_i->is<Product>()) {
        if (spin_symm_product(spin_expr_i->as<Product>()))
          e_result.append(spin_expr_i);
      } else if (spin_expr_i->is<Sum>()) {
        for (auto& pr : *spin_expr_i) {
          if (pr->is<Product>()) {
            if (spin_symm_product(pr->as<Product>())) i_result.append(pr);
          } else if (pr->is<Tensor>()) {
            if (spin_symm_tensor(pr->as<Tensor>())) i_result.append(pr);
          } else if (pr->is<Constant>()) {
            i_result.append(pr);
          } else
            throw("Unknown ExprPtr type.");
        }
        e_result.append(std::make_shared<Sum>(i_result));
      }

    }  // loop over internal indices
    result.push_back(std::make_shared<Sum>(e_result));
  }  // loop over external indices

  if (single_spin_case) {
    assert(result.size() == 1 &&
           "Spin-specific case must return one expression.");
  }

  // Canonicalize and simplify all expressions
  for (auto& expression : result) {
    expression->visit(reset_idx_tags);
    canonicalize(expression);
    rapid_simplify(expression);
  }
  return result;
}

std::vector<ExprPtr> open_shell_CC_spintrace(const ExprPtr& expr) {
  Tensor A = expr->at(0)->at(0)->as<Tensor>();
  assert(A.label() == L"A");
  size_t const i = A.rank();
  auto P_vec = open_shell_P_op_vector(A);
  auto A_vec = open_shell_A_op(A);
  assert(P_vec.size() == i + 1);
  std::vector<Sum> concat_terms(i + 1);
  [[maybe_unused]] size_t n_spin_orbital_term = 0;
  for (auto& product_term : *expr) {
    auto term = remove_tensor(product_term->as<Product>(), L"A");
    std::vector<ExprPtr> os_st(i + 1);

    // Apply the P operators on the product term without the A,
    // Expand the P operators and spin-trace the expression
    // Then apply A operator, canonicalize and remove A operator
    for (std::size_t s = 0; s != os_st.size(); ++s) {
      os_st.at(s) = P_vec.at(s) * term;
      expand(os_st.at(s));
      os_st.at(s) = expand_P_op(os_st.at(s), false, true);
      os_st.at(s) =
          open_shell_spintrace(os_st.at(s), external_indices(A), s).at(0);
      if (i > 2) {
        os_st.at(s) = A_vec.at(s) * os_st.at(s);
        simplify(os_st.at(s));
        os_st.at(s) = remove_tensor(os_st.at(s), L"A");
      }
    }

    for (size_t j = 0; j != os_st.size(); ++j) {
      concat_terms.at(j).append(os_st.at(j));
    }
    ++n_spin_orbital_term;
  }

  // Combine spin-traced terms for the current residual
  std::vector<ExprPtr> expr_vec;
  for (auto& spin_case : concat_terms) {
    auto ptr = sequant::ex<Sum>(spin_case);
    expr_vec.push_back(ptr);
  }

  return expr_vec;
}

ExprPtr spintrace(
    const ExprPtr& expression,
    container::svector<container::svector<Index>> ext_index_groups,
    bool spinfree_index_spaces) {
  // Escape immediately if expression is a constant
  if (expression->is<Constant>()) {
    return expression;
  }

  // This function must be used for tensors with spin-specific indices only. If
  // the spin-symmetry is conserved: the tensor is expanded; else: zero is
  // returned.
  auto spin_trace_tensor = [](const Tensor& tensor) {
    return can_expand(tensor) ? expand_antisymm(tensor) : ex<Constant>(0);
  };

  // This function is used to spin-trace a product terms with spin-specific
  // indices. It checks if all tensors can be expanded and spintraces individual
  // tensors by call to the about lambda function.
  auto spin_trace_product = [&spin_trace_tensor](const Product& product) {
    Product spin_product{};

    // Check if all tensors in this product can be expanded
    // If NOT all tensors can be expanded, return zero
    if (!std::all_of(product.factors().begin(), product.factors().end(),
                     [](const auto& t) {
                       return can_expand(t->template as<Tensor>());
                     })) {
      return ex<Constant>(0);
    }

    spin_product.scale(product.scalar());
    ranges::for_each(product.factors().begin(), product.factors().end(),
                     [&spin_trace_tensor, &spin_product](const auto& t) {
                       spin_product.append(
                           1, spin_trace_tensor(t->template as<Tensor>()));
                     });

    ExprPtr result = std::make_shared<Product>(spin_product);
    expand(result);
    rapid_simplify(result);
    return result;
  };

  auto reset_idx_tags = [](ExprPtr& expr) {
    if (expr->is<Tensor>())
      ranges::for_each(expr->as<Tensor>().const_braket(),
                       [](const Index& idx) { idx.reset_tag(); });
  };

  // Most important lambda of this function
  auto trace_product = [&ext_index_groups, &spin_trace_tensor,
                        &spin_trace_product,
                        spinfree_index_spaces](const Product& expression) {
    ExprPtr expr = std::make_shared<Product>(expression);

    // List of all indices in the expression
    container::set<Index, Index::LabelCompare> grand_idxlist;
    auto collect_indices = [&grand_idxlist](const ExprPtr& expr) {
      if (expr->is<Tensor>()) {
        ranges::for_each(expr->as<Tensor>().const_braket(),
                         [&grand_idxlist](const Index& idx) {
                           idx.reset_tag();
                           grand_idxlist.insert(idx);
                         });
      }
    };
    expr->visit(collect_indices);

    // List of external indices, i.e. indices that are not summed over Einstein
    // style (indices that are not repeated in an expression)
    container::set<Index> ext_idxlist;
    for (auto&& idxgrp : ext_index_groups) {
      for (auto&& idx : idxgrp) {
        idx.reset_tag();
        ext_idxlist.insert(idx);
      }
    }

    // List of internal indices, i.e. indices that are contracted over
    container::set<Index> int_idxlist;
    for (auto&& gidx : grand_idxlist) {
      if (ext_idxlist.find(gidx) == ext_idxlist.end()) {
        int_idxlist.insert(gidx);
      }
    }

    // EFV: generate the grand list of index groups by concatenating list of
    // external index groups with the groups of internal indices (each
    // internal index = 1 group)
    // TODO some internal indices can be a priori placed in the same group, if
    // they refer to the same particle of a spin-free non-antisymmetrized Tensor
    //      so visit all Tensors in the expression and locate such groups of
    //      internal indices before placing the rest into separate groups
    using IndexGroup = container::svector<Index>;
    container::svector<IndexGroup> index_groups;
    for (auto&& i : int_idxlist) index_groups.emplace_back(IndexGroup(1, i));
    index_groups.insert(index_groups.end(), ext_index_groups.begin(),
                        ext_index_groups.end());

    // EFV: for each spincase (loop over integer from 0 to 2^n-1, n=#of index
    // groups)
    const uint64_t nspincases = pow2(index_groups.size());

    auto result = std::make_shared<Sum>();
    for (uint64_t spincase_bitstr = 0; spincase_bitstr != nspincases;
         ++spincase_bitstr) {
      // EFV:  assign spin to each index group => make a replacement list
      container::map<Index, Index> index_replacements;

      uint64_t index_group_count = 0;
      for (auto&& index_group : index_groups) {
        auto spin_bit = (spincase_bitstr << (64 - index_group_count - 1)) >> 63;
        assert(spin_bit == 0 || spin_bit == 1);

        for (auto&& index : index_group) {
<<<<<<< HEAD
          auto type = index.space().type();
          auto qns = spin_bit == 0 ? IndexSpace::alpha : IndexSpace::beta;

          // This assumes index has a subscript
          auto subscript_label =
              index.label().substr(index.label().rfind(L'_') + 1);
          std::wstring subscript(subscript_label.begin(),
                                 subscript_label.end());
          Index spin_index =
              Index::make_label_index(index.space(), subscript);
          index_replacements.emplace(index, spin_index);
=======
          index_replacements.emplace(index, spin_bit == 0
                                                ? make_spinalpha(index)
                                                : make_spinbeta(index));
>>>>>>> 90de0146
        }
        ++index_group_count;
      }

      // Append spin labels to indices in the expression
      auto spin_expr = append_spin(expr, index_replacements);
      rapid_simplify(spin_expr);  // This call is required for Tensor case

      // NB: There are temporaries in the following code to enable
      // printing intermediate expressions.
      if (spin_expr->is<Tensor>()) {
        auto st_expr = spin_trace_tensor(spin_expr->as<Tensor>());
        result->append(spinfree_index_spaces ? remove_spin(st_expr) : st_expr);
      } else if (spin_expr->is<Product>()) {
        auto st_expr = spin_trace_product(spin_expr->as<Product>());
        if (st_expr->size() != 0) {
          result->append(spinfree_index_spaces ? remove_spin(st_expr)
                                               : st_expr);
        }
      } else if (spin_expr->is<Sum>()) {
        for (auto&& summand : *spin_expr) {
          Sum st_expr{};
          if (summand->is<Tensor>())
            st_expr.append(spin_trace_tensor(summand->as<Tensor>()));
          else if (summand->is<Product>())
            st_expr.append(spin_trace_product(summand->as<Product>()));
          else {
            st_expr.append(summand);
          }
          auto st_expr_ptr = ex<Sum>(st_expr);
          result->append(spinfree_index_spaces ? remove_spin(st_expr_ptr)
                                               : st_expr_ptr);
        }
      } else {
        result->append(expr);
      }
    }  // Permutation FOR loop
    return result;
  };

  // Expand antisymmetrizer operator (A) if present in the expression
  ExprPtr expr = expression;
  if (has_tensor(expr, L"A")) expr = expand_A_op(expr);

  if (expr->is<Tensor>()) expr = ex<Constant>(1) * expr;

  ExprPtr result;
  if (expr->is<Product>()) {
    result = trace_product(expr->as<Product>());
  } else if ((expr->is<Sum>())) {
    auto result_sum = std::make_shared<Sum>();
    for (auto&& term : *expr) {
      if (term->is<Product>())
        result_sum->append(trace_product(term->as<Product>()));
      else if (term->is<Tensor>()) {
        auto term_as_product = ex<Constant>(1) * term;
        result_sum->append(trace_product(term_as_product->as<Product>()));
      } else
        result_sum->append(term);
      result = result_sum;
    }
    return result;
  } else
    return nullptr;
  result->visit(reset_idx_tags);
  return result;
}  // ExprPtr spintrace

ExprPtr factorize_S(const ExprPtr& expression,
                    std::initializer_list<IndexList> ext_index_groups,
                    const bool fast_method) {
  // Canonicalize the expression
  ExprPtr expr = expression;
  // canonicalize(expr);

  // If expression has S operator, do nothing and exit
  if (has_tensor(expr, L"S")) return expr;

  // If S operator is absent: generate from ext_index_groups
  Tensor S{};
  {
    container::svector<Index> bra_list, ket_list;

    // Fill bras and kets
    ranges::for_each(ext_index_groups, [&](const IndexList& idx_pair) {
      auto it = idx_pair.begin();
      bra_list.push_back(*it);
      it++;
      ket_list.push_back(*it);
    });
    assert(bra_list.size() == ket_list.size());
    S = Tensor(L"S", bra_list, ket_list, Symmetry::nonsymm);
  }

  // For any order CC residual equation:
  // Generate a list of permutation indices
  // Erase the canonical entry
  auto replacement_maps = S_replacement_maps(S);
  replacement_maps.erase(replacement_maps.begin());

  // Lambda function for index replacement in tensor
  auto transform_tensor =
      [](const Tensor& tensor,
         const container::map<Index, Index>& replacement_map) {
        auto result = std::make_shared<Tensor>(tensor);
        result->transform_indices(replacement_map);
        ranges::for_each(result->const_braket(),
                         [](const Index& idx) { idx.reset_tag(); });
        return result;
      };

  Sum result_sum{};
  ///////////////////////////////////////////////
  ///            Fast approach                ///
  ///////////////////////////////////////////////
  // This method hashes terms for faster run times

  if (fast_method) {
    // summands_hash_list sorted container of hash values of canonicalized
    // summands summands_hash_map unsorted map of (hash_val, summand) pairs
    // container::set<size_t> summands_hash_list;
    container::svector<size_t> summands_hash_list;
    std::unordered_map<size_t, ExprPtr> summands_hash_map;
    for (auto it = expr->begin(); it != expr->end(); ++it) {
      (*it)->canonicalize();
      auto hash = (*it)->hash_value();
      summands_hash_list.push_back(hash);
      summands_hash_map.emplace(hash, *it);
    }
    assert(summands_hash_list.size() == expr->size());
    assert(summands_hash_map.size() == expr->size());

    // Symmetrize every summand, assign its hash value to hash1
    // Check if hash1 exist in summands_hash_list
    // if(hash1 present in summands_hash_list) remove hash0, hash1
    // else continue
    [[maybe_unused]] int n_symm_terms = 0;
    auto symm_factor = factorial(S.bra_rank());
    for (auto it = expr->begin(); it != expr->end(); ++it) {
      // Exclude summand with value zero
      while ((*it)->hash_value() == ex<Constant>(0)->hash_value()) {
        ++it;
        if (it == expr->end()) break;
      }
      if (it == expr->end()) break;

      // Remove current hash_value from list and clone summand
      auto hash0 = (*it)->hash_value();
      summands_hash_list.erase(std::find(summands_hash_list.begin(),
                                         summands_hash_list.end(), hash0));
      auto new_product = (*it)->clone();
      new_product =
          ex<Constant>(rational{1, symm_factor}) * ex<Tensor>(S) * new_product;

      // CONTAINER OF HASH VALUES AND SYMMETRIZED TERMS
      // FOR GENERALIZED EXPRESSION WITH ARBITRATY S OPERATOR
      // Loop over replacement maps The entire code from here
      container::vector<size_t> hash1_list;
      for (auto&& replacement_map : replacement_maps) {
        size_t hash1;
        if ((*it)->is<Product>()) {
          // Clone *it, apply symmetrizer, store hash1 value
          auto product = (*it)->as<Product>();
          Product S_product{};
          S_product.scale(product.scalar());

          // Transform indices by action of S operator
          for (auto&& t : product) {
            if (t->is<Tensor>())
              S_product.append(
                  1, transform_tensor(t->as<Tensor>(), replacement_map),
                  Product::Flatten::No);
          }
          auto new_product_expr = ex<Product>(S_product);
          new_product_expr->canonicalize();
          hash1 = new_product_expr->hash_value();

        } else if ((*it)->is<Tensor>()) {
          // Clone *it, apply symmetrizer, store hash value
          auto tensor = (*it)->as<Tensor>();

          // Transform indices by action of S operator
          auto new_tensor = transform_tensor(tensor, replacement_map);

          // Canonicalize the new tensor before computing hash value
          new_tensor->canonicalize();
          hash1 = new_tensor->hash_value();
        }
        hash1_list.push_back(hash1);
      }

      // bool symmetrizable = false;
      // auto hash1_found = [&](size_t h){ return summands_hash_list.find(h) !=
      // summands_hash_list.end();};
      auto hash1_found = [&summands_hash_list](size_t h) {
        return std::find(summands_hash_list.begin(), summands_hash_list.end(),
                         h) != summands_hash_list.end();
      };
      std::size_t n_hash_found = ranges::count_if(hash1_list, hash1_found);

      if (n_hash_found == hash1_list.size()) {
        // Prepend S operator
        // new_product = ex<Tensor>(S) * new_product;
        new_product = ex<Constant>(symm_factor) * new_product;
        ++n_symm_terms;

        // remove values from hash1_list from summands_hash_list
        ranges::for_each(hash1_list, [&](const size_t hash1) {
          // summands_hash_list.erase(hash1);
          summands_hash_list.erase(std::find(summands_hash_list.begin(),
                                             summands_hash_list.end(), hash1));

          auto term = summands_hash_map.find(hash1)->second;

          for (auto&& summand : *expr) {
            if (summand->hash_value() == hash1) summand = ex<Constant>(0);
          }
        });
      }
      result_sum.append(new_product);
    }
  } else {
    ///////////////////////////////////////////////
    ///            Lazy approach                ///
    ///////////////////////////////////////////////
    // This approach is slower because the hash values are computed on the fly.
    // Subsequently, this algorithm applies 'S' operator n^2 times

    [[maybe_unused]] int n_symm_terms = 0;

    // If a term was symmetrized, put the index in a list
    container::set<int> i_list;

    // The quick_method is a "faster" lazy approach that
    // symmetrizes *it instead of symmetrizing *find_it in the inside loop
    //    const auto tstart = std::chrono::high_resolution_clock::now();

    // Controls which term to symmetrize
    // true -> symmetrize the summand
    // false -> symmetrize lookup term
    // bool quick_method = true;

    // Loop over terms of expression (OUTER LOOP)
    for (auto it = expr->begin(); it != expr->end(); ++it) {
      // If *it is symmetrized, go to next
      while (std::find(i_list.begin(), i_list.end(),
                       std::distance(expr->begin(), it)) != i_list.end())
        ++it;

      // Clone the summand
      auto new_product = (*it)->clone();

      // hash value of summand
      container::vector<size_t> hash0_list;
      for (auto&& replacement_map : replacement_maps) {
        size_t hash0;
        if ((*it)->is<Product>()) {
          // Clone *it, apply symmetrizer, store hash value
          auto product = (*it)->as<Product>();
          Product S_product{};
          S_product.scale(product.scalar());

          // Transform indices by action of S operator
          for (auto&& t : product) {
            if (t->is<Tensor>())
              S_product.append(
                  1, transform_tensor(t->as<Tensor>(), replacement_map),
                  Product::Flatten::No);
          }
          auto new_product_expr = ex<Product>(S_product);
          new_product_expr->canonicalize();
          hash0 = new_product_expr->hash_value();
          hash0_list.push_back(hash0);
        } else if ((*it)->is<Tensor>()) {
          // Clone *it, apply symmetrizer, store hash value
          auto tensor = (*it)->as<Tensor>();

          // Transform indices by action of S operator
          auto new_tensor = transform_tensor(tensor, replacement_map);

          // Canonicalize the new tensor before computing hash value
          new_tensor->canonicalize();
          hash0 = new_tensor->hash_value();
          hash0_list.push_back(hash0);
        }
      }

      for (auto&& hash0 : hash0_list) {
        std::size_t n_matches = 0;
        container::svector<size_t> idx_vec;
        for (auto find_it = it + 1; find_it != expr->end(); ++find_it) {
          auto idx = std::distance(expr->begin(), find_it);
          (*find_it)->canonicalize();

          if ((*find_it)->hash_value() == hash0) {
            ++n_matches;
            idx_vec.push_back(idx);
          }
        }
        if (n_matches == hash0_list.size()) {
          ++n_symm_terms;
          new_product = ex<Tensor>(S) * new_product;
          i_list.insert(idx_vec.begin(), idx_vec.end());
        }
      }

      // append product to running sum
      result_sum.append(new_product);
    }
    //    const auto tstop = std::chrono::high_resolution_clock::now();
    //    const auto time_elapsed =
    //        std::chrono::duration_cast<std::chrono::microseconds>(tstop -
    //        tstart);
    // std::cout << "Fast method: " << std::boolalpha << fast_method << "\n";
    // std::cout << "N symm terms found: " << n_symm_terms << "\n";
    // std::cout << "Time: " << time_elapsed.count() << " μs.\n";
  }

  ExprPtr result = std::make_shared<Sum>(result_sum);
  simplify(result);
  return result;
}

ExprPtr biorthogonal_transform(
    const sequant::ExprPtr& expr,
    const container::svector<container::svector<sequant::Index>>&
        ext_index_groups,
    const double threshold) {
  assert(!ext_index_groups.empty());
  const auto n_particles = ext_index_groups.size();

  using sequant::container::svector;

  // Coefficients
  container::svector<rational> bt_coeff_vec;
  {
#ifdef SEQUANT_HAS_EIGEN
    using namespace Eigen;
    // Dimension of permutation matrix is n_particles!
    const auto n = boost::numeric_cast<Eigen::Index>(factorial(n_particles));

    // Permutation matrix
    Eigen::Matrix<double, Dynamic, Dynamic> M(n, n);
    {
      M.setZero();
      size_t n_row = 0;
      svector<int> v(n_particles), v1(n_particles);
      std::iota(v.begin(), v.end(), 0);
      std::iota(v1.begin(), v1.end(), 0);
      do {
        container::svector<double> permutation_vector;
        do {
          permutation_vector.push_back(
              std::pow(-2, sequant::count_cycles(v1, v)));
        } while (std::next_permutation(v.begin(), v.end()));
        Eigen::VectorXd pv_eig = Eigen::Map<Eigen::VectorXd, Eigen::Unaligned>(
            permutation_vector.data(), permutation_vector.size());
        M.row(n_row) = pv_eig;
        ++n_row;
      } while (std::next_permutation(v1.begin(), v1.end()));
      M *= std::pow(-1, n_particles);
    }

    // Normalization constant
    double scalar;
    {
      auto nonZero = [&threshold](const double& d) {
        using std::abs;
        return abs(d) > threshold;
      };

      // Solve system of equations
      SelfAdjointEigenSolver<MatrixXd> eig_solver(M);
      container::svector<double> eig_vals(eig_solver.eigenvalues().size());
      VectorXd::Map(&eig_vals[0], eig_solver.eigenvalues().size()) =
          eig_solver.eigenvalues();

      double non0count =
          std::count_if(eig_vals.begin(), eig_vals.end(), nonZero);
      scalar = eig_vals.size() / non0count;
    }

    // Find Pseudo Inverse, get 1st row only
    MatrixXd pinv = M.completeOrthogonalDecomposition().pseudoInverse();
    container::svector<double> bt_coeff_dvec;
    bt_coeff_dvec.resize(pinv.rows());
    VectorXd::Map(&bt_coeff_dvec[0], bt_coeff_dvec.size()) =
        pinv.row(0) * scalar;
    bt_coeff_vec.reserve(bt_coeff_dvec.size());
    ranges::for_each(bt_coeff_dvec, [&bt_coeff_vec, threshold](double c) {
      bt_coeff_vec.emplace_back(to_rational(c, threshold));
    });

//    std::cout << "n_particles = " << n_particles << "\n bt_coeff_vec = ";
//    std::copy(bt_coeff_vec.begin(), bt_coeff_vec.end(),
//              std::ostream_iterator<rational>(std::cout, " "));
//    std::cout << "\n";
#else
    // hardwire coefficients for n_particles = 1, 2, 3
    switch (n_particles) {
      case 1:
        bt_coeff_vec = {ratio(1, 2)};
        break;
      case 2:
        bt_coeff_vec = {ratio(1, 3), ratio(1, 6)};
        break;
      case 3:
        bt_coeff_vec = {ratio(17, 120), ratio(-1, 120), ratio(-1, 120),
                        ratio(-7, 120), ratio(-7, 120), ratio(-1, 120)};
        break;
      default:
        throw std::runtime_error(
            "biorthogonal_transform requires Eigen library for n_particles > "
            "3.");
    }
#endif
  }

  // Transformation maps
  container::svector<container::map<Index, Index>> bt_maps;
  {
    container::svector<Index> idx_list(ext_index_groups.size());

    for (std::size_t i = 0; i != ext_index_groups.size(); ++i) {
      idx_list[i] = *ext_index_groups[i].begin();
    }

    const container::svector<Index> const_idx_list = idx_list;

    do {
      container::map<Index, Index> map;
      auto const_list_ptr = const_idx_list.begin();
      for (auto& i : idx_list) {
        map.emplace(*const_list_ptr, i);
        const_list_ptr++;
      }
      bt_maps.push_back(map);
    } while (std::next_permutation(idx_list.begin(), idx_list.end()));
  }

  // If this assertion fails, change the threshold parameter
  assert(bt_coeff_vec.size() == bt_maps.size());

  // Checks if the replacement map is a canonical sequence
  auto is_canonical = [](const container::map<Index, Index>& idx_map) {
    bool canonical = true;
    for (auto&& pair : idx_map)
      if (pair.first != pair.second) return false;
    return canonical;
  };

  // Scale transformed expressions and append
  Sum bt_expr{};
  auto coeff_it = bt_coeff_vec.begin();
  for (auto&& map : bt_maps) {
    const auto v = *coeff_it;
    if (is_canonical(map))
      bt_expr.append(ex<Constant>(v) * expr->clone());
    else
      bt_expr.append(ex<Constant>(v) *
                     sequant::transform_expr(expr->clone(), map));
    coeff_it++;
  }
  ExprPtr result = std::make_shared<Sum>(bt_expr);
  return result;
}

}  // namespace sequant<|MERGE_RESOLUTION|>--- conflicted
+++ resolved
@@ -235,14 +235,7 @@
     container::svector<Index> ket(tensor.ket().begin(), tensor.ket().end());
     {
       for (auto&& idx : ranges::views::concat(bra, ket)) {
-<<<<<<< HEAD
-        auto subscript_label = idx.label().substr(idx.label().rfind(L'_') + 1);
-        std::wstring subscript(subscript_label.begin(), subscript_label.end());
-        idx = Index::make_label_index(idx.space(),
-                                      subscript);
-=======
         idx = make_spinnull(idx);
->>>>>>> 90de0146
       }
     }
     Tensor result(tensor.label(), bra, ket, tensor.symmetry(),
@@ -1100,19 +1093,8 @@
   // Return new index where the spin-label is flipped
   auto spin_flipped_idx = [](const Index& idx) {
     assert(idx.space().qns() != IndexSpace::nullqns);
-<<<<<<< HEAD
-
-    auto idx_type = idx.space().type();
-    auto qns = idx.space().qns() == IndexSpace::alpha ? IndexSpace::beta
-                                                      : IndexSpace::alpha;
-    auto label_int = idx.label().substr(idx.label().rfind(L'_') + 1);
-    std::wstring label_int_ws(label_int.begin(), label_int.end());
-
-    return Index::make_label_index(idx.space(), label_int_ws);
-=======
     return idx.space().qns() == IndexSpace::alpha ? make_spinbeta(idx)
                                                   : make_spinalpha(idx);
->>>>>>> 90de0146
   };
 
   container::svector<Index> bra(t.rank()), ket(t.rank());
@@ -1172,23 +1154,6 @@
   assert(A.bra_rank() == A.ket_rank());
   auto rank = A.bra_rank();
 
-<<<<<<< HEAD
-  // Add spin label alpha to index
-  auto add_alpha = [](const Index& idx) {
-    std::wstring idx_n_ws(idx.label().substr(idx.label().rfind(L'_') + 1));
-    auto space = IndexSpace(idx.space().get_base_key(),idx.space().type(),IndexSpace::alpha);
-    return Index::make_label_index(space, idx_n_ws);
-  };
-  // Add spin label beta to index
-  auto add_beta = [](const Index& idx) {
-    std::wstring idx_n_ws(idx.label().substr(idx.label().rfind(L'_') + 1));
-    auto idx_type = idx.space().type();
-    auto space = IndexSpace(idx.space().get_base_key(),idx.space().type(),IndexSpace::beta);
-    return Index::make_label_index(space, idx_n_ws);
-  };
-
-=======
->>>>>>> 90de0146
   std::vector<ExprPtr> result(rank + 1);
   result.at(0) = ex<Constant>(1);
   result.at(rank) = ex<Constant>(1);
@@ -1346,22 +1311,10 @@
 
   assert(grand_idxlist.size() == int_idxlist.size() + ext_idxlist.size());
 
-<<<<<<< HEAD
-  // Add spin label to index
-  auto add_spin_label = [](const Index& idx, const long int& spin_bit) {
-    auto idx_n = idx.label().substr(idx.label().rfind(L'_') + 1);
-    std::wstring idx_n_ws(idx_n.begin(), idx_n.end());
-    auto space = spin_bit == 0
-                     ? IndexSpace(idx.space().get_base_key(),idx.space().type(), IndexSpace::alpha)
-                     : IndexSpace(idx.space().get_base_key(),idx.space().type(), IndexSpace::beta);
-
-    return Index::make_label_index(space, idx_n_ws);
-=======
   // make a spin-specific index, orientation is given by spin_bit: 0 =
   // spin-down/beta, 1 = spin-up/alpha
   auto make_spinspecific = [](const Index& idx, const long int& spin_bit) {
     return spin_bit == 0 ? make_spinalpha(idx) : make_spinbeta(idx);
->>>>>>> 90de0146
   };
 
   // Generate index replacement maps
@@ -1518,7 +1471,7 @@
   auto A_vec = open_shell_A_op(A);
   assert(P_vec.size() == i + 1);
   std::vector<Sum> concat_terms(i + 1);
-  [[maybe_unused]] size_t n_spin_orbital_term = 0;
+  size_t n_spin_orbital_term = 0;
   for (auto& product_term : *expr) {
     auto term = remove_tensor(product_term->as<Product>(), L"A");
     std::vector<ExprPtr> os_st(i + 1);
@@ -1671,23 +1624,9 @@
         assert(spin_bit == 0 || spin_bit == 1);
 
         for (auto&& index : index_group) {
-<<<<<<< HEAD
-          auto type = index.space().type();
-          auto qns = spin_bit == 0 ? IndexSpace::alpha : IndexSpace::beta;
-
-          // This assumes index has a subscript
-          auto subscript_label =
-              index.label().substr(index.label().rfind(L'_') + 1);
-          std::wstring subscript(subscript_label.begin(),
-                                 subscript_label.end());
-          Index spin_index =
-              Index::make_label_index(index.space(), subscript);
-          index_replacements.emplace(index, spin_index);
-=======
           index_replacements.emplace(index, spin_bit == 0
                                                 ? make_spinalpha(index)
                                                 : make_spinbeta(index));
->>>>>>> 90de0146
         }
         ++index_group_count;
       }
