#include "spin.hpp"

#include <SeQuant/core/tensor.hpp>
#include <SeQuant/core/tensor_network.hpp>
#include <unordered_map>

namespace sequant {

ExprPtr transform_expression(const ExprPtr& expr,
                             const std::map<Index, Index>& index_replacements,
                             double scaling_factor) {
  if (expr->is<Constant>()) {
    return ex<Constant>(scaling_factor) * expr;
  }

  auto transform_tensor = [&index_replacements](const Tensor& tensor) {
    auto result = std::make_shared<Tensor>(tensor);
    result->transform_indices(index_replacements);
    ranges::for_each(result->const_braket(),
                     [](const Index& idx) { idx.reset_tag(); });
    return result;
  };

  auto transform_product = [&transform_tensor,
                            &scaling_factor](const Product& product) {
    auto result = std::make_shared<Product>();
    result->scale(product.scalar());
    for (auto&& term : product) {
      if (term->is<Tensor>()) {
        auto tensor = term->as<Tensor>();
        result->append(1, transform_tensor(tensor));
      }
    }
    result->scale(scaling_factor);
    return result;
  };

  if (expr->is<Tensor>()) {
    auto result =
        ex<Constant>(scaling_factor) * transform_tensor(expr->as<Tensor>());
    return result;
  } else if (expr->is<Product>()) {
    auto result = transform_product(expr->as<Product>());
    return result;
  } else if (expr->is<Sum>()) {
    auto result = std::make_shared<Sum>();
    for (auto&& term : *expr) {
      if (term->is<Constant>())
        result->append(ex<Constant>(scaling_factor) * term);
      else if (term->is<Tensor>()) {
        auto transformed_tensor =
            ex<Constant>(scaling_factor) * transform_tensor(term->as<Tensor>());
        result->append(transformed_tensor);
      } else if (term->is<Product>()) {
        auto transformed_product = transform_product(term->as<Product>());
        result->append(transformed_product);
      }
    }
    return result;
  } else
    return nullptr;
}

ExprPtr swap_bra_ket(const ExprPtr& expr) {
  if (expr->is<Constant>()) return expr;

  // Lambda for tensor
  auto tensor_swap = [](const Tensor& tensor) {
    auto result =
        Tensor(tensor.label(), tensor.ket(), tensor.bra(), tensor.symmetry(),
               tensor.braket_symmetry(), tensor.particle_symmetry());
    return ex<Tensor>(result);
  };

  // Lambda for product
  auto product_swap = [&tensor_swap](const Product& product) {
    auto result = std::make_shared<Product>();
    result->scale(product.scalar());
    for (auto&& term : product) {
      if (term->is<Tensor>()) result->append(tensor_swap(term->as<Tensor>()));
    }
    return result;
  };

  if (expr->is<Tensor>())
    return tensor_swap(expr->as<Tensor>());
  else if (expr->is<Product>())
    return product_swap(expr->as<Product>());
  else if (expr->is<Sum>()) {
    auto result = std::make_shared<Sum>();
    for (auto&& term : *expr) {
      if (term->is<Product>())
        result->append(product_swap(term->as<Product>()));
      else if (term->is<Tensor>())
        result->append(tensor_swap(term->as<Tensor>()));
      else if (term->is<Constant>())
        result->append(term);
    }
    return result;
  } else
    throw("Reached end of swap_bra_ket function in spin.hpp");
}

ExprPtr append_spin(ExprPtr& expr,
                    const std::map<Index, Index>& index_replacements) {
  auto add_spin_to_tensor = [&index_replacements](const Tensor& tensor) {
    auto spin_tensor = std::make_shared<Tensor>(tensor);
    spin_tensor->transform_indices(index_replacements);
    return spin_tensor;
  };

  auto add_spin_to_product = [&add_spin_to_tensor](const Product& product) {
    auto spin_product = std::make_shared<Product>();
    spin_product->scale(product.scalar());
    for (auto&& term : product) {
      if (term->is<Tensor>())
        spin_product->append(1, add_spin_to_tensor(term->as<Tensor>()));
    }
    return spin_product;
  };

  if (expr->is<Tensor>()) {
    return add_spin_to_tensor(expr->as<Tensor>());
  } else if (expr->is<Product>()) {
    return add_spin_to_product(expr->as<Product>());
  } else if (expr->is<Sum>()) {
    auto spin_expr = std::make_shared<Sum>();
    for (auto&& summand : *expr) {
      if (summand->is<Tensor>()) {
        spin_expr->append(add_spin_to_tensor(summand->as<Tensor>()));
      } else if (summand->is<Product>()) {
        spin_expr->append(add_spin_to_product(summand->as<Product>()));
      } else {
        spin_expr->append(summand);
      }
    }
    return spin_expr;
  } else
    return nullptr;
}

ExprPtr remove_spin(ExprPtr& expr) {

  auto remove_spin_from_tensor = [](const Tensor& tensor) {
    container::svector<Index> bra, ket;
    {
      for (auto&& idx : tensor.bra()) bra.emplace_back(idx);
      for (auto&& idx : tensor.ket()) ket.emplace_back(idx);

      for (auto&& idx : ranges::views::concat(bra, ket)) {
        auto space = IndexSpace::instance(idx.space().type(),
                                          IndexSpace::nullqns);
        auto subscript_label = idx.label().substr(idx.label().find(L'_') + 1);
        std::wstring subscript_label_ws(subscript_label.begin(),
                                        subscript_label.end());
        idx = Index::make_label_index(space, subscript_label_ws);
      }
    }
    Tensor result(tensor.label(), bra, ket, tensor.symmetry(),
                      tensor.braket_symmetry());
    return std::make_shared<Tensor>(result);
  };

  auto remove_spin_from_product =
      [&remove_spin_from_tensor](const Product& product) {
        auto result = std::make_shared<Product>();
        result->scale(product.scalar());
        for (auto&& term : product) {
          if (term->is<Tensor>()) {
            result->append(1, remove_spin_from_tensor(term->as<Tensor>()));
          } else
            abort();
        }
        return result;
      };

  if (expr->is<Tensor>()) {
    return remove_spin_from_tensor(expr->as<Tensor>());
  } else if (expr->is<Product>()) {
    return remove_spin_from_product(expr->as<Product>());
  } else if (expr->is<Sum>()) {
    auto result = std::make_shared<Sum>();
    for (auto&& summand : *expr) {
      if (summand->is<Product>()) {
        result->append(remove_spin_from_product(summand->as<Product>()));
      } else if (summand->is<Tensor>()) {
        result->append(remove_spin_from_tensor(summand->as<Tensor>()));
      } else {
        result->append(summand);
      }
    }
    return result;
  } else
    return expr;
}

bool is_tensor_spin_symm(const Tensor& tensor) {
  assert(tensor.bra_rank() == tensor.ket_rank());
  auto iter_ket = tensor.ket().begin();
  for (auto&& idx : tensor.bra()) {
    if (idx.space().qns() != iter_ket->space().qns())
      return false;
    ++iter_ket;
  }
  return true;
}

bool can_expand(const Tensor& tensor) {
  assert(tensor.bra_rank() == tensor.ket_rank() && "can_expand(Tensor) failed.");
  if (tensor.bra_rank() != tensor.ket_rank())
    return false;

  // indices with non-qns are not allowed
  for(auto& idx : tensor.const_braket()){
    assert(idx.space().qns() != IndexSpace::nullqns);
  }

  // count alpha indices in bra
  int a_bra = std::count_if(tensor.bra().begin(), tensor.bra().end(),
                            [](const Index& idx){
                              return idx.space().qns() == IndexSpace::alpha;
                            });

  // count alpha indices in ket
  int a_ket = std::count_if(tensor.ket().begin(), tensor.ket().end(),
                            [](const Index& idx){
                              return idx.space().qns() == IndexSpace::alpha;
                            });

  return a_bra == a_ket;
}

ExprPtr expand_antisymm(const Tensor& tensor, bool skip_spinsymm) {
  assert(tensor.bra_rank() == tensor.ket_rank());
  if (tensor.bra_rank() == 1) {
    Tensor new_tensor(tensor.label(), tensor.bra(), tensor.ket(),
                      Symmetry::nonsymm, tensor.braket_symmetry(),
                      tensor.particle_symmetry());
    return std::make_shared<Tensor>(new_tensor);
  }

  // If all indices have the same spin label,
  // return the antisymm tensor
  if(skip_spinsymm) {
    auto same_spin_tensor = [&tensor]() {
      auto braket = tensor.braket();
      auto spin_element = braket[0].space().qns();

      for (auto& i : braket) {
        auto spin_i = i.space().qns();
        if ((spin_i == IndexSpace::nullqns) || (spin_i != spin_element))
          return false;
      }
      return true;
    };

    if (same_spin_tensor()) {
      return std::make_shared<Tensor>(tensor);
    }
  }

  assert(tensor.bra_rank() > 1);

  auto get_phase = [](const Tensor& t) {
    container::svector<Index> bra, ket;
    for (auto &bra_idx : t.bra()) bra.push_back(bra_idx);
    for (auto &ket_idx : t.ket()) ket.push_back(ket_idx);
    IndexSwapper::thread_instance().reset();
    bubble_sort(std::begin(bra), std::end(bra), std::less<Index>{});
    bubble_sort(std::begin(ket), std::end(ket), std::less<Index>{});
    return IndexSwapper::thread_instance().even_num_of_swaps() ? 1 : -1;
  };

  // Generate a sum of asymmetric tensors if the input tensor is antisymmetric
  // and greater than one body otherwise, return the tensor
  if (tensor.symmetry() == Symmetry::antisymm) {
    const auto prefactor = get_phase(tensor);
    container::set<Index> bra_list;
    for (auto& bra_idx : tensor.bra()) bra_list.insert(bra_idx);
    const auto const_bra_list = bra_list;

    container::set<Index> ket_list;
    for (auto&& ket_idx : tensor.ket()) ket_list.insert(ket_idx);

    Sum expr_sum{};
    do {
      auto bra_list2 = bra_list;
      auto new_tensor =
          Tensor(tensor.label(), bra_list, ket_list, Symmetry::nonsymm);

      if (is_tensor_spin_symm(new_tensor)) {
        const auto phase = get_phase(new_tensor);
        auto new_tensor_ptr = ex<Tensor>(new_tensor);
        Product new_tensor_product{};
        new_tensor_product.append(phase, new_tensor_ptr);
        new_tensor_product.scale(prefactor);
        auto new_tensor_product_ptr = ex<Product>(new_tensor_product);
        expr_sum.append(new_tensor_product_ptr);
      }
    } while (std::next_permutation(bra_list.begin(), bra_list.end()));

    return std::make_shared<Sum>(expr_sum);
  } else {
    return std::make_shared<Tensor>(tensor);
  }
}

ExprPtr expand_antisymm(const ExprPtr& expr, bool skip_spinsymm) {
  if (expr->is<Constant>())
    return expr;
  else if (expr->is<Tensor>())
    return expand_antisymm(expr->as<Tensor>(), skip_spinsymm);

  // Product lambda
  auto expand_product = [&skip_spinsymm](const Product& expr) {
    Product temp{};
    temp.scale(expr.scalar());
    for (auto&& term : expr) {
      if (term->is<Tensor>()) temp.append(expand_antisymm(term->as<Tensor>(), skip_spinsymm));
    }
    ExprPtr result = std::make_shared<Product>(temp);
    rapid_simplify(result);
    return result;
  };

  if (expr->is<Product>())
    return expand_product(expr->as<Product>());
  else if (expr->is<Sum>()) {
    Sum sum_result{};
    for (auto&& term : *expr) {
      if (term->is<Product>())
        sum_result.append(expand_product(term->as<Product>()));
      else if (term->is<Tensor>())
        sum_result.append(expand_antisymm(term->as<Tensor>(), skip_spinsymm));
      else if (term->is<Constant>())
        sum_result.append(term);
      else
        sum_result.append(nullptr);
    }
    return std::make_shared<Sum>(sum_result);
  } else
    return nullptr;
}

bool has_A_label(const ExprPtr& expr) {
  if (expr->is<Constant>()) return false;

  if (expr->is<Tensor>())
    return (expr->as<Tensor>().label() == L"A") ? true : false;
  else if (expr->is<Product>())
    return ((expr->as<Product>().factor(0))->as<Tensor>().label() == L"A")
               ? true
               : false;
  else if (expr->is<Sum>()) {
    bool result = false;
    for (auto&& term : *expr) {
      if (term->is<Product>())
        result = ((term->as<Product>().factor(0))->as<Tensor>().label() == L"A")
                     ? true
                     : false;
      if (term->is<Tensor>())
        result = (expr->as<Tensor>().label() == L"A") ? true : false;
      if (result) return result;
    }
    return result;
  } else
    throw("control reached end of check_A_label function.");  // TODO: Catch
                                                              // exception
}

bool has_tensor_label(const ExprPtr& expr, std::wstring label) {
  if (expr->is<Constant>()) return false;

  auto check_tensor = [&label](const Tensor& tensor) {
    if (tensor.label() == label)
      return true;
    else
      return false;
  };

  auto check_product = [&check_tensor](const Product& product) {
    bool result = false;
    for (auto&& term : product) {
      if (term->is<Tensor>()) {
        auto tensor = term->as<Tensor>();
        if (check_tensor(tensor)) return true;
      }
    }
    return result;
  };

  if (expr->is<Tensor>()) {
    return check_tensor(expr->as<Tensor>());
  } else if (expr->is<Product>()) {
    return check_product(expr->as<Product>());
  } else if (expr->is<Sum>()) {
    bool result = false;
    for (auto&& term : *expr) {
      if (term->is<Product>()) result = check_product(term->as<Product>());
      if (result) return true;
    }
    return result;
  } else
    return false;
}

bool has_operator_label(const ExprPtr& expr, std::wstring label) {
  bool result = false;

  if (expr->is<Constant>())
    return result;
  else if (expr->is<Tensor>())
    return expr->as<Tensor>().label() == label;
  else if (expr->is<Product>()) {
    if (expr->as<Product>().factor(0)->is<Tensor>())
      return expr->as<Product>().factor(0)->as<Tensor>().label() == label;
  } else if (expr->is<Sum>()) {
    for (auto&& term : *expr) {
      if (term->is<Product>()) {
        if ((term->as<Product>().factor(0))->is<Tensor>()) {
          result =
              (term->as<Product>().factor(0))->as<Tensor>().label() == label;
          if (result) return true;
        }
      } else if (term->is<Tensor>()) {
        result = term->as<Tensor>().label() == label;
        if (result) return true;
      }
    }
  }
  return result;
}

std::vector<std::map<Index, Index>> A_replacement_map(const Tensor& A) {
  assert(A.label() == L"A");
  assert(A.bra_rank() > 1);
  assert(A.bra().size() == A.ket().size());
  container::svector<int> bra_int_list(A.bra().size());
  std::iota(std::begin(bra_int_list), std::end(bra_int_list), 0);
  auto ket_int_list = bra_int_list;
  std::vector<std::map<Index, Index>> result;
  container::svector<Index> A_braket;
  for (auto& idx : A.const_braket()) A_braket.push_back(idx);

  do {
    do {
      std::map<Index, Index> replacement_map;
      auto A_braket_ptr = A_braket.begin();
      for (auto&& idx : bra_int_list) {
        replacement_map.emplace(std::make_pair(*A_braket_ptr, A.bra()[idx]));
        A_braket_ptr++;
      }
      for (auto&& idx : ket_int_list) {
        replacement_map.emplace(std::make_pair(*A_braket_ptr, A.ket()[idx]));
        A_braket_ptr++;
      }
      result.push_back(replacement_map);
    } while (std::next_permutation(bra_int_list.begin(), bra_int_list.end()));
  } while (std::next_permutation(ket_int_list.begin(), ket_int_list.end()));
  return result;
}

ExprPtr remove_tensor_from_product(const Product& product, std::wstring label) {
  auto new_product = std::make_shared<Product>();
  new_product->scale(product.scalar());
  for (auto&& term : product) {
    if (term->is<Tensor>()) {
      auto tensor = term->as<Tensor>();
      if (tensor.label() != label) new_product->append(1, ex<Tensor>(tensor));
    }
  }
  return new_product;
}

ExprPtr expand_A_operator(const Product& product) {
  bool has_A_operator = false;

  // Check A and build replacement map
  std::vector<std::map<Index, Index>> map_list;
  for (auto& term : product) {
    if (term->is<Tensor>()) {
      auto A = term->as<Tensor>();
      if ((A.label() == L"A") && (A.bra().size() > 1)) {
        has_A_operator = true;
        map_list = A_replacement_map(A);
        break;
      } else if ((A.label() == L"A") && (A.bra().size() == 1)) {
        return remove_tensor_from_product(product, L"A");
      }
    }
  }

  if (!has_A_operator) return std::make_shared<Product>(product);

  auto new_result = std::make_shared<Sum>();
  for (auto&& map : map_list) {
    // Get phase of the transformation
    bool even;
    {
      container::svector<Index> transformed_list;
      for (auto&& element : map) transformed_list.push_back(element.second);
      IndexSwapper::thread_instance().reset();
      bubble_sort(std::begin(transformed_list), std::end(transformed_list),
                  std::less<Index>{});
      even = IndexSwapper::thread_instance().even_num_of_swaps();
    }

    Product new_product{};
    new_product.scale(product.scalar());
    auto temp_product = remove_tensor_from_product(product, L"A");
    for (auto&& term : *temp_product) {
      if (term->is<Tensor>()) {
        auto new_tensor = term->as<Tensor>();
        new_tensor.transform_indices(map);
        new_product.append(1, ex<Tensor>(new_tensor));
      }
    }
    new_product.scale((even ? 1 : -1));
    new_result->append(ex<Product>(new_product));
  }  // map_list
  return new_result;
}

ExprPtr expr_symmetrize(const Product& product) {
  auto result = std::make_shared<Sum>();

  // Assumes canonical sequence of tensors in the product
  if (product.factor(0)->as<Tensor>().label() != L"A")
    return std::make_shared<Product>(product);

  // CHECK: A is present and >1 particle
  // GENERATE S tensor
  auto A_tensor = product.factor(0)->as<Tensor>();
  assert(A_tensor.label() == L"A");

  auto A_is_nconserving = A_tensor.bra_rank() == A_tensor.ket_rank();
  if (A_is_nconserving)
    if (A_tensor.bra_rank() == 1)
      return remove_tensor_from_product(product, L"A");
  assert(A_tensor.rank() > 1);

  auto S = Tensor{};
  if (A_is_nconserving) {
    S = Tensor(L"S", A_tensor.bra(), A_tensor.ket(), Symmetry::nonsymm);
  } else {  // A is not nconserving
    size_t n = (A_tensor.bra_rank() < A_tensor.ket_rank())
                   ? A_tensor.bra_rank()
                   : A_tensor.ket_rank();
    container::svector<Index> bra_list, ket_list;
    for (size_t idx = 0; idx != n; ++idx) {
      bra_list.push_back(A_tensor.bra()[idx]);
      ket_list.push_back(A_tensor.ket()[idx]);
    }
    S = Tensor(L"S", bra_list, ket_list, Symmetry::nonsymm);
  }

  // Generate replacement maps from a list(could be a bra or a ket)
  // Uses a permuted list of int to generate permutations
  // TODO factor out for reuse
  auto maps_from_list = [](const container::svector<Index, 4>& list) {
    container::svector<int> int_list(list.size());
    std::iota(int_list.begin(), int_list.end(), 0);
    std::vector<std::map<Index, Index>> result;
    do {
      std::map<Index, Index> map;
      auto list_ptr = list.begin();
      for (auto&& i : int_list) {
        map.emplace(std::make_pair(*list_ptr, list[i]));
        list_ptr++;
      }
      result.push_back(map);
    } while (std::next_permutation(int_list.begin(), int_list.end()));
    assert(result.size() == std::tgamma(list.size() + 1));
    return result;
  };

  // Get phase relative to the canonical order
  // TODO factor out for reuse
  auto get_phase = [](const std::map<Index, Index>& map) {
    bool even;
    container::svector<Index> idx_list;
    for (auto&& pair : map) idx_list.push_back(pair.second);
    IndexSwapper::thread_instance().reset();
    bubble_sort(std::begin(idx_list), std::end(idx_list), std::less<Index>{});
    even = IndexSwapper::thread_instance().even_num_of_swaps();
    return even;
  };

  std::vector<std::map<Index, Index>> maps;
  // CASE 1: n_bra = n_ket on all tensors
  if (A_is_nconserving) {
    maps = maps_from_list(A_tensor.bra());
  } else {
    assert(A_tensor.bra_rank() != A_tensor.ket_rank());
    if (A_tensor.bra_rank() > A_tensor.ket_rank())
      maps = maps_from_list(A_tensor.bra());
    else
      maps = maps_from_list(A_tensor.ket());
  }
  assert(!maps.empty());
  for (auto&& map : maps) {
    auto even = get_phase(map);
    Product new_product{};
    new_product.scale(product.scalar());
    even ? new_product.append(1, ex<Tensor>(S))
         : new_product.append(-1, ex<Tensor>(S));
    auto temp_product = remove_tensor_from_product(product, L"A");
    for (auto&& term : *temp_product) {
      if (term->is<Tensor>()) {
        auto new_tensor = term->as<Tensor>();
        new_tensor.transform_indices(map);
        new_product.append(1, ex<Tensor>(new_tensor));
      }
    }
    result->append(ex<Product>(new_product));
  }  // map
  return result;
}

ExprPtr expr_symmetrize(const ExprPtr& expr) {
  if (expr->is<Constant>() || expr->is<Tensor>()) return expr;

  if (expr->is<Product>())
    return expr_symmetrize(expr->as<Product>());
  else if (expr->is<Sum>()) {
    auto result = std::make_shared<Sum>();
    for (auto&& summand : *expr) {
      if (summand->is<Product>())
        result->append(expr_symmetrize(summand->as<Product>()));
      else
        result->append(summand);
    }
    return result;
  } else
    throw("Unknown arg Type for expr_symmetrize.");  // TODO: Catch exception
}

ExprPtr expand_A_operator(const ExprPtr& expr) {
  if (expr->is<Constant>() || expr->is<Tensor>()) return expr;

  if (expr->is<Product>())
    return expand_A_operator(expr->as<Product>());
  else if (expr->is<Sum>()) {
    auto result = std::make_shared<Sum>();
    for (auto&& summand : *expr) {
      if (summand->is<Product>())
        result->append(expand_A_operator(summand->as<Product>()));
      else
        result->append(summand);
    }
    return result;
  } else
    throw("Unknown arg Type for expand_A_operator.");
}

std::vector<std::map<Index, Index>> P_replacement_map(const Tensor& P) {
  assert(P.label() == L"P");
  assert(P.bra_rank() > 1);
  assert(P.bra().size() == P.ket().size());
  container::svector<int> int_list(P.bra().size());
  std::iota(std::begin(int_list), std::end(int_list), 0);
  std::vector<std::map<Index, Index>> result;
  container::svector<Index> P_braket;
  for (auto& idx : P.const_braket()) P_braket.push_back(idx);

  do {
    auto P_braket_ptr = P_braket.begin();
    std::map<Index, Index> replacement_map;
    for (auto&& i : int_list) {
      replacement_map.emplace(std::make_pair(*P_braket_ptr, P.bra()[i]));
      P_braket_ptr++;
    }
    for (auto&& i : int_list) {
      replacement_map.emplace(std::make_pair(*P_braket_ptr, P.ket()[i]));
      P_braket_ptr++;
    }
    result.push_back(replacement_map);
  } while (std::next_permutation(int_list.begin(), int_list.end()));

  return result;
}

ExprPtr expand_P_operator(const Product& product) {
  bool has_P_operator = false;

  // Check P and build a replacement map
  std::vector<std::map<Index, Index>> map_list;
  for (auto& term : product) {
    if (term->is<Tensor>()) {
      auto P = term->as<Tensor>();
      if ((P.label() == L"P") && (P.bra().size() > 1)) {
        has_P_operator = true;
        map_list = P_replacement_map(P);
        break;
      } else if ((P.label() == L"P") && (P.bra().size() == 1)) {
        return remove_tensor_from_product(product, L"P");
      }
    }
  }

  if (!has_P_operator) return std::make_shared<Product>(product);

  auto result = std::make_shared<Sum>();
  for (auto&& map : map_list) {
    Product new_product{};
    new_product.scale(product.scalar());
    auto temp_product = remove_tensor_from_product(product, L"P");
    for (auto&& term : *temp_product) {
      if (term->is<Tensor>()) {
        auto new_tensor = term->as<Tensor>();
        new_tensor.transform_indices(map);
        new_product.append(1, ex<Tensor>(new_tensor));
      }
    }
    result->append(ex<Product>(new_product));
  }  // map_list
  return result;
}

ExprPtr expand_P_operator(const ExprPtr& expr) {
  if (expr->is<Constant>() || expr->is<Tensor>()) return expr;

  if (expr->is<Product>())
    return expand_P_operator(expr->as<Product>());
  else if (expr->is<Sum>()) {
    auto result = std::make_shared<Sum>();
    for (auto&& summand : *expr) {
      if (summand->is<Product>())
        result->append(expand_P_operator(summand->as<Product>()));
      else
        result->append(summand);
    }
    return result;
  } else
    throw("Unknown arg Type for expand_P_operator.");
}

std::vector<std::map<Index, Index>> S_replacement_maps(const Tensor& S) {
  assert(S.label() == L"S");
  assert(S.bra_rank() > 1);
  assert(S.bra().size() == S.ket().size());
  container::svector<int> int_list(S.bra().size());
  std::iota(std::begin(int_list), std::end(int_list), 0);

  std::vector<std::map<Index, Index>> maps;
  do {
    std::map<Index, Index> map;
    auto S_bra_ptr = S.bra().begin();
    auto S_ket_ptr = S.ket().begin();
    for (auto&& i : int_list) {
      map.emplace(std::make_pair(*S_bra_ptr, S.bra()[i]));
      ++S_bra_ptr;
      map.emplace(std::make_pair(*S_ket_ptr, S.ket()[i]));
      ++S_ket_ptr;
    }
    maps.push_back(map);
  } while (std::next_permutation(int_list.begin(), int_list.end()));

  return maps;
}

ExprPtr expand_S_operator(const ExprPtr& expr) {
  if (expr->is<Constant>() || expr->is<Tensor>()) return expr;

  auto result = std::make_shared<Sum>();

  // Check if S operator is present
  if (!has_tensor_label(expr, L"S")) return expr;

  auto reset_idx_tags = [](ExprPtr& expr) {
    if (expr->is<Tensor>())
      ranges::for_each(expr->as<Tensor>().const_braket(),
                       [](const Index& idx) { idx.reset_tag(); });
  };
  expr->visit(reset_idx_tags);

  // Lambda for applying S on products
  auto expand_S_product = [](const Product& product) {
    // check if S is present
    if (!has_tensor_label(ex<Product>(product), L"S"))
      return ex<Product>(product);

    std::vector<std::map<Index, Index>> maps;
    if (product.factor(0)->as<Tensor>().label() == L"S")
      maps = S_replacement_maps(product.factor(0)->as<Tensor>());
    assert(!maps.empty());
    Sum sum{};
    for (auto&& map : maps) {
      Product new_product{};
      new_product.scale(product.scalar());
      auto temp_product =
          remove_tensor_from_product(product, L"S")->as<Product>();
      for (auto&& term : temp_product) {
        if (term->is<Tensor>()) {
          auto new_tensor = term->as<Tensor>();
          new_tensor.transform_indices(map);
          new_product.append(1, ex<Tensor>(new_tensor));
        }
      }
      sum.append(ex<Product>(new_product));
    }
    ExprPtr result = std::make_shared<Sum>(sum);
    return result;
  };

  if (expr->is<Product>()) {
    result->append(expand_S_product(expr->as<Product>()));
  } else if (expr->is<Sum>()) {
    for (auto&& term : *expr) {
      if (term->is<Product>()) {
        result->append(expand_S_product(term->as<Product>()));
      } else if (term->is<Tensor>()) {
        result->append(term);
      } else if (term->is<Constant>()) {
        result->append(term);
      }
    }
  }

  result->visit(reset_idx_tags);
  return result;
}

int count_cycles(const container::svector<int, 6>& vec1,
                 const container::svector<int, 6>& vec2) {
  assert(vec1.size() == vec2.size());
  int n_cycles = 0;
  auto dummy_idx = 99;
  container::svector<int, 6> v = vec1;
  container::svector<int, 6> v1 = vec2;
  for (auto it = v.begin(); it != v.end(); ++it) {
    if (*it != dummy_idx) {
      n_cycles++;
      auto idx = std::distance(v.begin(), it);
      auto it0 = it;
      auto it1 = std::find(v1.begin(), v1.end(), *it0);
      auto idx1 = std::distance(v1.begin(), it1);
      do {
        it0 = std::find(v.begin(), v.end(), v[idx1]);
        it1 = std::find(v1.begin(), v1.end(), *it0);
        idx1 = std::distance(v1.begin(), it1);
        *it0 = dummy_idx;
      } while (idx1 != idx);
    }
  }
  return n_cycles;
}

ExprPtr closed_shell_spintrace(
    const ExprPtr& expression,
    const container::vector<container::vector<Index>> ext_index_groups) {
  // NOT supported for Proto indices
  auto check_proto_index = [](const ExprPtr& expr) {
    if (expr->is<Tensor>()) {
      ranges::for_each(expr->as<Tensor>().const_braket(), [](const Index& idx) {
        assert(!idx.has_proto_indices() &&
               "Proto index not supported in spintrace call.");
      });
    }
  };
  expression->visit(check_proto_index);

  // Symmetrize the expr and keep S operator
  auto symm_and_expand = [](const ExprPtr& expr) {
    auto temp = expr;
    if (has_A_label(temp)) temp = expr_symmetrize(temp);
    temp = expand_antisymm(temp);
    rapid_simplify(temp);
    return temp;
  };
  auto expr = symm_and_expand(expression);

  auto reset_idx_tags = [](ExprPtr& expr) {
    if (expr->is<Tensor>())
      ranges::for_each(expr->as<Tensor>().const_braket(),
                       [](const Index& idx) { idx.reset_tag(); });
  };
  expr->visit(reset_idx_tags);  // This call is REQUIRED
  expand(expr);                 // This call is REQUIRED
  rapid_simplify(expr);

  // Returns the number of cycles
  auto count_cycles = [](container::svector<Index>& v,
                         container::svector<Index>& v1) {
    assert(v.size() == v1.size());
    size_t n_cycles = 0;
    auto dummy_idx = Index(L"p_50");
    for (auto it = v.begin(); it != v.end(); ++it) {
      if (*it != dummy_idx) {
        // TODO: Throw exception if bra and ket indices don't match
        n_cycles++;
        auto idx = std::distance(v.begin(), it);
        auto it0 = it;
        auto it1 = std::find(v1.begin(), v1.end(), *it0);
        auto idx1 = std::distance(v1.begin(), it1);
        do {
          it0 = std::find(v.begin(), v.end(), v[idx1]);
          it1 = std::find(v1.begin(), v1.end(), *it0);
          idx1 = std::distance(v1.begin(), it1);
          *it0 = dummy_idx;
        } while (idx1 != idx);
      }
    }
    return n_cycles;
  };

  // Lambda for a product
  auto trace_product = [&ext_index_groups,
                        &count_cycles](const Product& product) {
    // TODO: Check symmetry of tensors

    // Remove S if present in a product
    Product temp_product{};
    temp_product.scale(product.scalar());
    if (product.factor(0)->as<Tensor>().label() == L"S") {
      for (auto&& term : product.factors()) {
        if (term->is<Tensor>() && term->as<Tensor>().label() != L"S")
          temp_product.append(term);
      }
    } else {
      temp_product = product;
    }

    auto get_ket_indices = [](const Product& prod) {
      container::svector<Index> ket_idx;
      for (auto&& t : prod) {
        if (t->is<Tensor>())
          ranges::for_each(t->as<Tensor>().ket(), [&ket_idx](const Index& idx) {
            ket_idx.push_back(idx);
          });
      }
      return ket_idx;
    };

    auto get_bra_indices = [](const Product& prod) {
      container::svector<Index> bra_idx;
      for (auto&& t : prod) {
        if (t->is<Tensor>())
          ranges::for_each(t->as<Tensor>().bra(), [&bra_idx](const Index& idx) {
            bra_idx.push_back(idx);
          });
      }
      return bra_idx;
    };

    auto product_kets = get_ket_indices(temp_product);
    auto product_bras = get_bra_indices(temp_product);

    // Substitute indices from external index list
    if ((*ext_index_groups.begin()).size() == 2)
      ranges::for_each(ext_index_groups,
                       [&product_bras, &product_kets](
                           const container::vector<Index>& idx_pair) {
                         assert(idx_pair.size() == 2);
                         if (idx_pair.size() == 2) {
                           auto it = idx_pair.begin();
                           auto first = *it;
                           it++;
                           auto second = *it;
                           std::replace(product_bras.begin(),
                                        product_bras.end(), first, second);
                           std::replace(product_kets.begin(),
                                        product_kets.end(), first, second);
                         }
                       });

    auto n_cycles = count_cycles(product_kets, product_bras);

    auto result = std::make_shared<Product>(product);
    result->scale(std::pow(2, n_cycles));
    return result;
  };

  if (expr->is<Constant>())
    return expr;
  else if (expr->is<Tensor>())
    return trace_product(
        (ex<Constant>(1.) * expr)->as<Product>());  // expand_all(expr);
  else if (expr->is<Product>())
    return trace_product(expr->as<Product>());
  else if (expr->is<Sum>()) {
    auto result = std::make_shared<Sum>();
    for (auto&& summand : *expr) {
      if (summand->is<Product>()) {
        result->append(trace_product(summand->as<Product>()));
      } else if (summand->is<Tensor>()) {
        result->append(
            trace_product((ex<Constant>(1.) * summand)->as<Product>()));
      } else  // summand->is<Constant>()
        result->append(summand);
    }
    return result;
  } else
    return nullptr;
}

<<<<<<< HEAD
container::vector<container::vector<Index>> external_indices(const ExprPtr& expr){
  // Generate external index list from Antisymmetrizer
  Tensor A{};
  for(auto& prod : *expr){
    if(prod->is<Product>()){
      auto tensor = prod->as<Product>().factor(0)->as<Tensor>();
      if(tensor.label() == L"A"){
        A = tensor;
=======
ExprPtr closedshell_cc_spintrace(const ExprPtr& expr) {
  container::vector<container::vector<Index>> ext_index_groups;

  Tensor A{};
  for(auto& prod : *expr){
    if(prod->is<Product>()){
      if(prod->as<Product>().factor(0)->as<Tensor>().label() == L"A"){
        A = prod->as<Product>().factor(0)->as<Tensor>();
>>>>>>> 32216738
        break;
      }
    }
  }
<<<<<<< HEAD
  assert(A.bra_rank() != 0 && "Could not generate external index groups due to "
         "absence of Anti-symmetrizer (A) operator in expression.");
  assert(A.bra_rank() == A.ket_rank());
  container::vector<container::vector<Index>> ext_index_groups;
=======

  assert(A.bra().size() == A.ket().size());

>>>>>>> 32216738
  auto b_iter = A.bra().begin();
  for(auto k : A.ket()){
    container::vector<Index> pair{k, *b_iter};
    ext_index_groups.push_back(pair);
    ++b_iter;
  }
  assert(ext_index_groups.size() == A.bra_rank());
<<<<<<< HEAD
  return ext_index_groups;
}

ExprPtr closed_shell_CC_spintrace(const ExprPtr& expr){
  return closed_shell_spintrace(expr, external_indices(expr));
}

/// Collect all indices from an expression
auto index_list(const ExprPtr& expr) {
  container::set<Index, Index::LabelCompare> grand_idxlist;
  if (expr->is<Tensor>()) {
    ranges::for_each(expr->as<Tensor>().const_braket(),
                     [&grand_idxlist](const Index& idx) {
                       idx.reset_tag();
                       grand_idxlist.insert(idx);
                     });
  }

  return grand_idxlist;
}

std::vector<ExprPtr> open_shell_spintrace(const ExprPtr& expr,
                                          const std::vector<std::vector<Index>> ext_index_groups){

  if(expr->is<Constant>()){
    return std::vector<ExprPtr>{expr};
  }

  container::set<Index, Index::LabelCompare> grand_idxlist;
  auto collect_indices = [&grand_idxlist](const ExprPtr& expr) {
    if (expr->is<Tensor>()) {
      ranges::for_each(expr->as<Tensor>().const_braket(),
                       [&grand_idxlist](const Index& idx) {
                         idx.reset_tag();
                         grand_idxlist.insert(idx);
                       });
    }
  };
  expr->visit(collect_indices);

  container::set<Index> ext_idxlist;
  for (auto&& idxgrp : ext_index_groups) {
    for (auto&& idx : idxgrp) {
      idx.reset_tag();
      ext_idxlist.insert(idx);
    }
  }

  container::set<Index> int_idxlist;
  for (auto&& gidx : grand_idxlist) {
    if (ext_idxlist.find(gidx) == ext_idxlist.end()) {
      int_idxlist.insert(gidx);
    }
  }

  using IndexGroup = container::vector<Index>;
  std::vector<IndexGroup> int_index_groups;
  for (auto&& i : int_idxlist) {
    int_index_groups.emplace_back(IndexGroup(1, i));
  }

  assert(grand_idxlist.size() == int_idxlist.size() + ext_idxlist.size());

  // Add spin label to index
  auto add_spin_label = [] (const Index& idx, const long int& spin_bit){
    auto idx_n = idx.label().substr(idx.label().find(L'_') + 1);
    std::wstring idx_n_ws(idx_n.begin(), idx_n.end());

    auto idx_type = IndexSpace::instance(idx.label()).type();
    auto space = spin_bit == 0 ?
                 IndexSpace::instance(idx_type, IndexSpace::alpha):
                 IndexSpace::instance(idx_type, IndexSpace::beta);

    return Index::make_label_index(space, idx_n_ws);
  };

  // Generate index replacement maps
  auto spin_cases = [&add_spin_label] (const std::vector<IndexGroup>& idx_group) {
    auto ncases = std::pow(2, idx_group.size());
    std::vector<std::map<Index, Index>> all_replacements(ncases);

    for (uint64_t i = 0; i != ncases; ++i) {
      std::map<Index, Index> idx_rep;
      for(size_t idxg = 0; idxg != idx_group.size(); ++idxg){
        auto spin_bit = (i << (64 - idxg - 1)) >> 63;
        assert((spin_bit == 0) || (spin_bit == 1));
        for(auto& idx : idx_group[idxg]){
          auto spin_idx = add_spin_label(idx, spin_bit);
          idx_rep.emplace(std::make_pair(idx, spin_idx));
        }
      }
      all_replacements[i] = idx_rep;
    }
    return all_replacements;
  };

  // External index replacement maps
  auto ext_spin_cases = [&add_spin_label] (const std::vector<IndexGroup>& idx_group){
    auto ncases = idx_group.size() + 1;
    std::vector<std::map<Index, Index>> all_replacements; //(ncases);

    std::vector<int> spins(idx_group.size(), 0);
    for(auto i = 0; i != ncases; ++i){
      std::map<Index, Index> idx_rep;
      for(auto j = 0; j != idx_group.size(); ++j){
        for(auto &idx : idx_group[j]) {
          auto spin_idx = add_spin_label(idx, spins[j]);
          idx_rep.emplace(std::make_pair(idx, spin_idx));
        }
      }
      if(i != ncases)
        spins[idx_group.size() - 1 - i] = 1;
      all_replacements.push_back(idx_rep);
    }
    return all_replacements;
  };

  auto reset_idx_tags = [](ExprPtr& expr) {
    if (expr->is<Tensor>())
      ranges::for_each(expr->as<Tensor>().const_braket(),
                       [](const Index& idx) { idx.reset_tag(); });
  };

  // Internal and external index replacements are independent
  auto i_rep = spin_cases(int_index_groups);
  auto e_rep = ext_spin_cases(ext_index_groups);

  // Expand 'A' operator and 'antisymm' tensors
  auto expanded_expr = expand_A_operator(expr);
  // expanded_expr = expand_antisymm(expanded_expr);
  // expanded_expr->visit(reset_idx_tags);

  expand(expanded_expr);
  rapid_simplify(expanded_expr);
  expanded_expr->visit(reset_idx_tags);

  std::vector<ExprPtr> result{};

  // return true if a product is spin-symmetric
  auto spin_symm_product = [] (const Product& product) {

    std::vector<Index> cBra, cKet; // concat Bra and concat Ket
    for(auto& term : product){
      if(term->is<Tensor>()){
        auto tnsr = term->as<Tensor>();
        cBra.insert(cBra.end(), tnsr.bra().begin(), tnsr.bra().end());
        cKet.insert(cKet.end(), tnsr.ket().begin(), tnsr.ket().end());
      }
    }
    assert(cKet.size() == cBra.size());

    auto i_ket = cKet.begin();
    for(auto& b : cBra){
      if (b.space().qns() != i_ket->space().qns())
        return false;
      ++i_ket;
    }
    return true;
  };

  // Loop over external index replacement maps
  for(auto& e : e_rep){
    auto spin_expr = append_spin(expanded_expr, e);
    // std::wcout << "e: " << to_latex(spin_expr) << std::endl;
    spin_expr->visit(reset_idx_tags);
    Sum e_result{};

    // Loop over internal index replacement maps
    for(auto& i : i_rep){
      auto spin_expr_i = append_spin(spin_expr, i);
      // std::wcout << "i: " << to_latex(spin_expr_i) << std::endl;
      spin_expr_i = expand_antisymm(spin_expr_i, true);
      expand(spin_expr_i);
      spin_expr_i->visit(reset_idx_tags);
      // std::wcout << "i: " << to_latex(spin_expr_i) << "\n" << std::endl;
      Sum i_result{};

      if(spin_expr_i->is<Tensor>()){
        e_result.append(spin_expr_i);
      } else if(spin_expr_i->is<Product>()){
        if (spin_symm_product(spin_expr_i->as<Product>()))
          e_result.append(spin_expr_i);
      } else if(spin_expr_i->is<Sum>()){
        for(auto& pr : *spin_expr_i){
          if (pr->is<Product>()){
            if (spin_symm_product(pr->as<Product>()))
              i_result.append(pr);
          } else if (pr->is<Tensor>()){
            if (is_tensor_spin_symm(pr->as<Tensor>()))
              i_result.append(pr);
          } else if (pr->is<Constant>()){
            i_result.append(pr);
          } else
            throw("Unknown ExprPtr type.");
        }
        e_result.append(std::make_shared<Sum>(i_result));
      }
    }
    result.push_back(std::make_shared<Sum>(e_result));
  }

  // Canonicalize and simplify all expressions
  for(auto i = 0; i != result.size(); ++i){
    result[i]->visit(reset_idx_tags);
    canonicalize(result[i]);
    rapid_simplify(result[i]);
  }
  return result;
}

std::vector<ExprPtr> open_shell_CC_spintrace(const ExprPtr& expr){
  return open_shell_spintrace(expr, external_indices(expr));
=======
  return closed_shell_spintrace(expr, ext_index_groups);
>>>>>>> 32216738
}

ExprPtr spintrace(
    ExprPtr expression,
    container::vector<container::vector<Index>> ext_index_groups) {
  // SPIN TRACE DOES NOT SUPPORT PROTO INDICES YET.
  auto check_proto_index = [](const ExprPtr& expr) {
    if (expr->is<Tensor>()) {
      ranges::for_each(expr->as<Tensor>().const_braket(), [](const Index& idx) {
        assert(!idx.has_proto_indices() &&
               "Proto index not supported in spintrace function.");
      });
    }
  };
  expression->visit(check_proto_index);

  if (expression->is<Constant>()) {
    return expression;
  }

  auto spin_trace_tensor = [](const Tensor& tensor) {
    if (can_expand(tensor)) {
      return expand_antisymm(tensor);
    } else
      return ex<Constant>(0);
  };

  auto spin_trace_product = [&spin_trace_tensor](const Product& product) {
    Product spin_product{};
    spin_product.scale(product.scalar());
    for (auto&& term : product) {
      if (term->is<Tensor>()) {
        if (can_expand(term->as<Tensor>())) {
          spin_product.append(1, spin_trace_tensor(term->as<Tensor>()));
        } else
          break;
      }
    }
    if (product.size() != spin_product.size()) {
      spin_product.scale(0);
    }
    ExprPtr result = std::make_shared<Product>(spin_product);
    expand(result);
    rapid_simplify(result);
    return result;
  };

  auto reset_idx_tags = [](ExprPtr& expr) {
    if (expr->is<Tensor>())
      ranges::for_each(expr->as<Tensor>().const_braket(),
                       [](const Index& idx) { idx.reset_tag(); });
  };

  // Most important lambda of this function
  auto trace_product = [&ext_index_groups, &spin_trace_tensor,
                        &spin_trace_product](const Product& expression) {
    auto result = std::make_shared<Sum>();
    ExprPtr expr = std::make_shared<Product>(expression);

    container::set<Index, Index::LabelCompare> grand_idxlist;
    auto collect_indices = [&grand_idxlist](const ExprPtr& expr) {
      if (expr->is<Tensor>()) {
        ranges::for_each(expr->as<Tensor>().const_braket(),
                         [&grand_idxlist](const Index& idx) {
                           idx.reset_tag();
                           grand_idxlist.insert(idx);
                         });
      }
    };
    expr->visit(collect_indices);

    container::set<Index> ext_idxlist;
    for (auto&& idxgrp : ext_index_groups) {
      for (auto&& idx : idxgrp) {
        idx.reset_tag();
        ext_idxlist.insert(idx);
      }
    }

    container::set<Index> int_idxlist;
    for (auto&& gidx : grand_idxlist) {
      if (ext_idxlist.find(gidx) == ext_idxlist.end()) {
        int_idxlist.insert(gidx);
      }
    }

    // EFV: generate the grand list of index groups by concatenating list of
    // external index EFV: groups with the groups of internal indices (each
    // internal index = 1 group)
    using IndexGroup = container::vector<Index>;
    container::vector<IndexGroup> index_groups;

    for (auto&& i : int_idxlist) {
      index_groups.emplace_back(IndexGroup(1, i));
    }

    index_groups.insert(index_groups.end(), ext_index_groups.begin(),
                        ext_index_groups.end());

    // EFV: for each spincase (loop over integer from 0 to 2^n-1, n=#of index
    // groups)

    const uint64_t nspincases = std::pow(2, index_groups.size());

    for (uint64_t spincase_bitstr = 0; spincase_bitstr != nspincases;
         ++spincase_bitstr) {
      // EFV:  assign spin to each index group => make a replacement list
      std::map<Index, Index> index_replacements;

      uint64_t index_group_count = 0;
      for (auto&& index_group : index_groups) {
        auto spin_bit = (spincase_bitstr << (64 - index_group_count - 1)) >> 63;
        assert((spin_bit == 0) || (spin_bit == 1));

        for (auto&& index : index_group) {
          IndexSpace space;
          space = spin_bit == 0
                      ? IndexSpace::instance(
                            IndexSpace::instance(index.label()).type(),
                            IndexSpace::alpha)
                      : IndexSpace::instance(
                            IndexSpace::instance(index.label()).type(),
                            IndexSpace::beta);

          // TODO: Check if valid for index with no subscripts
          auto subscript_label =
              index.label().substr(index.label().find(L'_') + 1);
          std::wstring subscript_label_ws(subscript_label.begin(),
                                          subscript_label.end());
          Index spin_index = Index::make_label_index(space, subscript_label_ws);
          index_replacements.emplace(std::make_pair(index, spin_index));
        }
        ++index_group_count;
      }

      auto spin_expr = append_spin(expr, index_replacements);
      // This call to rapid_simplify is required for Tensor case
      rapid_simplify(spin_expr);

      if (spin_expr->is<Tensor>()) {
        auto temp = spin_trace_tensor(spin_expr->as<Tensor>());
        auto spin_removed = remove_spin(temp);
        result->append(spin_removed);
      } else if (spin_expr->is<Product>()) {
        auto temp = spin_trace_product(spin_expr->as<Product>());
        if (!(temp->size() == 0)) {
          result->append(remove_spin(temp));
        }
      } else if (spin_expr->is<Sum>()) {
        for (auto&& summand : *spin_expr) {
          Sum temp{};
          if (summand->is<Tensor>())
            temp.append(spin_trace_tensor(summand->as<Tensor>()));
          else if (summand->is<Product>())
            temp.append(spin_trace_product(summand->as<Product>()));
          else {
            temp.append(summand);
          }
          ExprPtr SumPtr = std::make_shared<Sum>(temp);
          auto spin_removed = remove_spin(SumPtr);
          result->append(spin_removed);
        }
      } else {
        result->append(expr);
      }
    }  // Permutation FOR loop
    return result;
  };

  // Expand antisymmetrizer operator (A) if present in the expression
  if (has_tensor_label(expression, L"A"))
    expression = expand_A_operator(expression);

  if (expression->is<Tensor>()) expression = ex<Constant>(1) * expression;

  if (expression->is<Product>()) {
    return trace_product(expression->as<Product>());
  } else if ((expression->is<Sum>())) {
    auto result = std::make_shared<Sum>();
    for (auto&& term : *expression) {
      if (term->is<Product>())
        result->append(trace_product(term->as<Product>()));
      else if (term->is<Tensor>()) {
        auto term_as_product = ex<Constant>(1) * term;
        result->append(trace_product(term_as_product->as<Product>()));
      } else
        result->append(term);
    }
    result->visit(reset_idx_tags);
    return result;
  } else
    return nullptr;
}  // ExprPtr spintrace

ExprPtr factorize_S_operator(
    const ExprPtr& expression,
    const std::initializer_list<IndexList> ext_index_groups,
    const bool fast_method) {
  // Canonicalize the expression
  ExprPtr expr = expression;
  // canonicalize(expr);

  // If expression has S operator, do nothing and exit
  if (has_operator_label(expr, L"S")) return expr;

  // If S operator is absent: generate from ext_index_groups
  Tensor S{};
  {
    container::svector<Index> bra_list, ket_list;

    // Fill bras and kets
    ranges::for_each(ext_index_groups, [&](const IndexList& idx_pair) {
      auto it = idx_pair.begin();
      bra_list.push_back(*it);
      it++;
      ket_list.push_back(*it);
    });
    assert(bra_list.size() == ket_list.size());
    S = Tensor(L"S", bra_list, ket_list, Symmetry::nonsymm);
  }

  // For any order CC residual equation:
  // Generate a list of permutation indices
  // Erase the canonical entry
  auto replacement_maps = S_replacement_maps(S);
  replacement_maps.erase(replacement_maps.begin());

  // Lambda function for index replacement in tensor
  auto transform_tensor = [](const Tensor& tensor,
                             const std::map<Index, Index>& replacement_map) {
    auto result = std::make_shared<Tensor>(tensor);
    result->transform_indices(replacement_map);
    ranges::for_each(result->const_braket(),
                     [](const Index& idx) { idx.reset_tag(); });
    return result;
  };

  Sum result_sum{};
  ///////////////////////////////////////////////
  ///            Fast approach                ///
  ///////////////////////////////////////////////
  // This method is stores hash values of terms in a container
  // for faster run times

  if (fast_method) {
    // summands_hash_list sorted container of hash values of canonicalized
    // summands summands_hash_map unsorted map of (hash_val, summand) pairs
    // container::set<size_t> summands_hash_list;
    container::vector<size_t> summands_hash_list;
    std::unordered_map<size_t, ExprPtr> summands_hash_map;
    for (auto it = expr->begin(); it != expr->end(); ++it) {
      (*it)->canonicalize();
      auto hash = (*it)->hash_value();
      // summands_hash_list.insert(hash);
      summands_hash_list.push_back(hash);
      summands_hash_map.emplace(std::make_pair(hash, *it));
    }
    assert(summands_hash_list.size() == expr->size());
    assert(summands_hash_map.size() == expr->size());

    // Symmetrize every summand, assign its hash value to hash1
    // Check if hash1 exist in summands_hash_list
    // if(hash1 present in summands_hash_list) remove hash0, hash1
    // else continue
    int n_symm_terms = 0;
    auto symm_factor = std::tgamma(S.bra_rank() + 1);
    for (auto it = expr->begin(); it != expr->end(); ++it) {
      // Exclude summand with value zero
      while ((*it)->hash_value() == ex<Constant>(0)->hash_value()) {
        ++it;
        if (it == expr->end()) break;
      }
      if (it == expr->end()) break;

      // Remove current hash_value from list and clone summand
      auto hash0 = (*it)->hash_value();
      summands_hash_list.erase(std::find(summands_hash_list.begin(),
                                         summands_hash_list.end(), hash0));
      auto new_product = (*it)->clone();
      new_product =
          ex<Constant>(1.0 / symm_factor) * ex<Tensor>(S) * new_product;

      // CONTAINER OF HASH VALUES AND SYMMETRIZED TERMS
      // FOR GENERALIZED EXPRESSION WITH ARBITRATY S OPERATOR
      // Loop over replacement maps The entire code from here
      container::vector<size_t> hash1_list;
      for (auto&& replacement_map : replacement_maps) {
        size_t hash1;
        if ((*it)->is<Product>()) {
          // Clone *it, apply symmetrizer, store hash1 value
          auto product = (*it)->as<Product>();
          Product S_product{};
          S_product.scale(product.scalar());

          // Transform indices by action of S operator
          for (auto&& t : product) {
            if (t->is<Tensor>())
              S_product.append(
                  transform_tensor(t->as<Tensor>(), replacement_map));
          }
          auto new_product_expr = ex<Product>(S_product);
          new_product_expr->canonicalize();
          hash1 = new_product_expr->hash_value();

        } else if ((*it)->is<Tensor>()) {
          // Clone *it, apply symmetrizer, store hash value
          auto tensor = (*it)->as<Tensor>();

          // Transform indices by action of S operator
          auto new_tensor = transform_tensor(tensor, replacement_map);

          // Canonicalize the new tensor before computing hash value
          new_tensor->canonicalize();
          hash1 = new_tensor->hash_value();
        }
        hash1_list.push_back(hash1);
      }

      // bool symmetrizable = false;
      // auto hash1_found = [&](size_t h){ return summands_hash_list.find(h) !=
      // summands_hash_list.end();};
      auto hash1_found = [&summands_hash_list](size_t h) {
        return std::find(summands_hash_list.begin(), summands_hash_list.end(),
                         h) != summands_hash_list.end();
      };
      auto n_hash_found = ranges::count_if(hash1_list, hash1_found);

      if (n_hash_found == hash1_list.size()) {
        // Prepend S operator
        // new_product = ex<Tensor>(S) * new_product;
        new_product = ex<Constant>(symm_factor) * new_product;
        ++n_symm_terms;

        // remove values from hash1_list from summands_hash_list
        ranges::for_each(hash1_list, [&](const size_t hash1) {
          // summands_hash_list.erase(hash1);
          summands_hash_list.erase(std::find(summands_hash_list.begin(),
                                             summands_hash_list.end(), hash1));

          auto term = summands_hash_map.find(hash1)->second;

          for (auto&& summand : *expr) {
            if (summand->hash_value() == hash1) summand = ex<Constant>(0.0);
          }
        });
      }
      result_sum.append(new_product);
    }
  } else {
    ///////////////////////////////////////////////
    ///            Lazy approach                ///
    ///////////////////////////////////////////////
    // This approach is slower because the hash values are computed on the fly.
    // Subsequently, this algorithm applies 'S' operator n^2 times

    int n_symm_terms = 0;

    // If a term was symmetrized, put the index in a list
    container::set<int> i_list;

    // The quick_method is a "faster" lazy approach that
    // symmetrizes *it instead of symmetrizing *find_it in the inside loop
    //    const auto tstart = std::chrono::high_resolution_clock::now();

    // Controls which term to symmetrize
    // true -> symmetrize the summand
    // false -> symmetrize lookup term
    // bool quick_method = true;

    // Loop over terms of expression (OUTER LOOP)
    for (auto it = expr->begin(); it != expr->end(); ++it) {
      // If *it is symmetrized, go to next
      while (std::find(i_list.begin(), i_list.end(),
                       std::distance(expr->begin(), it)) != i_list.end())
        ++it;

      // Clone the summand
      auto new_product = (*it)->clone();

      // hash value of summand
      container::vector<size_t> hash0_list;
      for (auto&& replacement_map : replacement_maps) {
        size_t hash0;
        if ((*it)->is<Product>()) {
          // Clone *it, apply symmetrizer, store hash value
          auto product = (*it)->as<Product>();
          Product S_product{};
          S_product.scale(product.scalar());

          // Transform indices by action of S operator
          for (auto&& t : product) {
            if (t->is<Tensor>())
              S_product.append(
                  transform_tensor(t->as<Tensor>(), replacement_map));
          }
          auto new_product_expr = ex<Product>(S_product);
          new_product_expr->canonicalize();
          hash0 = new_product_expr->hash_value();
          hash0_list.push_back(hash0);
        } else if ((*it)->is<Tensor>()) {
          // Clone *it, apply symmetrizer, store hash value
          auto tensor = (*it)->as<Tensor>();

          // Transform indices by action of S operator
          auto new_tensor = transform_tensor(tensor, replacement_map);

          // Canonicalize the new tensor before computing hash value
          new_tensor->canonicalize();
          hash0 = new_tensor->hash_value();
          hash0_list.push_back(hash0);
        }
      }

      for (auto&& hash0 : hash0_list) {
        int n_matches = 0;
        container::svector<int> idx_vec;
        for (auto find_it = it + 1; find_it != expr->end(); ++find_it) {
          auto idx = std::distance(expr->begin(), find_it);
          (*find_it)->canonicalize();

          if ((*find_it)->hash_value() == hash0) {
            ++n_matches;
            idx_vec.push_back(idx);
          }
        }
        if (n_matches == hash0_list.size()) {
          ++n_symm_terms;
          new_product = ex<Tensor>(S) * new_product;
          i_list.insert(idx_vec.begin(), idx_vec.end());
        }
      }

      // append product to running sum
      result_sum.append(new_product);
    }
    //    const auto tstop = std::chrono::high_resolution_clock::now();
    //    const auto time_elapsed =
    //        std::chrono::duration_cast<std::chrono::microseconds>(tstop -
    //        tstart);
    // std::cout << "Fast method: " << std::boolalpha << fast_method << "\n";
    // std::cout << "N symm terms found: " << n_symm_terms << "\n";
    // std::cout << "Time: " << time_elapsed.count() << " μs.\n";
  }

  ExprPtr result = std::make_shared<Sum>(result_sum);
  expand(result);
  canonicalize(result);
  rapid_simplify(result);
  return result;
}

}  // namespace sequant<|MERGE_RESOLUTION|>--- conflicted
+++ resolved
@@ -140,25 +140,27 @@
 }
 
 ExprPtr remove_spin(ExprPtr& expr) {
-
   auto remove_spin_from_tensor = [](const Tensor& tensor) {
-    container::svector<Index> bra, ket;
+    container::svector<Index> bra;
+    container::svector<Index> ket;
     {
       for (auto&& idx : tensor.bra()) bra.emplace_back(idx);
       for (auto&& idx : tensor.ket()) ket.emplace_back(idx);
-
-      for (auto&& idx : ranges::views::concat(bra, ket)) {
-        auto space = IndexSpace::instance(idx.space().type(),
-                                          IndexSpace::nullqns);
+      auto braket_list = ranges::views::concat(bra, ket);
+
+      for (auto&& idx : braket_list) {
+        auto space = IndexSpace::instance(
+            IndexSpace::instance(idx.label()).type(), IndexSpace::nullqns);
         auto subscript_label = idx.label().substr(idx.label().find(L'_') + 1);
         std::wstring subscript_label_ws(subscript_label.begin(),
                                         subscript_label.end());
         idx = Index::make_label_index(space, subscript_label_ws);
       }
     }
-    Tensor result(tensor.label(), bra, ket, tensor.symmetry(),
+    auto sft = Tensor(tensor.label(), bra, ket, tensor.symmetry(),
                       tensor.braket_symmetry());
-    return std::make_shared<Tensor>(result);
+    auto sf_tensor = std::make_shared<Tensor>(sft);
+    return sf_tensor;
   };
 
   auto remove_spin_from_product =
@@ -195,43 +197,42 @@
 }
 
 bool is_tensor_spin_symm(const Tensor& tensor) {
+  bool result = false;
   assert(tensor.bra_rank() == tensor.ket_rank());
   auto iter_ket = tensor.ket().begin();
-  for (auto&& idx : tensor.bra()) {
-    if (idx.space().qns() != iter_ket->space().qns())
+  for (auto&& index : tensor.bra()) {
+    if (IndexSpace::instance(index.label()).qns() ==
+        IndexSpace::instance(iter_ket->label()).qns()) {
+      result = true;
+    } else {
       return false;
+    }
     ++iter_ket;
   }
-  return true;
+  return result;
 }
 
 bool can_expand(const Tensor& tensor) {
-  assert(tensor.bra_rank() == tensor.ket_rank() && "can_expand(Tensor) failed.");
-  if (tensor.bra_rank() != tensor.ket_rank())
-    return false;
-
-  // indices with non-qns are not allowed
-  for(auto& idx : tensor.const_braket()){
-    assert(idx.space().qns() != IndexSpace::nullqns);
-  }
-
-  // count alpha indices in bra
-  int a_bra = std::count_if(tensor.bra().begin(), tensor.bra().end(),
-                            [](const Index& idx){
-                              return idx.space().qns() == IndexSpace::alpha;
-                            });
-
-  // count alpha indices in ket
-  int a_ket = std::count_if(tensor.ket().begin(), tensor.ket().end(),
-                            [](const Index& idx){
-                              return idx.space().qns() == IndexSpace::alpha;
-                            });
-
-  return a_bra == a_ket;
-}
-
-ExprPtr expand_antisymm(const Tensor& tensor, bool skip_spinsymm) {
-  assert(tensor.bra_rank() == tensor.ket_rank());
+  assert(tensor.bra_rank() == tensor.ket_rank() && "can_expand failed.");
+  if (tensor.bra_rank() != tensor.ket_rank()) return false;
+  auto result = false;
+  // TODO: Throw error if called on non-qns idx
+  auto alpha_in_bra = 0;
+  auto alpha_in_ket = 0;
+  ranges::for_each(tensor.bra(), [&alpha_in_bra](const Index& idx) {
+    if (IndexSpace::instance(idx.label()).qns() == IndexSpace::alpha)
+      ++alpha_in_bra;
+  });
+  ranges::for_each(tensor.ket(), [&alpha_in_ket](const Index& idx) {
+    if (IndexSpace::instance(idx.label()).qns() == IndexSpace::alpha)
+      ++alpha_in_ket;
+  });
+  if (alpha_in_bra == alpha_in_ket) result = true;
+  return result;
+}
+
+ExprPtr expand_antisymm(const Tensor& tensor) {
+  assert(tensor.bra().size() == tensor.ket().size());
   if (tensor.bra_rank() == 1) {
     Tensor new_tensor(tensor.label(), tensor.bra(), tensor.ket(),
                       Symmetry::nonsymm, tensor.braket_symmetry(),
@@ -239,50 +240,32 @@
     return std::make_shared<Tensor>(new_tensor);
   }
 
-  // If all indices have the same spin label,
-  // return the antisymm tensor
-  if(skip_spinsymm) {
-    auto same_spin_tensor = [&tensor]() {
-      auto braket = tensor.braket();
-      auto spin_element = braket[0].space().qns();
-
-      for (auto& i : braket) {
-        auto spin_i = i.space().qns();
-        if ((spin_i == IndexSpace::nullqns) || (spin_i != spin_element))
-          return false;
-      }
-      return true;
-    };
-
-    if (same_spin_tensor()) {
-      return std::make_shared<Tensor>(tensor);
-    }
-  }
-
-  assert(tensor.bra_rank() > 1);
-
   auto get_phase = [](const Tensor& t) {
-    container::svector<Index> bra, ket;
-    for (auto &bra_idx : t.bra()) bra.push_back(bra_idx);
-    for (auto &ket_idx : t.ket()) ket.push_back(ket_idx);
+    assert(t.bra_rank() > 1);
+    container::svector<Index> bra;
+    for (auto&& bra_idx : t.bra()) bra.push_back(bra_idx);
+    container::svector<Index> ket;
+    for (auto&& ket_idx : t.ket()) ket.push_back(ket_idx);
     IndexSwapper::thread_instance().reset();
     bubble_sort(std::begin(bra), std::end(bra), std::less<Index>{});
     bubble_sort(std::begin(ket), std::end(ket), std::less<Index>{});
-    return IndexSwapper::thread_instance().even_num_of_swaps() ? 1 : -1;
+    bool even = IndexSwapper::thread_instance().even_num_of_swaps();
+    return (even ? 1 : -1);
   };
 
   // Generate a sum of asymmetric tensors if the input tensor is antisymmetric
   // and greater than one body otherwise, return the tensor
-  if (tensor.symmetry() == Symmetry::antisymm) {
+  if ((tensor.symmetry() == Symmetry::antisymm) && (tensor.bra_rank() > 1)) {
     const auto prefactor = get_phase(tensor);
     container::set<Index> bra_list;
-    for (auto& bra_idx : tensor.bra()) bra_list.insert(bra_idx);
+    for (auto&& bra_idx : tensor.bra()) bra_list.insert(bra_idx);
     const auto const_bra_list = bra_list;
 
     container::set<Index> ket_list;
     for (auto&& ket_idx : tensor.ket()) ket_list.insert(ket_idx);
 
     Sum expr_sum{};
+    auto p_count = 0;
     do {
       auto bra_list2 = bra_list;
       auto new_tensor =
@@ -297,26 +280,29 @@
         auto new_tensor_product_ptr = ex<Product>(new_tensor_product);
         expr_sum.append(new_tensor_product_ptr);
       }
+      p_count++;
     } while (std::next_permutation(bra_list.begin(), bra_list.end()));
 
-    return std::make_shared<Sum>(expr_sum);
+    auto result = std::make_shared<Sum>(expr_sum);
+    return result;
   } else {
-    return std::make_shared<Tensor>(tensor);
-  }
-}
-
-ExprPtr expand_antisymm(const ExprPtr& expr, bool skip_spinsymm) {
+    auto result = std::make_shared<Tensor>(tensor);
+    return result;
+  }
+}
+
+ExprPtr expand_antisymm(const ExprPtr& expr) {
   if (expr->is<Constant>())
     return expr;
   else if (expr->is<Tensor>())
-    return expand_antisymm(expr->as<Tensor>(), skip_spinsymm);
+    return expand_antisymm(expr->as<Tensor>());
 
   // Product lambda
-  auto expand_product = [&skip_spinsymm](const Product& expr) {
+  auto expand_product = [](const Product& expr) {
     Product temp{};
     temp.scale(expr.scalar());
     for (auto&& term : expr) {
-      if (term->is<Tensor>()) temp.append(expand_antisymm(term->as<Tensor>(), skip_spinsymm));
+      if (term->is<Tensor>()) temp.append(expand_antisymm(term->as<Tensor>()));
     }
     ExprPtr result = std::make_shared<Product>(temp);
     rapid_simplify(result);
@@ -326,18 +312,19 @@
   if (expr->is<Product>())
     return expand_product(expr->as<Product>());
   else if (expr->is<Sum>()) {
-    Sum sum_result{};
+    Sum temp{};
     for (auto&& term : *expr) {
       if (term->is<Product>())
-        sum_result.append(expand_product(term->as<Product>()));
+        temp.append(expand_product(term->as<Product>()));
       else if (term->is<Tensor>())
-        sum_result.append(expand_antisymm(term->as<Tensor>(), skip_spinsymm));
+        temp.append(expand_antisymm(term->as<Tensor>()));
       else if (term->is<Constant>())
-        sum_result.append(term);
+        temp.append(term);
       else
-        sum_result.append(nullptr);
-    }
-    return std::make_shared<Sum>(sum_result);
+        temp.append(nullptr);
+    }
+    ExprPtr result = std::make_shared<Sum>(temp);
+    return result;
   } else
     return nullptr;
 }
@@ -994,16 +981,6 @@
     return nullptr;
 }
 
-<<<<<<< HEAD
-container::vector<container::vector<Index>> external_indices(const ExprPtr& expr){
-  // Generate external index list from Antisymmetrizer
-  Tensor A{};
-  for(auto& prod : *expr){
-    if(prod->is<Product>()){
-      auto tensor = prod->as<Product>().factor(0)->as<Tensor>();
-      if(tensor.label() == L"A"){
-        A = tensor;
-=======
 ExprPtr closedshell_cc_spintrace(const ExprPtr& expr) {
   container::vector<container::vector<Index>> ext_index_groups;
 
@@ -1012,21 +989,13 @@
     if(prod->is<Product>()){
       if(prod->as<Product>().factor(0)->as<Tensor>().label() == L"A"){
         A = prod->as<Product>().factor(0)->as<Tensor>();
->>>>>>> 32216738
         break;
       }
     }
   }
-<<<<<<< HEAD
-  assert(A.bra_rank() != 0 && "Could not generate external index groups due to "
-         "absence of Anti-symmetrizer (A) operator in expression.");
-  assert(A.bra_rank() == A.ket_rank());
-  container::vector<container::vector<Index>> ext_index_groups;
-=======
 
   assert(A.bra().size() == A.ket().size());
 
->>>>>>> 32216738
   auto b_iter = A.bra().begin();
   for(auto k : A.ket()){
     container::vector<Index> pair{k, *b_iter};
@@ -1034,222 +1003,7 @@
     ++b_iter;
   }
   assert(ext_index_groups.size() == A.bra_rank());
-<<<<<<< HEAD
-  return ext_index_groups;
-}
-
-ExprPtr closed_shell_CC_spintrace(const ExprPtr& expr){
-  return closed_shell_spintrace(expr, external_indices(expr));
-}
-
-/// Collect all indices from an expression
-auto index_list(const ExprPtr& expr) {
-  container::set<Index, Index::LabelCompare> grand_idxlist;
-  if (expr->is<Tensor>()) {
-    ranges::for_each(expr->as<Tensor>().const_braket(),
-                     [&grand_idxlist](const Index& idx) {
-                       idx.reset_tag();
-                       grand_idxlist.insert(idx);
-                     });
-  }
-
-  return grand_idxlist;
-}
-
-std::vector<ExprPtr> open_shell_spintrace(const ExprPtr& expr,
-                                          const std::vector<std::vector<Index>> ext_index_groups){
-
-  if(expr->is<Constant>()){
-    return std::vector<ExprPtr>{expr};
-  }
-
-  container::set<Index, Index::LabelCompare> grand_idxlist;
-  auto collect_indices = [&grand_idxlist](const ExprPtr& expr) {
-    if (expr->is<Tensor>()) {
-      ranges::for_each(expr->as<Tensor>().const_braket(),
-                       [&grand_idxlist](const Index& idx) {
-                         idx.reset_tag();
-                         grand_idxlist.insert(idx);
-                       });
-    }
-  };
-  expr->visit(collect_indices);
-
-  container::set<Index> ext_idxlist;
-  for (auto&& idxgrp : ext_index_groups) {
-    for (auto&& idx : idxgrp) {
-      idx.reset_tag();
-      ext_idxlist.insert(idx);
-    }
-  }
-
-  container::set<Index> int_idxlist;
-  for (auto&& gidx : grand_idxlist) {
-    if (ext_idxlist.find(gidx) == ext_idxlist.end()) {
-      int_idxlist.insert(gidx);
-    }
-  }
-
-  using IndexGroup = container::vector<Index>;
-  std::vector<IndexGroup> int_index_groups;
-  for (auto&& i : int_idxlist) {
-    int_index_groups.emplace_back(IndexGroup(1, i));
-  }
-
-  assert(grand_idxlist.size() == int_idxlist.size() + ext_idxlist.size());
-
-  // Add spin label to index
-  auto add_spin_label = [] (const Index& idx, const long int& spin_bit){
-    auto idx_n = idx.label().substr(idx.label().find(L'_') + 1);
-    std::wstring idx_n_ws(idx_n.begin(), idx_n.end());
-
-    auto idx_type = IndexSpace::instance(idx.label()).type();
-    auto space = spin_bit == 0 ?
-                 IndexSpace::instance(idx_type, IndexSpace::alpha):
-                 IndexSpace::instance(idx_type, IndexSpace::beta);
-
-    return Index::make_label_index(space, idx_n_ws);
-  };
-
-  // Generate index replacement maps
-  auto spin_cases = [&add_spin_label] (const std::vector<IndexGroup>& idx_group) {
-    auto ncases = std::pow(2, idx_group.size());
-    std::vector<std::map<Index, Index>> all_replacements(ncases);
-
-    for (uint64_t i = 0; i != ncases; ++i) {
-      std::map<Index, Index> idx_rep;
-      for(size_t idxg = 0; idxg != idx_group.size(); ++idxg){
-        auto spin_bit = (i << (64 - idxg - 1)) >> 63;
-        assert((spin_bit == 0) || (spin_bit == 1));
-        for(auto& idx : idx_group[idxg]){
-          auto spin_idx = add_spin_label(idx, spin_bit);
-          idx_rep.emplace(std::make_pair(idx, spin_idx));
-        }
-      }
-      all_replacements[i] = idx_rep;
-    }
-    return all_replacements;
-  };
-
-  // External index replacement maps
-  auto ext_spin_cases = [&add_spin_label] (const std::vector<IndexGroup>& idx_group){
-    auto ncases = idx_group.size() + 1;
-    std::vector<std::map<Index, Index>> all_replacements; //(ncases);
-
-    std::vector<int> spins(idx_group.size(), 0);
-    for(auto i = 0; i != ncases; ++i){
-      std::map<Index, Index> idx_rep;
-      for(auto j = 0; j != idx_group.size(); ++j){
-        for(auto &idx : idx_group[j]) {
-          auto spin_idx = add_spin_label(idx, spins[j]);
-          idx_rep.emplace(std::make_pair(idx, spin_idx));
-        }
-      }
-      if(i != ncases)
-        spins[idx_group.size() - 1 - i] = 1;
-      all_replacements.push_back(idx_rep);
-    }
-    return all_replacements;
-  };
-
-  auto reset_idx_tags = [](ExprPtr& expr) {
-    if (expr->is<Tensor>())
-      ranges::for_each(expr->as<Tensor>().const_braket(),
-                       [](const Index& idx) { idx.reset_tag(); });
-  };
-
-  // Internal and external index replacements are independent
-  auto i_rep = spin_cases(int_index_groups);
-  auto e_rep = ext_spin_cases(ext_index_groups);
-
-  // Expand 'A' operator and 'antisymm' tensors
-  auto expanded_expr = expand_A_operator(expr);
-  // expanded_expr = expand_antisymm(expanded_expr);
-  // expanded_expr->visit(reset_idx_tags);
-
-  expand(expanded_expr);
-  rapid_simplify(expanded_expr);
-  expanded_expr->visit(reset_idx_tags);
-
-  std::vector<ExprPtr> result{};
-
-  // return true if a product is spin-symmetric
-  auto spin_symm_product = [] (const Product& product) {
-
-    std::vector<Index> cBra, cKet; // concat Bra and concat Ket
-    for(auto& term : product){
-      if(term->is<Tensor>()){
-        auto tnsr = term->as<Tensor>();
-        cBra.insert(cBra.end(), tnsr.bra().begin(), tnsr.bra().end());
-        cKet.insert(cKet.end(), tnsr.ket().begin(), tnsr.ket().end());
-      }
-    }
-    assert(cKet.size() == cBra.size());
-
-    auto i_ket = cKet.begin();
-    for(auto& b : cBra){
-      if (b.space().qns() != i_ket->space().qns())
-        return false;
-      ++i_ket;
-    }
-    return true;
-  };
-
-  // Loop over external index replacement maps
-  for(auto& e : e_rep){
-    auto spin_expr = append_spin(expanded_expr, e);
-    // std::wcout << "e: " << to_latex(spin_expr) << std::endl;
-    spin_expr->visit(reset_idx_tags);
-    Sum e_result{};
-
-    // Loop over internal index replacement maps
-    for(auto& i : i_rep){
-      auto spin_expr_i = append_spin(spin_expr, i);
-      // std::wcout << "i: " << to_latex(spin_expr_i) << std::endl;
-      spin_expr_i = expand_antisymm(spin_expr_i, true);
-      expand(spin_expr_i);
-      spin_expr_i->visit(reset_idx_tags);
-      // std::wcout << "i: " << to_latex(spin_expr_i) << "\n" << std::endl;
-      Sum i_result{};
-
-      if(spin_expr_i->is<Tensor>()){
-        e_result.append(spin_expr_i);
-      } else if(spin_expr_i->is<Product>()){
-        if (spin_symm_product(spin_expr_i->as<Product>()))
-          e_result.append(spin_expr_i);
-      } else if(spin_expr_i->is<Sum>()){
-        for(auto& pr : *spin_expr_i){
-          if (pr->is<Product>()){
-            if (spin_symm_product(pr->as<Product>()))
-              i_result.append(pr);
-          } else if (pr->is<Tensor>()){
-            if (is_tensor_spin_symm(pr->as<Tensor>()))
-              i_result.append(pr);
-          } else if (pr->is<Constant>()){
-            i_result.append(pr);
-          } else
-            throw("Unknown ExprPtr type.");
-        }
-        e_result.append(std::make_shared<Sum>(i_result));
-      }
-    }
-    result.push_back(std::make_shared<Sum>(e_result));
-  }
-
-  // Canonicalize and simplify all expressions
-  for(auto i = 0; i != result.size(); ++i){
-    result[i]->visit(reset_idx_tags);
-    canonicalize(result[i]);
-    rapid_simplify(result[i]);
-  }
-  return result;
-}
-
-std::vector<ExprPtr> open_shell_CC_spintrace(const ExprPtr& expr){
-  return open_shell_spintrace(expr, external_indices(expr));
-=======
   return closed_shell_spintrace(expr, ext_index_groups);
->>>>>>> 32216738
 }
 
 ExprPtr spintrace(
@@ -1270,6 +1024,7 @@
     return expression;
   }
 
+  // BUG ? why does this return a contant
   auto spin_trace_tensor = [](const Tensor& tensor) {
     if (can_expand(tensor)) {
       return expand_antisymm(tensor);
