--- conflicted
+++ resolved
@@ -219,15 +219,9 @@
 
   std::vector<ExprPtr> result(N + 1);
   for (auto p = N; p >= 1; --p) {
-<<<<<<< HEAD
     const auto freq_term =
         ex<Variable>(L"ω") * P(nₚ(p)) * T_pt_(order, p, batch_rank);
     result.at(p) = vac_av(P(nₚ(p)) * expr, op_connect) - vac_av(freq_term);
-=======
-    const auto freq_term = ex<Variable>(L"ω") * P(nₚ(p)) * T_pt_(order, p);
-    result.at(p) =
-        this->vac_av(P(nₚ(p)) * expr, op_connect) - this->vac_av(freq_term);
->>>>>>> c4402399
   }
   return result;
 }
@@ -283,15 +277,9 @@
 
   std::vector<ExprPtr> result(N + 1);
   for (auto p = N; p >= 1; --p) {
-<<<<<<< HEAD
     const auto freq_term =
         ex<Variable>(L"ω") * Λ_pt_(order, p, batch_rank) * P(nₚ(-p));
     result.at(p) = vac_av(expr * P(nₚ(-p)), op_connect) + vac_av(freq_term);
-=======
-    const auto freq_term = ex<Variable>(L"ω") * Λ_pt_(order, p) * P(nₚ(-p));
-    result.at(p) =
-        this->vac_av(expr * P(nₚ(-p)), op_connect) + this->vac_av(freq_term);
->>>>>>> c4402399
   }
   return result;
 }
