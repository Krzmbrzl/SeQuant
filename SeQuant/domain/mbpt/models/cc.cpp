#include <SeQuant/domain/mbpt/context.hpp>
#include <SeQuant/domain/mbpt/models/cc.hpp>

#include <clocale>
#include <iostream>

#include <SeQuant/core/math.hpp>

#include <SeQuant/core/op.hpp>
<<<<<<< HEAD
#include <SeQuant/core/parse_expr.hpp>
=======
>>>>>>> 34b56e25
#include <SeQuant/core/runtime.hpp>
#include <SeQuant/domain/mbpt/convention.hpp>
#include <SeQuant/domain/mbpt/spin.hpp>

#include <SeQuant/domain/mbpt/sr.hpp>

namespace sequant::mbpt::sr {

cceqs::cceqs(size_t n, size_t p, size_t pmin)
    : N(n), P(p == std::numeric_limits<size_t>::max() ? n : p), PMIN(pmin) {}

<<<<<<< HEAD
ExprPtr cceqs::sim_transform(ExprPtr expr, size_t r) {
=======
ExprPtr cceqs::sim_tr(ExprPtr expr, size_t r) {
>>>>>>> 34b56e25
  auto transform_op_op_pdt = [this, &r](const ExprPtr& expr) {
    // TODO: find the order at which the commutator expression should truncate
    // from op/op product
    assert(expr.is<op_t>() || expr.is<Product>());
    auto result = expr;
    auto op_Tk = result;
    for (int64_t k = 1; k <= r; ++k) {
      op_Tk = simplify(ex<Constant>(rational{1, k}) * op_Tk * op::T(N));
      result += op_Tk;
    }
    return result;
  };

  if (expr.is<op_t>()) {
    return transform_op_op_pdt(expr);
  } else if (expr.is<Product>()) {
    auto& product = expr.as<Product>();
    // Expand product as sum
    if (ranges::any_of(product.factors(), [](const auto& factor) {
          return factor.template is<Sum>();
        })) {
      expr = sequant::expand(expr);
      simplify(expr);
<<<<<<< HEAD
      return sim_transform(expr, r);
=======
      return sim_tr(expr, r);
>>>>>>> 34b56e25
    } else {
      return transform_op_op_pdt(expr);
    }
  } else if (expr.is<Sum>()) {
    auto result = sequant::transform_reduce(
        *expr, ex<Sum>(),
        [](const ExprPtr& running_total, const ExprPtr& summand) {
          return running_total + summand;
        },
        [=](const auto& op_product) {
          return transform_op_op_pdt(op_product);
        });
    return result;
  } else if (expr.is<Constant>() || expr.is<Variable>())
    return expr;
  else
    throw std::invalid_argument(
<<<<<<< HEAD
        "cceqs::sim_transform(expr): Unsupported expression type");
=======
        "cceqs::sim_tr(expr): Unsupported expression type");
>>>>>>> 34b56e25
}

std::vector<ExprPtr> cceqs::t(bool screen, bool use_topology,
                              bool use_connectivity, bool canonical_only) {
  // 1. construct hbar(op) in canonical form
<<<<<<< HEAD
  auto hbar = sim_transform(op::H(), 4);
=======
  auto hbar = sim_tr(op::H(), 4);
>>>>>>> 34b56e25

  // 2. project onto each manifold, screen, lower to tensor form and wick it
  std::vector<ExprPtr> result(P + 1);
  for (auto p = P; p >= PMIN; --p) {
    // 2.a. screen out terms that cannot give nonzero after projection onto
    // <p|
    std::shared_ptr<Sum>
        hbar_p;  // products that can produce excitations of rank p
    std::shared_ptr<Sum>
        hbar_le_p;  // keeps products that can produce excitations rank <=p
    for (auto& term : *hbar) {
      assert(term->is<Product>() || term->is<op_t>());

      if (op::raises_vacuum_up_to_rank(term, p)) {
        if (!hbar_le_p)
          hbar_le_p = std::make_shared<Sum>(ExprPtrList{term});
        else
          hbar_le_p->append(term);
        if (op::raises_vacuum_to_rank(term, p)) {
          if (!hbar_p)
            hbar_p = std::make_shared<Sum>(ExprPtrList{term});
          else
            hbar_p->append(term);
        }
      }
    }
    hbar = hbar_le_p;

    // 2.b project onto <p|, i.e. multiply by P(p) and evaluate
    result.at(p) = op::op_evaluate(op::P(p) * hbar_p);
  }

  return result;
}

std::vector<ExprPtr> cceqs::λ(bool screen, bool use_topology,
                              bool use_connectivity, bool canonical_only) {
  // construct hbar
<<<<<<< HEAD
  auto hbar = sim_transform(op::H(), 3);
=======
  auto hbar = sim_tr(op::H(), 3);
>>>>>>> 34b56e25

  const auto One = ex<Constant>(1);
  auto lhbar = simplify((One + op::Lambda(N)) * hbar);

  std::vector<std::pair<std::wstring, std::wstring>> op_connect = {
      {L"h", L"t"}, {L"f", L"t"}, {L"g", L"t"}, {L"h", L"A"}, {L"f", L"A"},
      {L"g", L"A"}, {L"h", L"S"}, {L"f", L"S"}, {L"g", L"S"}};

  // 2. project onto each manifold, screen, lower to tensor form and wick it
  std::vector<ExprPtr> result(P + 1);
  for (auto p = P; p >= PMIN; --p) {
    // 2.a. screen out terms that cannot give nonzero after projection onto
    // <P|
    std::shared_ptr<Sum>
        hbar_p;  // products that can produce excitations of rank p
    std::shared_ptr<Sum>
        hbar_le_p;  // keeps products that can produce excitations rank <=p
    for (auto& term : *lhbar) {  // pick terms from lhbar
      assert(term->is<Product>() || term->is<op_t>());

      if (op::lowers_rank_or_lower_to_vacuum(term, p)) {
        if (!hbar_le_p)
          hbar_le_p = std::make_shared<Sum>(ExprPtrList{term});
        else
          hbar_le_p->append(term);
        if (op::lowers_rank_to_vacuum(term, p)) {
          if (!hbar_p)
            hbar_p = std::make_shared<Sum>(ExprPtrList{term});
          else
            hbar_p->append(term);
        }
      }
    }
    lhbar = hbar_le_p;
<<<<<<< HEAD

    // 2.b multiply by adjoint of P(p) (i.e., P(-p)) on the right side and
    // evaluate
    result.at(p) = op::op_evaluate(hbar_p * op::P(-p), op_connect);
  }
  return result;
}

auto make_pert_tnsr = [](const std::wstring& label, const size_t n) {
  std::wstring bra_annot, ket_annot;
  for (size_t i = 1; i <= n; ++i) {
    bra_annot += L"a_" + std::to_wstring(i) + L",";
    ket_annot += L"i_" + std::to_wstring(i) + L",";
  }
  bra_annot.pop_back();
  ket_annot.pop_back();
  auto result = label + L"{" + bra_annot + L";" + ket_annot + L"}";
  // TODO: Don't hard-code antisymm
  return sequant::parse_expr(result, Symmetry::antisymm);
};

std::vector<sequant::ExprPtr> cceqs::pert_t1() {
  using namespace sequant::mbpt;

  // construct (V * e^T)_c = V + V * T + V * T^2/2!
  auto mu_bar = op::mu(1);
  auto mu_Tk = mu_bar;
  for (int64_t k = 1; k <= 2; ++k) {
    mu_Tk = simplify(ex<Constant>(rational{1, k}) * mu_Tk * op::T(N));
    mu_bar += mu_Tk;
  }

  // construct (H * e^T * pT1)_c = H * pT1 + H * pT1 * T + H * pT1 * T^2/2! + H
  // * pT1 * T^3/3!
  auto hbar_pert = (op::H() * op::pertT1(N));
  auto H_Tk_pert = hbar_pert;
  for (int64_t k = 1; k <= 3; ++k) {
    H_Tk_pert = simplify(ex<Constant>(rational{1, k}) * H_Tk_pert * op::T(N));
    hbar_pert += H_Tk_pert;
  }

  std::vector<std::pair<std::wstring, std::wstring>> op_connect = {
      {L"h", L"t"},  {L"f", L"t"},  {L"g", L"t"}, {L"h", L"t¹"},
      {L"f", L"t¹"}, {L"g", L"t¹"}, {L"μ", L"t"}};

  std::vector<ExprPtr> result(P + 1);
  for (auto p = P; p >= PMIN; --p) {
    auto eq = simplify(op::P(p) * (mu_bar + hbar_pert));

    result.at(p) = op::vac_av(eq, op_connect);
    simplify(result.at(p));
  }
  // add frequency scaled terms
  auto omega = ex<Variable>(L"ω");
  for (auto i = 1; i <= N; ++i) {
    ExprPtr t_tnsr = make_pert_tnsr(optype2label.at(OpType::t_1), i);
    result[i] -= omega * t_tnsr;
  }

  return result;
}

std::vector<ExprPtr> cceqs::pert_λ1() {
  /// Eqn: <0| Λ^{(1)}(H * e^T * \tau_{mu}) |0> + <0| (1 + Λ^{(0)})( H * e^T *
  /// e^pT1 * \tau_{mu} ) |0>

  // construct unperturbed H_bar (reusable code)
  auto hbar = op::H();
  auto H_Tk = hbar;
  for (int64_t k = 1; k <= 4; ++k) {
    H_Tk = simplify(ex<Constant>(rational{1, k}) * H_Tk * op::T(N));
    hbar += H_Tk;
  }

  // construct V_bar (including perturbed T amplitudes also)
  auto mu_bar = op::mu(1);
  auto mu_Tk = mu_bar;
  for (int64_t k = 1; k <= 2; ++k) {
    mu_Tk = simplify(ex<Constant>(rational{1, k}) * mu_Tk * op::T(N) *
                     op::pertT1(N));
    mu_bar += mu_Tk;
  }

  // first term
  auto eq1 =
      simplify(op::pertLambda1(N) * hbar); /* times excitation operator */

  // second term
  const auto One = ex<Constant>(1);
  auto eq2 =
      simplify((One + op::Lambda(N)) * mu_bar); /* times excitation operator */

  std::vector<std::pair<std::wstring, std::wstring>> op_connect = {
      {L"h", L"t"}, {L"f", L"t"}, {L"g", L"t"}, {L"μ", L"t"},  {L"μ", L"t¹"},
      {L"h", L"A"}, {L"f", L"A"}, {L"g", L"A"}, {L"h", L"S"},  {L"f", L"S"},
      {L"g", L"S"}, {L"t", L"A"}, {L"t", L"S"}, {L"t¹", L"A"}, {L"t¹", L"S"}};

  std::vector<ExprPtr> result(P + 1);
  for (auto p = P; p >= PMIN; --p) {
    auto eq = simplify((eq1 + eq2) * op::P(-p));

    result.at(p) = op::vac_av(eq, op_connect);
    simplify(result.at(p));
=======

    // 2.b multiply by adjoint of P(p) (i.e., P(-p)) on the right side and
    // evaluate
    result.at(p) = op::op_evaluate(hbar_p * op::P(-p), op_connect);
>>>>>>> 34b56e25
  }
  // add frequency scaled terms
  auto omega = ex<Variable>(L"ω");
  for (auto i = 1; i <= N; ++i) {
    ExprPtr λ_tnsr = make_pert_tnsr(optype2label.at(OpType::λ_1), i);
    result[i] += omega * λ_tnsr;
  }

  return result;
}

}  // namespace sequant::mbpt::sr<|MERGE_RESOLUTION|>--- conflicted
+++ resolved
@@ -7,10 +7,7 @@
 #include <SeQuant/core/math.hpp>
 
 #include <SeQuant/core/op.hpp>
-<<<<<<< HEAD
 #include <SeQuant/core/parse_expr.hpp>
-=======
->>>>>>> 34b56e25
 #include <SeQuant/core/runtime.hpp>
 #include <SeQuant/domain/mbpt/convention.hpp>
 #include <SeQuant/domain/mbpt/spin.hpp>
@@ -22,11 +19,7 @@
 cceqs::cceqs(size_t n, size_t p, size_t pmin)
     : N(n), P(p == std::numeric_limits<size_t>::max() ? n : p), PMIN(pmin) {}
 
-<<<<<<< HEAD
-ExprPtr cceqs::sim_transform(ExprPtr expr, size_t r) {
-=======
 ExprPtr cceqs::sim_tr(ExprPtr expr, size_t r) {
->>>>>>> 34b56e25
   auto transform_op_op_pdt = [this, &r](const ExprPtr& expr) {
     // TODO: find the order at which the commutator expression should truncate
     // from op/op product
@@ -50,11 +43,7 @@
         })) {
       expr = sequant::expand(expr);
       simplify(expr);
-<<<<<<< HEAD
-      return sim_transform(expr, r);
-=======
       return sim_tr(expr, r);
->>>>>>> 34b56e25
     } else {
       return transform_op_op_pdt(expr);
     }
@@ -72,21 +61,13 @@
     return expr;
   else
     throw std::invalid_argument(
-<<<<<<< HEAD
-        "cceqs::sim_transform(expr): Unsupported expression type");
-=======
         "cceqs::sim_tr(expr): Unsupported expression type");
->>>>>>> 34b56e25
 }
 
 std::vector<ExprPtr> cceqs::t(bool screen, bool use_topology,
                               bool use_connectivity, bool canonical_only) {
   // 1. construct hbar(op) in canonical form
-<<<<<<< HEAD
-  auto hbar = sim_transform(op::H(), 4);
-=======
   auto hbar = sim_tr(op::H(), 4);
->>>>>>> 34b56e25
 
   // 2. project onto each manifold, screen, lower to tensor form and wick it
   std::vector<ExprPtr> result(P + 1);
@@ -125,11 +106,7 @@
 std::vector<ExprPtr> cceqs::λ(bool screen, bool use_topology,
                               bool use_connectivity, bool canonical_only) {
   // construct hbar
-<<<<<<< HEAD
-  auto hbar = sim_transform(op::H(), 3);
-=======
   auto hbar = sim_tr(op::H(), 3);
->>>>>>> 34b56e25
 
   const auto One = ex<Constant>(1);
   auto lhbar = simplify((One + op::Lambda(N)) * hbar);
@@ -164,7 +141,6 @@
       }
     }
     lhbar = hbar_le_p;
-<<<<<<< HEAD
 
     // 2.b multiply by adjoint of P(p) (i.e., P(-p)) on the right side and
     // evaluate
@@ -268,12 +244,6 @@
 
     result.at(p) = op::vac_av(eq, op_connect);
     simplify(result.at(p));
-=======
-
-    // 2.b multiply by adjoint of P(p) (i.e., P(-p)) on the right side and
-    // evaluate
-    result.at(p) = op::op_evaluate(hbar_p * op::P(-p), op_connect);
->>>>>>> 34b56e25
   }
   // add frequency scaled terms
   auto omega = ex<Variable>(L"ω");
