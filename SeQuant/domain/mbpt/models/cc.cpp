#include <SeQuant/core/expr.hpp>
#include <SeQuant/core/rational.hpp>
#include <SeQuant/core/runtime.hpp>
#include <SeQuant/domain/mbpt/context.hpp>
#include <SeQuant/domain/mbpt/convention.hpp>
#include <SeQuant/domain/mbpt/models/cc.hpp>
#include <SeQuant/domain/mbpt/op.hpp>
#include <SeQuant/domain/mbpt/spin.hpp>

#include <cassert>
#include <cstdint>
#include <memory>
#include <new>
#include <stdexcept>
#include <utility>

namespace sequant::mbpt {

CC::CC(std::size_t n, Ansatz a) : N(n), ansatz_(a) {}

CC::Ansatz CC::ansatz() const { return ansatz_; }

bool CC::unitary() const {
  return ansatz_ == Ansatz::U || ansatz_ == Ansatz::oU;
}

ExprPtr CC::sim_tr(ExprPtr expr, std::size_t commutator_rank) {
  const bool skip_singles = ansatz_ == Ansatz::oT || ansatz_ == Ansatz::oU;
  auto transform_op_op_pdt = [this, &commutator_rank,
                              skip_singles](const ExprPtr& expr) {
    // TODO: find the order at which the commutator expression should truncate
    // from op/op product
    assert(expr.is<op_t>() || expr.is<Product>());
    auto result = expr;
    auto op_Sk = result;
    for (std::size_t k = 1; k <= commutator_rank; ++k) {
      ExprPtr op_Sk_comm_w_S;
      op_Sk_comm_w_S =
          op_Sk * T(N, skip_singles);  // traditional SR ansatz: [O,T] = (O T)_c
      if (unitary())  // unitary SR ansatz: [O,T-T^+] = (O T)_c + (T^+ O)_c
        op_Sk_comm_w_S += adjoint(T(N, skip_singles)) * op_Sk;
      op_Sk = ex<Constant>(rational{1, k}) * op_Sk_comm_w_S;
      simplify(op_Sk);
      result += op_Sk;
    }
    return result;
  };

  if (expr.is<op_t>()) {
    return transform_op_op_pdt(expr);
  } else if (expr.is<Product>()) {
    auto& product = expr.as<Product>();
    // Expand product as sum
    if (ranges::any_of(product.factors(), [](const auto& factor) {
          return factor.template is<Sum>();
        })) {
      expr = sequant::expand(expr);
      simplify(expr);
      return sim_tr(expr, commutator_rank);
    } else {
      return transform_op_op_pdt(expr);
    }
  } else if (expr.is<Sum>()) {
    auto result = sequant::transform_reduce(
        *expr, ex<Sum>(),
        [](const ExprPtr& running_total, const ExprPtr& summand) {
          return running_total + summand;
        },
        [=](const auto& op_product) {
          return transform_op_op_pdt(op_product);
        });
    return result;
  } else if (expr.is<Constant>() || expr.is<Variable>())
    return expr;
  else
    throw std::invalid_argument(
        "CC::sim_tr(expr): Unsupported expression type");
}

std::vector<ExprPtr> CC::t(std::size_t commutator_rank, std::size_t pmax,
                           std::size_t pmin) {
  pmax = (pmax == std::numeric_limits<std::size_t>::max() ? N : pmax);

  assert(commutator_rank >= 1 && "commutator rank should be >= 1");
  assert(pmax >= pmin && "pmax should be >= pmin");

  // 1. construct hbar(op) in canonical form
  auto hbar = sim_tr(H(), commutator_rank);

  // 2. project onto each manifold, screen, lower to tensor form and wick it
  std::vector<ExprPtr> result(pmax + 1);
  for (std::int64_t p = pmax; p >= static_cast<std::int64_t>(pmin); --p) {
    // 2.a. screen out terms that cannot give nonzero after projection onto
    // <p|
    std::shared_ptr<Sum>
        hbar_p;  // products that can produce excitations of rank p
    std::shared_ptr<Sum>
        hbar_le_p;  // keeps products that can produce excitations rank <=p
    for (auto& term : *hbar) {
      assert(term->is<Product>() || term->is<op_t>());
      if (raises_vacuum_up_to_rank(term, p)) {
        if (!hbar_le_p)
          hbar_le_p = std::make_shared<Sum>(ExprPtrList{term});
        else
          hbar_le_p->append(term);
        if (raises_vacuum_to_rank(term, p)) {
          if (!hbar_p)
            hbar_p = std::make_shared<Sum>(ExprPtrList{term});
          else
            hbar_p->append(term);
        }
      }
    }
    hbar = hbar_le_p;
    // 2.b project onto <p| (i.e., multiply by P(p) if p>0) and compute VEV
    result.at(p) = vac_av(p != 0 ? P(p) * hbar_p : hbar_p);
  }

  return result;
}

std::vector<ExprPtr> CC::λ(std::size_t commutator_rank) {
  assert(commutator_rank >= 1 && "commutator rank should be >= 1");
  assert(!unitary() && "there is no need for CC::λ for unitary ansatz");

  // construct hbar
  auto hbar = sim_tr(H(), commutator_rank - 1);

  const auto One = ex<Constant>(1);
<<<<<<< HEAD
  auto lhbar = simplify((One + op::Λ(N)) * hbar);

  const auto op_connect =
      op::concat(op::default_op_connections(),
                 std::vector<std::pair<mbpt::OpType, mbpt::OpType>>{
                     {OpType::h, OpType::A},
                     {OpType::f, OpType::A},
                     {OpType::g, OpType::A},
                     {OpType::h, OpType::S},
                     {OpType::f, OpType::S},
                     {OpType::g, OpType::S}});
=======
  auto lhbar = simplify((One + Λ(N)) * hbar);

  auto op_connect = concat(default_op_connections(),
                           std::vector<std::pair<mbpt::OpType, mbpt::OpType>>{
                               {OpType::h, OpType::A},
                               {OpType::f, OpType::A},
                               {OpType::g, OpType::A},
                               {OpType::h, OpType::S},
                               {OpType::f, OpType::S},
                               {OpType::g, OpType::S}});
>>>>>>> 539a981e

  // 2. project onto each manifold, screen, lower to tensor form and wick it
  std::vector<ExprPtr> result(N + 1);
  for (auto p = N; p >= 1; --p) {
    // 2.a. screen out terms that cannot give nonzero after projection onto
    // <P|
    std::shared_ptr<Sum>
        hbar_p;  // products that can produce excitations of rank p
    std::shared_ptr<Sum>
        hbar_le_p;  // keeps products that can produce excitations rank <=p
    for (auto& term : *lhbar) {  // pick terms from lhbar
      assert(term->is<Product>() || term->is<op_t>());

      if (lowers_rank_or_lower_to_vacuum(term, p)) {
        if (!hbar_le_p)
          hbar_le_p = std::make_shared<Sum>(ExprPtrList{term});
        else
          hbar_le_p->append(term);
        if (lowers_rank_to_vacuum(term, p)) {
          if (!hbar_p)
            hbar_p = std::make_shared<Sum>(ExprPtrList{term});
          else
            hbar_p->append(term);
        }
      }
    }
    lhbar = hbar_le_p;

    // 2.b multiply by adjoint of P(p) (i.e., P(-p)) on the right side and
    // compute VEV
    result.at(p) = vac_av(hbar_p * P(-p), op_connect);
  }
  return result;
}

std::vector<sequant::ExprPtr> CC::t_pt(std::size_t order, size_t rank) {
  assert(order == 1 &&
         "sequant::mbpt::sr::CC::t_pt(): only first-order perturbation is "
         "supported now");
  assert(rank == 1 &&
         "sequant::mbpt::sr::CC::t_pt(): only one-body perturbation "
         "operator is supported now");
  assert(ansatz_ == Ansatz::T && "unitary ansatz is not yet supported");

  // construct h1_bar

  // truncate h1_bar at rank 2 for one-body perturbation
  // operator and at rank 4 for two-body perturbation operator
  const auto h1_truncate_at = rank == 1 ? 2 : 4;

  auto h1_bar = sim_tr(H_pt(1, rank), h1_truncate_at);

  // construct [hbar, T(1)]
  auto hbar_pert = sim_tr(H(), 3) * T_pt(order, N);

  // [Eq. 34, WIREs Comput Mol Sci. 2019; 9:e1406]
  auto expr = simplify(h1_bar + hbar_pert);

  // connectivity:
  // connect t and t1 with {h,f,g}
  // connect h1 with t
<<<<<<< HEAD
  const auto op_connect =
      op::concat(op::default_op_connections(),
                 std::vector<std::pair<mbpt::OpType, mbpt::OpType>>{
                     {OpType::h, OpType::t_1},
                     {OpType::f, OpType::t_1},
                     {OpType::g, OpType::t_1},
                     {OpType::h_1, OpType::t}});
=======
  auto op_connect = concat(default_op_connections(),
                           std::vector<std::pair<mbpt::OpType, mbpt::OpType>>{
                               {OpType::h, OpType::t_1},
                               {OpType::f, OpType::t_1},
                               {OpType::g, OpType::t_1},
                               {OpType::h_1, OpType::t}});
>>>>>>> 539a981e

  std::vector<ExprPtr> result(N + 1);
  for (auto p = N; p >= 1; --p) {
    auto freq_term = ex<Variable>(L"ω") * P(p) * T_pt_(order, p);
    result.at(p) = vac_av(P(p) * expr, op_connect) - vac_av(freq_term);
  }
  return result;
}

std::vector<ExprPtr> CC::λ_pt(std::size_t order, size_t rank) {
  assert(order == 1 &&
         "sequant::mbpt::sr::CC::λ_pt(): only first-order perturbation is "
         "supported now");
  assert(rank == 1 &&
         "sequant::mbpt::sr::CC::λ_pt(): only one-body perturbation "
         "operator is supported now");
  assert(ansatz_ == Ansatz::T && "unitary ansatz is not yet supported");

  // construct hbar
  auto hbar = sim_tr(H(), 4);

  // construct h1_bar

  // truncate h1_bar at rank 2 for one-body perturbation
  // operator and at rank 4 for two-body perturbation operator
  const auto h1_truncate_at = rank == 1 ? 2 : 4;

  auto h1_bar = sim_tr(H_pt(1, rank), h1_truncate_at);
  // construct [hbar, T(1)]
  auto hbar_pert = sim_tr(H(), 3) * T_pt(order, N);

  // [Eq. 35, WIREs Comput Mol Sci. 2019; 9:e1406]
  const auto One = ex<Constant>(1);
  auto expr =
      simplify((One + Λ(N)) * (h1_bar + hbar_pert) + Λ_pt(order, N) * hbar);

  // connectivity:
  // t and t1 with {h,f,g}
  // projectors with {h,f,g}
  // h1 with t
  // h1 with projectors
<<<<<<< HEAD
  const auto op_connect =
      op::concat(op::default_op_connections(),
                 std::vector<std::pair<mbpt::OpType, mbpt::OpType>>{
                     {OpType::h, OpType::t_1},
                     {OpType::f, OpType::t_1},
                     {OpType::g, OpType::t_1},
                     {OpType::h_1, OpType::t},
                     {OpType::h, OpType::A},
                     {OpType::f, OpType::A},
                     {OpType::g, OpType::A},
                     {OpType::h, OpType::S},
                     {OpType::f, OpType::S},
                     {OpType::g, OpType::S},
                     {OpType::h_1, OpType::A},
                     {OpType::h_1, OpType::S}});
=======
  auto op_connect = concat(default_op_connections(),
                           std::vector<std::pair<mbpt::OpType, mbpt::OpType>>{
                               {OpType::h, OpType::t_1},
                               {OpType::f, OpType::t_1},
                               {OpType::g, OpType::t_1},
                               {OpType::h_1, OpType::t},
                               {OpType::h, OpType::A},
                               {OpType::f, OpType::A},
                               {OpType::g, OpType::A},
                               {OpType::h, OpType::S},
                               {OpType::f, OpType::S},
                               {OpType::g, OpType::S},
                               {OpType::h_1, OpType::A},
                               {OpType::h_1, OpType::S}});
>>>>>>> 539a981e

  std::vector<ExprPtr> result(N + 1);
  for (auto p = N; p >= 1; --p) {
    auto freq_term = ex<Variable>(L"ω") * Λ_pt_(order, p) * P(-p);
    result.at(p) = vac_av(expr * P(-p), op_connect) + vac_av(freq_term);
  }
  return result;
}

<<<<<<< HEAD
std::vector<sequant::ExprPtr> CC::R(std::size_t K_occ, std::size_t K_uocc) {
  assert(!unitary() && "Unitary ansatz is not yet supported");
  assert(K_occ > 0 || K_uocc > 0 && "Unsupported excitation order");
  assert(K_occ == K_uocc && "Only EE-EOM-CC is supported for now");
  // TODO: Debug IP and EA EOM-CC

  if (K_occ != K_uocc)
    assert(
        get_default_context().spbasis() != SPBasis::spinfree &&
        "spin-free basis does not yet support non particle-conserving cases");

  // construct hbar
  auto hbar = sim_tr(op::H(), 4);

  // hbar * R
  auto hbar_R = hbar * op::R(K_occ, K_uocc);

  // connectivity:
  // default connections + connect R with {h,f,g}
  const auto op_connect =
      op::concat(op::default_op_connections(),
                 std::vector<std::pair<mbpt::OpType, mbpt::OpType>>{
                     {OpType::h, OpType::R},
                     {OpType::f, OpType::R},
                     {OpType::g, OpType::R}});

  // initialize result vector
  std::vector<ExprPtr> result;
  auto idx = std::max(K_occ, K_uocc);  // index for populating the result vector
  result.resize(idx + 1);

  using boost::numeric_cast;
  // start from the highest excitation order, go down to the lowest possible
  for (auto o = numeric_cast<std::int64_t>(K_occ),
            u = numeric_cast<std::int64_t>(K_uocc);
       o > 0 || u > 0; --o, --u) {
    // project onto <o,u| (i.e., multiply by P(o,u)) and compute VEV
    result.at(idx) = op::vac_av(op::P(o, u) * hbar_R, op_connect);
    idx--;  // index decrement
  }

  return result;
}

std::vector<sequant::ExprPtr> CC::L(std::size_t K_occ, std::size_t K_uocc) {
  assert(!unitary() && "Unitary ansatz is not yet supported");
  assert(K_occ > 0 || K_uocc > 0 && "Unsupported excitation order");
  assert(K_occ == K_uocc && "Only EE-EOM-CC is supported for now");

  if (K_occ != K_uocc)
    assert(get_default_context().spbasis() != SPBasis::spinfree &&
           "spin-free basis does not support non particle-conserving cases");

  // construct hbar
  auto hbar = sim_tr(op::H(), 4);

  // L * hbar
  auto L_hbar = op::L(K_occ, K_uocc) * hbar;

  // connectivity:
  // default connections + connect H with projectors
  const auto op_connect =
      op::concat(op::default_op_connections(),
                 std::vector<std::pair<mbpt::OpType, mbpt::OpType>>{
                     {OpType::h, OpType::A},
                     {OpType::f, OpType::A},
                     {OpType::g, OpType::A},
                     {OpType::h, OpType::S},
                     {OpType::f, OpType::S},
                     {OpType::g, OpType::S}});

  // initialize result vector
  std::vector<ExprPtr> result;
  auto idx = std::max(K_occ, K_uocc);  // index for populating the result vector
  result.resize(idx + 1);

  using boost::numeric_cast;
  // start from the highest excitation order, go down to the lowest possible
  for (auto o = numeric_cast<std::int64_t>(K_occ),
            u = numeric_cast<std::int64_t>(K_uocc);
       o > 0 || u > 0; --o, --u) {
    // right project onto |o,u> (i.e., multiply by P(-o, -u)) and compute VEV
    result.at(idx) = op::vac_av(L_hbar * op::P(-o, -u), op_connect);
    idx--;  // index decrement
  }

  return result;
}
}  // namespace sequant::mbpt::sr
=======
}  // namespace sequant::mbpt
>>>>>>> 539a981e
<|MERGE_RESOLUTION|>--- conflicted
+++ resolved
@@ -127,30 +127,17 @@
   auto hbar = sim_tr(H(), commutator_rank - 1);
 
   const auto One = ex<Constant>(1);
-<<<<<<< HEAD
-  auto lhbar = simplify((One + op::Λ(N)) * hbar);
-
-  const auto op_connect =
-      op::concat(op::default_op_connections(),
-                 std::vector<std::pair<mbpt::OpType, mbpt::OpType>>{
-                     {OpType::h, OpType::A},
-                     {OpType::f, OpType::A},
-                     {OpType::g, OpType::A},
-                     {OpType::h, OpType::S},
-                     {OpType::f, OpType::S},
-                     {OpType::g, OpType::S}});
-=======
   auto lhbar = simplify((One + Λ(N)) * hbar);
 
-  auto op_connect = concat(default_op_connections(),
-                           std::vector<std::pair<mbpt::OpType, mbpt::OpType>>{
-                               {OpType::h, OpType::A},
-                               {OpType::f, OpType::A},
-                               {OpType::g, OpType::A},
-                               {OpType::h, OpType::S},
-                               {OpType::f, OpType::S},
-                               {OpType::g, OpType::S}});
->>>>>>> 539a981e
+  const auto op_connect =
+      concat(default_op_connections(),
+             std::vector<std::pair<mbpt::OpType, mbpt::OpType>>{
+                 {OpType::h, OpType::A},
+                 {OpType::f, OpType::A},
+                 {OpType::g, OpType::A},
+                 {OpType::h, OpType::S},
+                 {OpType::f, OpType::S},
+                 {OpType::g, OpType::S}});
 
   // 2. project onto each manifold, screen, lower to tensor form and wick it
   std::vector<ExprPtr> result(N + 1);
@@ -212,22 +199,13 @@
   // connectivity:
   // connect t and t1 with {h,f,g}
   // connect h1 with t
-<<<<<<< HEAD
-  const auto op_connect =
-      op::concat(op::default_op_connections(),
-                 std::vector<std::pair<mbpt::OpType, mbpt::OpType>>{
-                     {OpType::h, OpType::t_1},
-                     {OpType::f, OpType::t_1},
-                     {OpType::g, OpType::t_1},
-                     {OpType::h_1, OpType::t}});
-=======
-  auto op_connect = concat(default_op_connections(),
-                           std::vector<std::pair<mbpt::OpType, mbpt::OpType>>{
-                               {OpType::h, OpType::t_1},
-                               {OpType::f, OpType::t_1},
-                               {OpType::g, OpType::t_1},
-                               {OpType::h_1, OpType::t}});
->>>>>>> 539a981e
+  const auto op_connect =
+      concat(default_op_connections(),
+             std::vector<std::pair<mbpt::OpType, mbpt::OpType>>{
+                 {OpType::h, OpType::t_1},
+                 {OpType::f, OpType::t_1},
+                 {OpType::g, OpType::t_1},
+                 {OpType::h_1, OpType::t}});
 
   std::vector<ExprPtr> result(N + 1);
   for (auto p = N; p >= 1; --p) {
@@ -269,38 +247,21 @@
   // projectors with {h,f,g}
   // h1 with t
   // h1 with projectors
-<<<<<<< HEAD
-  const auto op_connect =
-      op::concat(op::default_op_connections(),
-                 std::vector<std::pair<mbpt::OpType, mbpt::OpType>>{
-                     {OpType::h, OpType::t_1},
-                     {OpType::f, OpType::t_1},
-                     {OpType::g, OpType::t_1},
-                     {OpType::h_1, OpType::t},
-                     {OpType::h, OpType::A},
-                     {OpType::f, OpType::A},
-                     {OpType::g, OpType::A},
-                     {OpType::h, OpType::S},
-                     {OpType::f, OpType::S},
-                     {OpType::g, OpType::S},
-                     {OpType::h_1, OpType::A},
-                     {OpType::h_1, OpType::S}});
-=======
-  auto op_connect = concat(default_op_connections(),
-                           std::vector<std::pair<mbpt::OpType, mbpt::OpType>>{
-                               {OpType::h, OpType::t_1},
-                               {OpType::f, OpType::t_1},
-                               {OpType::g, OpType::t_1},
-                               {OpType::h_1, OpType::t},
-                               {OpType::h, OpType::A},
-                               {OpType::f, OpType::A},
-                               {OpType::g, OpType::A},
-                               {OpType::h, OpType::S},
-                               {OpType::f, OpType::S},
-                               {OpType::g, OpType::S},
-                               {OpType::h_1, OpType::A},
-                               {OpType::h_1, OpType::S}});
->>>>>>> 539a981e
+  const auto op_connect =
+      concat(default_op_connections(),
+             std::vector<std::pair<mbpt::OpType, mbpt::OpType>>{
+                 {OpType::h, OpType::t_1},
+                 {OpType::f, OpType::t_1},
+                 {OpType::g, OpType::t_1},
+                 {OpType::h_1, OpType::t},
+                 {OpType::h, OpType::A},
+                 {OpType::f, OpType::A},
+                 {OpType::g, OpType::A},
+                 {OpType::h, OpType::S},
+                 {OpType::f, OpType::S},
+                 {OpType::g, OpType::S},
+                 {OpType::h_1, OpType::A},
+                 {OpType::h_1, OpType::S}});
 
   std::vector<ExprPtr> result(N + 1);
   for (auto p = N; p >= 1; --p) {
@@ -310,7 +271,6 @@
   return result;
 }
 
-<<<<<<< HEAD
 std::vector<sequant::ExprPtr> CC::R(std::size_t K_occ, std::size_t K_uocc) {
   assert(!unitary() && "Unitary ansatz is not yet supported");
   assert(K_occ > 0 || K_uocc > 0 && "Unsupported excitation order");
@@ -399,7 +359,4 @@
 
   return result;
 }
-}  // namespace sequant::mbpt::sr
-=======
-}  // namespace sequant::mbpt
->>>>>>> 539a981e
+}  // namespace sequant::mbpt