--- conflicted
+++ resolved
@@ -117,18 +117,12 @@
 ExprPtr W();
 ExprPtr H();
 
-<<<<<<< HEAD
 inline ExprPtr vac_av(ExprPtr expr, std::initializer_list<std::pair<int,int>> op_connections = {}, bool use_top = true) {
-  auto wick = FWickTheorem{expr}
-      .full_contractions(true)
+  FWickTheorem wick{expr};
+  wick.full_contractions(true)
       .spinfree(false)
-      .use_topology(use_top);
-=======
-inline ExprPtr vac_av(ExprPtr expr, std::initializer_list<std::pair<int,int>> op_connections = {}) {
-//  std::wcout << "vac_av: input = " << to_latex_align(expr, 20, 1) << std::endl;
-  auto wick = FWickTheorem{expr}; wick.full_contractions(true).spinfree(false).use_topology(true);
->>>>>>> 9f802a3c
-  wick.set_op_connections(op_connections);
+      .use_topology(use_top)
+      .set_op_connections(op_connections);
   auto result = wick.compute();
   simplify(result);
   std::wcout << "WickTheorem stats: # of contractions attempted = "
