--- conflicted
+++ resolved
@@ -13,21 +13,6 @@
 
 namespace sequant2 {
 
-<<<<<<< HEAD
-enum class Symmetry { symm, antisymm, nonsymm };
-
-inline std::wstring to_wolfram(const Symmetry& symmetry){
-  std::wstring result;
-  switch(symmetry) {
-    case Symmetry::symm : result = L"indexSymm[1]"; break;
-    case Symmetry::antisymm: result = L"indexSymm[-1]"; break;
-    case Symmetry::nonsymm : result = L"indexSymm[0]"; break;
-  }
-  return result;
-}
-
-=======
->>>>>>> d3d4de53
 class TensorCanonicalizer;
 
 /// @brief particle-symmetric Tensor, i.e. permuting
@@ -105,29 +90,6 @@
     for (const auto &i : this->bra())
       result += sequant2::to_latex(i);
     result += L"}}";
-    return result;
-  }
-
-  std::wstring to_wolfram() const override {
-    std::wstring result;
-    result = L"SQM[OHead[\"\\!\\(\\*OverscriptBox[\\(";
-    result += this->label(); // prints S,g,t
-    result += L"\\), \\(_\\)]\\)\",";
-    result += sequant2::to_wolfram(this->symmetry());
-    result += L"],";
-    for (const auto &i : this->ket()){
-      result += sequant2::to_wolfram(i);
-      result += L"indexType[ket]],";
-    }
-//    result = result.substr(0, result.size()-1);
-//    result += L",";
-    for (const auto &i : this->bra()){
-      result += sequant2::to_wolfram(i);
-      result += L"indexType[bra]],";
-    }
-    result = result.erase(result.size()-1);
-//    result += L",";
-    result += L"]";
     return result;
   }
 
