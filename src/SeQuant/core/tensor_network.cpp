//
// Created by Eduard Valeyev on 2019-02-26.
//

#include "tensor_network.hpp"
#include "utility.hpp"
#include "bliss.hpp"

namespace sequant {

ExprPtr TensorNetwork::canonicalize(
    const container::vector<std::wstring> &cardinal_tensor_labels, bool fast,
    const named_indices_t* named_indices_ptr) {

  ExprPtr canon_biproduct = ex<Constant>(1);
  container::svector<Edge>
      idx_terminals_sorted;  // to avoid memory allocs

  if (Logger::get_instance().canonicalize) {
    std::wcout << "TensorNetwork::canonicalize(" << (fast ? "fast" : "slow")
               << "): input tensors\n";
    size_t cnt = 0;
    ranges::for_each(tensors_, [&](const auto&t) {
      std::wcout << "tensor " << cnt++ << ": " << to_latex(*t) << std::endl;
    });
    std::wcout << "cardinal_tensor_labels = ";
    ranges::for_each(cardinal_tensor_labels,
                     [](auto &&i) { std::wcout << i << L" "; });
    std::wcout << std::endl;
  }

  // - resort tensors (this cannot be done in Product::canonicalize since that
  // requires analysis of commutativity ... here we are dealing with tensors
  // only and are free to reorder)
  using std::begin;
  using std::end;
  bubble_sort(begin(tensors_), end(tensors_),
                   [&cardinal_tensor_labels](const auto& first_ptr,
                                             const auto& second_ptr) {
        const auto &first = *first_ptr;
        const auto &second = *second_ptr;
        // tensors commute if their colors are different or either one of them is a c-number
        if ((color(first) != color(second)) ||
            is_cnumber(first) /* || is_cnumber(second) */) {
          const auto cardinal_tensor_labels_end = end(cardinal_tensor_labels);
          const auto first_cardinal_it =
              std::find(begin(cardinal_tensor_labels),
                        end(cardinal_tensor_labels), label(first));
          const auto second_cardinal_it =
              std::find(begin(cardinal_tensor_labels),
                        end(cardinal_tensor_labels), label(second));
          const auto first_is_cardinal =
              first_cardinal_it != cardinal_tensor_labels_end;
          const auto second_is_cardinal =
              second_cardinal_it != cardinal_tensor_labels_end;
          if (first_is_cardinal && second_is_cardinal) {
            if (first_cardinal_it == second_cardinal_it)
              return first < second;
            else
              return first_cardinal_it < second_cardinal_it;
          } else if (first_is_cardinal)
            return true;
          else if (second_is_cardinal)
            return false;
          else  // neither is cardinal
            return first < second;
        } else
          return false;
      });

  if (Logger::get_instance().canonicalize) {
    std::wcout << "TensorNetwork::canonicalize(" << (fast ? "fast" : "slow")
               << "): tensors after initial sort\n";
    size_t cnt = 0;
    ranges::for_each(tensors_, [&](const auto&t) {
      std::wcout << "tensor " << cnt++ << ": " << to_latex(*t) << std::endl;
    });
  }

  if (edges_.empty())
    init_edges();

  // initialize named_indices by default to all external indices (these HAVE been computed in init_edges)
  const auto& named_indices = named_indices_ptr == nullptr ? this->ext_indices() : *named_indices_ptr;

  // helpers to filter named ("external" in traditional use case) / anonymous ("internal" in traditional use case)
  auto is_named_index = [&](const Index& idx) {
    return named_indices.find(idx) != named_indices.end();
  };
  auto is_anonymous_index = [&](const Index& idx) {
    return named_indices.find(idx) == named_indices.end();
  };
  auto namedness = [&](const Index& idx) {
    return is_named_index(idx) ? 1 : 0;
  };

  // fast and slow canonizations produce index replacements for anonymous indices
  container::map<Index, Index> idxrepl;

  // index factory to generate anonymous indices
  IndexFactory idxfac(is_anonymous_index, 1);  // start reindexing anonymous indices from 1

  if (!fast) {
    // - canonize indices
    // - canonize tensors using canonical list of indices
    // Algorithm sketch:
    // - to canonize indices make a graph whose vertices are the indices as
    // well as the tensors and their terminals.
    //   - Indices with protoindices are connected to their protoindices,
    //   either directly or (if protoindices are symmetric) via a protoindex
    //   vertex.
    //   - Indices are colored by their space, which in general encodes also
    //   the space of the protoindices.
    //   - An anti/symmetric n-body tensor has 2 terminals, each connected to
    //   each other + to n index vertices.
    //   - A nonsymmetric n-body tensor has n terminals, each connected to 2
    //   indices and 1 tensor vertex which is connected to all n terminal
    //   indices.
    //   - tensor vertices are colored by the label+rank+symmetry of the
    //   tensor; terminal vertices are colored by the color of its tensor,
    //     with the color of symm/antisymm terminals augmented by the
    //     terminal's type (bra/ket).
    // - canonize the graph

    auto permute = [](const auto &vector, auto &&perm) {
      using std::size;
      auto sz = size(vector);
      std::decay_t<decltype(vector)> pvector(sz);
      for (size_t i = 0; i != sz; ++i) pvector[perm[i]] = vector[i];
      return pvector;
    };

    // make the graph
<<<<<<< HEAD
    auto [graph, vlabels, vcolors, vtypes] = make_bliss_graph();
    if (Logger::get_instance().canonicalize_dot) {
      graph->write_dot(std::wcout, vlabels);
    }
=======
    auto [graph, vlabels, vcolors, vtypes] = make_bliss_graph(&named_indices);
//    graph->write_dot(std::wcout, vlabels);
>>>>>>> 14b5b84b

    // canonize the graph
    bliss::Stats stats;
    graph->set_splitting_heuristic(bliss::Graph::shs_fsm);
    const unsigned int *cl = graph->canonical_form(stats, nullptr, nullptr);

    if (Logger::get_instance().canonicalize_dot) {
      bliss::Graph *cgraph = graph->permute(cl);
      auto cvlabels = permute(vlabels, cl);
      cgraph->write_dot(std::wcout, cvlabels);
      delete cgraph;
    }

    // make anonymous index replacement list
    {
      // for each color make a replacement list for bringing the indices to
      // the canonical order
      const auto nindices = edges_.size();
      container::set<size_t> colors;
      container::multimap<size_t, std::pair<size_t, size_t>>
          color2idx;  // maps color to the ordinals of the corresponding
      // indices in edges_ + their canonical ordinals
      // collect colors and anonymous indices sorted by colors
      size_t idx_cnt = 0;
      for (auto &&ttpair : edges_) {
        auto color = vcolors[idx_cnt];
        if (colors.find(color) == colors.end()) colors.insert(color);
        if (is_anonymous_index(ttpair.idx())) {
          color2idx.emplace(color, std::make_pair(idx_cnt, cl[idx_cnt]));
        }
        ++idx_cnt;
      }
      // for each color sort amonymous indices by canonical order
      container::svector<std::pair<size_t, size_t>>
          idx_can;  // canonically-ordered list of {index ordinal in edges_, canonical ordinal}
      for (auto &&color : colors) {
        auto beg = color2idx.lower_bound(color);
        auto end = color2idx.upper_bound(color);
        const auto sz = end - beg;
        if (sz > 1) {
          idx_can.resize(sz);
          size_t cnt = 0;
          for (auto it = beg; it != end; ++it, ++cnt) {
            idx_can[cnt] = it->second;
          }
          using std::begin;
          using std::end;
          std::sort(begin(idx_can), end(idx_can),
                    [](const std::pair<size_t, size_t> &a,
                       const std::pair<size_t, size_t> &b) {
                      return a.second < b.second;
                    });
          // make a replacement list by generating new indices in canonical
          // order
          for (auto &&p : idx_can) {
            const auto &idx = (edges_.begin() + p.first)->idx();
            idxrepl.emplace(std::make_pair(idx, idxfac.make(idx)));
          }
        }
        else if (sz == 1) {  // no need for resorting of colors with 1 index only, but still need to replace the index
          const auto edge_it = edges_.begin() + beg->second.first;
          const auto& idx = edge_it->idx();
          idxrepl.emplace(std::make_pair(idx, idxfac.make(idx)));
        }
        // sz == 0 is possible since some colors in colors refer to tensors
      }
    }  // index repl

    // reorder *commuting* tensors_ to canonical order (defined by the core indices)
    {
      decltype(tensors_) tensors_canonized(tensors_.size(), nullptr);

      container::set<size_t> colors;
      container::multimap<size_t, std::pair<size_t, size_t>>
          color2idx;  // maps color to the ordinals of the corresponding
      // tensors in tensors_ + their canonical ordinals given by cl
      // collect colors and tensors sorted by colors
      size_t vtx_cnt = 0;
      size_t tensor_cnt = 0;
      for (auto &&type : vtypes) {
        if (type == VertexType::TensorCore) {  // tensor core vertices were
                                               // created in the order of their
                                               // appearance in tensors_
          auto color = vcolors[vtx_cnt];
          if (colors.find(color) == colors.end()) colors.insert(color);
          color2idx.emplace(color, std::make_pair(tensor_cnt, cl[vtx_cnt]));
          ++tensor_cnt;
        }
        ++vtx_cnt;
      }
      // for each color sort tensors by canonical order
      // this assumes that tensors of different colors always commute (reasonable)
      // this only reorders tensors if they are c-numbers!
      container::svector<std::pair<size_t, size_t>>
          ord_can;  // canonically-ordered list of {ordinal in tensors_,
                    // canonical ordinal}
      container::svector<size_t>
          ord_orig;  // originaly-ordered list of {canonical ordinal}
      for (auto &&color : colors) {
        auto beg = color2idx.lower_bound(color);
        auto end = color2idx.upper_bound(color);
        const auto sz = end - beg;
        assert(sz > 0);
        if (sz > 1) {
          // all tensors of same color are c-numbers or all q-numbers ... inspect the first to determine the type
          const bool cnumber = is_cnumber(*(tensors_.at(beg->second.first)));

          ord_can.resize(sz);
          ord_orig.resize(sz);

          size_t cnt = 0;
          for (auto it = beg; it != end; ++it, ++cnt) {
            ord_can[cnt] = it->second;
            ord_orig[cnt] = it->second.first;
            // assert that all tensors of same color are all c-numbers or all q-numbers
            assert(cnumber == is_cnumber(*(tensors_.at(ord_orig[cnt]))));
          }
          using std::begin;
          using std::end;
          if (cnumber)  // only resort if these are cnumbers
            std::sort(begin(ord_can), end(ord_can),
                      [](const std::pair<size_t, size_t> &a,
                         const std::pair<size_t, size_t> &b) {
                        return a.second < b.second;
                      });
          std::sort(begin(ord_orig), end(ord_orig));
          // write (potentially reordered) tensors to tensors_canonized
          for (size_t t = 0; t != sz; ++t) {
            tensors_canonized.at(ord_orig[t]) = tensors_.at(ord_can[t].first);
          }

        } else {  // sz = 1
          auto tidx = beg->second.first;
          tensors_canonized.at(tidx) = tensors_.at(tidx);
        }
      }  // colors

      // commit the canonically-ordered list of tensors to tensors_
      using std::swap;
      swap(tensors_canonized, tensors_);

    }  // tensors canonizing

  } else {  // fast approach uses heuristic canonization
    // simpler approach that will work perfectly as long as tensors are
    // distinguishable

    // - reindex anonymous indices using ordering of Edge as the
    // canonical definition of the anonymous index list
    {
      // resort edges_ first by index's character (named<anonymous), then by Edge (not by Index's full label) ... this automatically puts
      // named indices first
      idx_terminals_sorted.resize(edges_.size());
      std::partial_sort_copy(begin(edges_), end(edges_),
                             begin(idx_terminals_sorted),
                             end(idx_terminals_sorted),
                             [&namedness](const Edge& edge1, const Edge& edge2) {
                               const auto n1 = namedness(edge1.idx());  // 1 -> named, 0 -> anonymous
                               const auto n2 = namedness(edge2.idx());
                               if (n1 == n2)
                                 return edge1 < edge2;
                               else
                                 return n1 > n2;
                             }
                             );

      // make index replacement list for anonymous indices only
      const auto num_named_indices = named_indices.size();
      std::for_each(begin(idx_terminals_sorted) + num_named_indices,
                    end(idx_terminals_sorted),
                    [&idxrepl, &idxfac, &is_anonymous_index](const auto &terminals) {
                      const auto &idx = terminals.idx();
                      assert(is_anonymous_index(idx));  // should only encounter anonymous indices here
                      idxrepl.emplace(std::make_pair(idx, idxfac.make(idx)));
                    });
    }
  }  // canonical index replacement list computed

  if (Logger::get_instance().canonicalize) {
    for (const auto &idxpair : idxrepl) {
      std::wcout << "TensorNetwork::canonicalize(" << (fast ? "fast" : "slow") << "): replacing "
                 << to_latex(idxpair.first) << " with "
                 << to_latex(idxpair.second) << std::endl;
    }
  }

#ifndef NDEBUG
  // assert that tensors' indices are not tagged since going to tag indices
  {
    for (const auto &tensor : tensors_) {
      assert(ranges::none_of(braket(*tensor), [](const Index &idx) {
        return idx.tag().has_value();
      }));
    }
  }
#endif
  bool pass_mutated = false;
  bool mutated = false;
  do {
    pass_mutated = false;
    for (auto &tensor : tensors_) {
      pass_mutated |=
          transform_indices(*tensor, idxrepl);
    }
    mutated |= pass_mutated;
  } while (pass_mutated);  // transform till stops changing

  // untag transformed indices (if any)
  {
    for (auto &tensor : tensors_) {
      reset_tags(*tensor);
    }
  }

  // - re-canonize tensors
  {
    DefaultTensorCanonicalizer tensor_canonizer(named_indices);
    for (auto &tensor : tensors_) {
      auto bp = tensor_canonizer.apply(*tensor);
      if (bp) *canon_biproduct *= *bp;
    }
  }
  edges_.clear();
  ext_indices_.clear();

  assert(canon_biproduct->is<Constant>());
  return (canon_biproduct->as<Constant>().value() == 1.) ? nullptr
                                                         : canon_biproduct;
}

std::tuple<std::shared_ptr<bliss::Graph>, std::vector<std::wstring>,
           std::vector<std::size_t>, std::vector<typename TensorNetwork::VertexType>>
TensorNetwork::make_bliss_graph(const named_indices_t* named_indices_ptr) const {

  // must call init_edges() prior to calling this
  if (edges_.empty()) {
    init_edges();
  }

  // initialize named_indices by default to all external indices (these HAVE been computed in init_edges)
  const auto& named_indices = named_indices_ptr == nullptr ? this->ext_indices() : *named_indices_ptr;

  // results
  std::shared_ptr<bliss::Graph> graph;
  std::vector<std::wstring> vertex_labels(
      edges_.size());  // the size will be updated
  std::vector<std::size_t> vertex_color(edges_.size(),
                                        0);  // the size will be updated
  std::vector<VertexType> vertex_type(
      edges_.size());  // the size will be updated

<<<<<<< HEAD
  // N.B. Colors [0, 2 max rank + ext_indices_.size()) are reserved:
  // 0 - the bra vertex (for particle 0, if particle-asymmetric, or for the entire bra, if particle-symmetric)
  // 1 - the bra vertex for particle 1, if particle-asymmetric
=======
  // N.B. Colors [0, 2 max rank + named_indices.size()) are reserved:
  // 0 - the bra vertex (for particle 0, if bra is nonsymm, or for the entire bra, if (anti)symm)
  // 1 - the bra vertex for particle 1, if bra is nonsymm
>>>>>>> 14b5b84b
  // ...
  // max_rank - the ket vertex (for particle 0, if particle-asymmetric, or for the entire ket, if particle-symmetric)
  // max_rank+1 - the ket vertex for particle 1, if particle-asymmetric
  // ...
  // 2 max_rank - first named index
  // 2 max_rank + 1 - second named index
  // ...
  // N.B. For braket-symmetric tensors the ket vertices use the same indices as the bra vertices
  auto nonreserved_color = [this, &named_indices](size_t color) -> bool {
    return color >= 2*max_rank + named_indices.size();
  };

  // compute # of vertices
  size_t nv = 0;
  size_t index_cnt = 0;
  size_t spbundle_cnt = 0;
  // first count vertex indices ... the only complication are symmetric
  // protoindex bundles this will keep track of unique symmetric protoindex
  // bundles
  using protoindex_bundle_t =
      std::decay_t<decltype(std::declval<const Index &>().proto_indices())>;
  container::set<protoindex_bundle_t> symmetric_protoindex_bundles;
  const size_t spbundle_vertex_offset =
      edges_.size();  // where spbundle vertices will start
  ranges::for_each(edges_, [&](const Edge &ttpair) {
    const Index &idx = ttpair.idx();
    ++nv;  // each index is a vertex
    vertex_labels.at(index_cnt) = idx.to_latex();
    vertex_type.at(index_cnt) = VertexType::Index;
    // assign color: named indices use reserved colors
    const auto named_index_it = named_indices.find(idx);
    if (named_index_it == named_indices.end()) {  // anonymous index? use Index::color
      const auto idx_color = idx.color();
      assert(nonreserved_color(idx_color));
      vertex_color.at(index_cnt) = idx_color;
    }
    else {
      const auto named_index_rank = named_index_it - named_indices.begin();
      vertex_color.at(index_cnt) = 2*max_rank + named_index_rank;
    }
    // each symmetric proto index bundle will have a vertex
    if (idx.has_proto_indices()) {
      assert(idx.symmetric_proto_indices());  // only symmetric protoindices are
                                              // supported right now
      if (symmetric_protoindex_bundles.find(idx.proto_indices()) ==
          symmetric_protoindex_bundles
              .end()) {  // new bundle? make a vertex for it
        auto graph = symmetric_protoindex_bundles.insert(idx.proto_indices());
        assert(graph.second);
        ++nv;
        std::wstring spbundle_label = L"{";
        for (auto &&pi : idx.proto_indices()) {
          spbundle_label += pi.to_latex();
        }
        spbundle_label += L"}";
        vertex_labels.push_back(spbundle_label);
        vertex_type.push_back(VertexType::SPBundle);
        const auto idx_proto_indices_color = idx.proto_indices_color();
        assert(nonreserved_color(idx_proto_indices_color));
        vertex_color.push_back(idx_proto_indices_color);
        spbundle_cnt++;
      }
    }
    index_cnt++;
  });
  // now account for vertex representation of tensors
  size_t tensor_cnt = 0;
  // this will map to tensor index to the first (core) vertex in its
  // representation
  container::svector<size_t> tensor_vertex_offset(tensors_.size());
  ranges::for_each(tensors_, [&](const auto &t) {
    tensor_vertex_offset.at(tensor_cnt) = nv;
    // each tensor has a core vertex (to be colored by its label)
    ++nv;
    const auto tlabel = label(*t);
    vertex_labels.emplace_back(tlabel);
    vertex_type.emplace_back(VertexType::TensorCore);
    const auto t_color = hash::value(tlabel);
    static_assert(sizeof(t_color) == sizeof(unsigned long int));
    assert(nonreserved_color(t_color));
    vertex_color.push_back(t_color);
    // symmetric/antisymmetric tensors are represented by 3 more vertices:
    // - bra
    // - ket
    // - braket (connecting bra and ket to the core)
    auto& tref = *t;
    if (symmetry(tref) != Symmetry::nonsymm) {
      nv += 3;
      vertex_labels.push_back(
          std::wstring(L"bra") + to_wstring(bra_rank(tref)) +
          ((symmetry(tref) == Symmetry::antisymm) ? L"a" : L"s"));
      vertex_type.push_back(VertexType::TensorBra);
      vertex_color.push_back(0);
      vertex_labels.push_back(
          std::wstring(L"ket") + to_wstring(ket_rank(tref)) +
          ((symmetry(tref) == Symmetry::antisymm) ? L"a" : L"s"));
      vertex_type.push_back(VertexType::TensorKet);
      vertex_color.push_back(braket_symmetry(tref) == BraKetSymmetry::symm ? 0 : max_rank);
      vertex_labels.push_back(
          std::wstring(L"bk") +
          ((symmetry(tref) == Symmetry::antisymm) ? L"a" : L"s"));
      vertex_type.push_back(VertexType::TensorBraKet);
      vertex_color.push_back(t_color);
    }
    // nonsymmetric tensors are represented by 3*rank more vertices (with rank =
    // max(bra_rank(),ket_rank())
    else {
      const auto rank = std::max(bra_rank(tref), ket_rank(tref));
      assert(rank<=max_rank);
      for (size_t p = 0; p != rank; ++p) {
        nv += 3;
        auto pstr = to_wstring(p + 1);
        vertex_labels.push_back(std::wstring(L"bra") + pstr);
        vertex_type.push_back(VertexType::TensorBra);
        const bool t_is_particle_symmetric = particle_symmetry(tref) == ParticleSymmetry::nonsymm;
        const auto bra_color = t_is_particle_symmetric ? p : 0;
        vertex_color.push_back(bra_color);
        vertex_labels.push_back(std::wstring(L"ket") + pstr);
        vertex_type.push_back(VertexType::TensorKet);
        vertex_color.push_back(braket_symmetry(tref) == BraKetSymmetry::symm ? bra_color : bra_color+max_rank);
        vertex_labels.push_back(std::wstring(L"bk") + pstr);
        vertex_type.push_back(VertexType::TensorBraKet);
        vertex_color.push_back(t_color);
      }
    }
    ++tensor_cnt;
  });

  // allocate graph
  graph = std::make_shared<bliss::Graph>(nv);

  // add edges
  // - each index's degree <= 2 + # of protoindex terminals
  index_cnt = 0;
  ranges::for_each(edges_, [&](const Edge &ttpair) {
    for (int t = 0; t != 2; ++t) {
      const auto terminal_index = t == 0 ? ttpair.first() : ttpair.second();
      const auto terminal_position =
          t == 0 ? ttpair.first_position() : ttpair.second_position();
      if (terminal_index) {
        const auto tidx = std::abs(terminal_index) - 1;
        const auto ttpos = terminal_position;
        const bool bra = terminal_index > 0;
        const auto& tptr = tensors_.at(tidx);
        const size_t braket_vertex_index = tensor_vertex_offset[tidx] +
                                           /* core */ 1 + 3 * ttpos +
                                           (bra ? 0 : 1);
        graph->add_edge(index_cnt, braket_vertex_index);
      }
    }
    // if this index has symmetric protoindex bundles
    if (ttpair.idx().has_proto_indices()) {
      if (ttpair.idx().symmetric_proto_indices()) {
        assert(
            symmetric_protoindex_bundles.find(ttpair.idx().proto_indices()) !=
            symmetric_protoindex_bundles.end());
        const auto spbundle_idx =
            symmetric_protoindex_bundles.find(ttpair.idx().proto_indices()) -
            symmetric_protoindex_bundles.begin();
        graph->add_edge(index_cnt, spbundle_vertex_offset + spbundle_idx);
      } else {
        abort();  // nonsymmetric proto indices not supported yet
      }
    }
    ++index_cnt;
  });
  // - link up proto indices, if any ... only symmetric protobundles are
  // supported now
  spbundle_cnt = spbundle_vertex_offset;
  ranges::for_each(symmetric_protoindex_bundles, [&graph, this, &spbundle_cnt](
                                                     const auto &bundle) {
    for (auto &&proto_index : bundle) {
      assert(edges_.find(proto_index.full_label()) != edges_.end());
      const auto proto_index_vertex =
          edges_.find(proto_index.full_label()) - edges_.begin();
      graph->add_edge(spbundle_cnt, proto_index_vertex);
    }
    ++spbundle_cnt;
  });
  // - link up tensors
  tensor_cnt = 0;
  ranges::for_each(tensors_, [&graph, this, &tensor_cnt,
                              &tensor_vertex_offset](const auto &t) {
    const auto vertex_offset = tensor_vertex_offset.at(tensor_cnt);
    // for each braket terminal linker
    auto& tref = *t;
    const size_t nbk = symmetry(tref) == Symmetry::nonsymm
                           ? std::max(bra_rank(tref), ket_rank(tref))
                           : 1;
    for (size_t bk = 1; bk <= nbk; ++bk) {
      const int bk_vertex = vertex_offset + 3 * bk;
      graph->add_edge(vertex_offset, bk_vertex);  // core
      graph->add_edge(bk_vertex - 2, bk_vertex);  // bra
      graph->add_edge(bk_vertex - 1, bk_vertex);  // ket
    }
    ++tensor_cnt;
  });

  // compress vertex colors to 32 bits, as required by Bliss, by hashing
  size_t v_cnt = 0;
  for (auto &&color : vertex_color) {
    auto hash6432shift = [](size_t key) {
      static_assert(sizeof(key) == 8);
      key = (~key) + (key << 18);  // key = (key << 18) - key - 1;
      key = key ^ (key >> 31);
      key = key * 21;  // key = (key + (key << 2)) + (key << 4);
      key = key ^ (key >> 11);
      key = key + (key << 6);
      key = key ^ (key >> 22);
      return int(key);
    };
    graph->change_color(v_cnt, hash6432shift(color));
    ++v_cnt;
  }

  return {graph, vertex_labels, vertex_color, vertex_type};
}

void TensorNetwork::init_edges() const {
  if (have_edges_) return;

  auto idx_insert = [this](const Index &idx, int tensor_idx, int pos) {
    if (Logger::get_instance().tensor_network) {
      std::wcout << "TensorNetwork::init_edges: idx=" << to_latex(idx)
                 << " attached to tensor " << std::abs(tensor_idx) << "'s "
                 << ((tensor_idx > 0) ? "bra" : "ket") << " at position " << pos
                 << std::endl;
    }
    decltype(edges_) &indices = this->edges_;
    auto it = indices.find(idx.full_label());
    if (it == indices.end()) {
      indices.emplace(Edge(tensor_idx, &idx, pos));
    } else {
      const_cast<Edge &>(*it).connect_to(tensor_idx, pos);
    }
  };

  int t_idx = 1;
  for (auto&&t : tensors_) {
    const auto t_is_nonsymm = symmetry(*t) == Symmetry::nonsymm;
    size_t cnt = 0;
    for (const Index& idx : bra(*t)) {
      idx_insert(idx, t_idx, t_is_nonsymm ? cnt : 0);
      ++cnt;
    }
    cnt = 0;
    for (const Index& idx : ket(*t)) {
      idx_insert(idx, -t_idx, t_is_nonsymm ? cnt : 0);
      ++cnt;
    }
    ++t_idx;
  }

  // extract external indices
  for (const auto &terminals : edges_) {
    assert(terminals.size() != 0);
    if (terminals.size() == 1) {  // external?
      if (Logger::get_instance().tensor_network) {
        std::wcout << "idx " << to_latex(terminals.idx()) << " is external"
                   << std::endl;
      }
      auto insertion_result = ext_indices_.emplace(terminals.idx());
      assert(insertion_result.second);
    }
  }

  have_edges_ = true;
}

container::vector<std::pair<long,long>>
TensorNetwork::factorize() {
  abort();  // not yet implemented
}

}  // namespace sequant<|MERGE_RESOLUTION|>--- conflicted
+++ resolved
@@ -3,24 +3,22 @@
 //
 
 #include "tensor_network.hpp"
+#include "bliss.hpp"
 #include "utility.hpp"
-#include "bliss.hpp"
 
 namespace sequant {
 
 ExprPtr TensorNetwork::canonicalize(
     const container::vector<std::wstring> &cardinal_tensor_labels, bool fast,
-    const named_indices_t* named_indices_ptr) {
-
+    const named_indices_t *named_indices_ptr) {
   ExprPtr canon_biproduct = ex<Constant>(1);
-  container::svector<Edge>
-      idx_terminals_sorted;  // to avoid memory allocs
+  container::svector<Edge> idx_terminals_sorted;  // to avoid memory allocs
 
   if (Logger::get_instance().canonicalize) {
     std::wcout << "TensorNetwork::canonicalize(" << (fast ? "fast" : "slow")
                << "): input tensors\n";
     size_t cnt = 0;
-    ranges::for_each(tensors_, [&](const auto&t) {
+    ranges::for_each(tensors_, [&](const auto &t) {
       std::wcout << "tensor " << cnt++ << ": " << to_latex(*t) << std::endl;
     });
     std::wcout << "cardinal_tensor_labels = ";
@@ -34,12 +32,13 @@
   // only and are free to reorder)
   using std::begin;
   using std::end;
-  bubble_sort(begin(tensors_), end(tensors_),
-                   [&cardinal_tensor_labels](const auto& first_ptr,
-                                             const auto& second_ptr) {
+  bubble_sort(
+      begin(tensors_), end(tensors_),
+      [&cardinal_tensor_labels](const auto &first_ptr, const auto &second_ptr) {
         const auto &first = *first_ptr;
         const auto &second = *second_ptr;
-        // tensors commute if their colors are different or either one of them is a c-number
+        // tensors commute if their colors are different or either one of them
+        // is a c-number
         if ((color(first) != color(second)) ||
             is_cnumber(first) /* || is_cnumber(second) */) {
           const auto cardinal_tensor_labels_end = end(cardinal_tensor_labels);
@@ -72,33 +71,37 @@
     std::wcout << "TensorNetwork::canonicalize(" << (fast ? "fast" : "slow")
                << "): tensors after initial sort\n";
     size_t cnt = 0;
-    ranges::for_each(tensors_, [&](const auto&t) {
+    ranges::for_each(tensors_, [&](const auto &t) {
       std::wcout << "tensor " << cnt++ << ": " << to_latex(*t) << std::endl;
     });
   }
 
-  if (edges_.empty())
-    init_edges();
-
-  // initialize named_indices by default to all external indices (these HAVE been computed in init_edges)
-  const auto& named_indices = named_indices_ptr == nullptr ? this->ext_indices() : *named_indices_ptr;
-
-  // helpers to filter named ("external" in traditional use case) / anonymous ("internal" in traditional use case)
-  auto is_named_index = [&](const Index& idx) {
+  if (edges_.empty()) init_edges();
+
+  // initialize named_indices by default to all external indices (these HAVE
+  // been computed in init_edges)
+  const auto &named_indices =
+      named_indices_ptr == nullptr ? this->ext_indices() : *named_indices_ptr;
+
+  // helpers to filter named ("external" in traditional use case) / anonymous
+  // ("internal" in traditional use case)
+  auto is_named_index = [&](const Index &idx) {
     return named_indices.find(idx) != named_indices.end();
   };
-  auto is_anonymous_index = [&](const Index& idx) {
+  auto is_anonymous_index = [&](const Index &idx) {
     return named_indices.find(idx) == named_indices.end();
   };
-  auto namedness = [&](const Index& idx) {
+  auto namedness = [&](const Index &idx) {
     return is_named_index(idx) ? 1 : 0;
   };
 
-  // fast and slow canonizations produce index replacements for anonymous indices
+  // fast and slow canonizations produce index replacements for anonymous
+  // indices
   container::map<Index, Index> idxrepl;
 
   // index factory to generate anonymous indices
-  IndexFactory idxfac(is_anonymous_index, 1);  // start reindexing anonymous indices from 1
+  IndexFactory idxfac(is_anonymous_index,
+                      1);  // start reindexing anonymous indices from 1
 
   if (!fast) {
     // - canonize indices
@@ -131,15 +134,8 @@
     };
 
     // make the graph
-<<<<<<< HEAD
-    auto [graph, vlabels, vcolors, vtypes] = make_bliss_graph();
-    if (Logger::get_instance().canonicalize_dot) {
-      graph->write_dot(std::wcout, vlabels);
-    }
-=======
     auto [graph, vlabels, vcolors, vtypes] = make_bliss_graph(&named_indices);
-//    graph->write_dot(std::wcout, vlabels);
->>>>>>> 14b5b84b
+    //    graph->write_dot(std::wcout, vlabels);
 
     // canonize the graph
     bliss::Stats stats;
@@ -174,7 +170,8 @@
       }
       // for each color sort amonymous indices by canonical order
       container::svector<std::pair<size_t, size_t>>
-          idx_can;  // canonically-ordered list of {index ordinal in edges_, canonical ordinal}
+          idx_can;  // canonically-ordered list of {index ordinal in edges_,
+                    // canonical ordinal}
       for (auto &&color : colors) {
         auto beg = color2idx.lower_bound(color);
         auto end = color2idx.upper_bound(color);
@@ -198,17 +195,18 @@
             const auto &idx = (edges_.begin() + p.first)->idx();
             idxrepl.emplace(std::make_pair(idx, idxfac.make(idx)));
           }
-        }
-        else if (sz == 1) {  // no need for resorting of colors with 1 index only, but still need to replace the index
+        } else if (sz == 1) {  // no need for resorting of colors with 1 index
+                               // only, but still need to replace the index
           const auto edge_it = edges_.begin() + beg->second.first;
-          const auto& idx = edge_it->idx();
+          const auto &idx = edge_it->idx();
           idxrepl.emplace(std::make_pair(idx, idxfac.make(idx)));
         }
         // sz == 0 is possible since some colors in colors refer to tensors
       }
     }  // index repl
 
-    // reorder *commuting* tensors_ to canonical order (defined by the core indices)
+    // reorder *commuting* tensors_ to canonical order (defined by the core
+    // indices)
     {
       decltype(tensors_) tensors_canonized(tensors_.size(), nullptr);
 
@@ -231,8 +229,8 @@
         ++vtx_cnt;
       }
       // for each color sort tensors by canonical order
-      // this assumes that tensors of different colors always commute (reasonable)
-      // this only reorders tensors if they are c-numbers!
+      // this assumes that tensors of different colors always commute
+      // (reasonable) this only reorders tensors if they are c-numbers!
       container::svector<std::pair<size_t, size_t>>
           ord_can;  // canonically-ordered list of {ordinal in tensors_,
                     // canonical ordinal}
@@ -244,7 +242,8 @@
         const auto sz = end - beg;
         assert(sz > 0);
         if (sz > 1) {
-          // all tensors of same color are c-numbers or all q-numbers ... inspect the first to determine the type
+          // all tensors of same color are c-numbers or all q-numbers ...
+          // inspect the first to determine the type
           const bool cnumber = is_cnumber(*(tensors_.at(beg->second.first)));
 
           ord_can.resize(sz);
@@ -254,7 +253,8 @@
           for (auto it = beg; it != end; ++it, ++cnt) {
             ord_can[cnt] = it->second;
             ord_orig[cnt] = it->second.first;
-            // assert that all tensors of same color are all c-numbers or all q-numbers
+            // assert that all tensors of same color are all c-numbers or all
+            // q-numbers
             assert(cnumber == is_cnumber(*(tensors_.at(ord_orig[cnt]))));
           }
           using std::begin;
@@ -290,38 +290,41 @@
     // - reindex anonymous indices using ordering of Edge as the
     // canonical definition of the anonymous index list
     {
-      // resort edges_ first by index's character (named<anonymous), then by Edge (not by Index's full label) ... this automatically puts
-      // named indices first
+      // resort edges_ first by index's character (named<anonymous), then by
+      // Edge (not by Index's full label) ... this automatically puts named
+      // indices first
       idx_terminals_sorted.resize(edges_.size());
-      std::partial_sort_copy(begin(edges_), end(edges_),
-                             begin(idx_terminals_sorted),
-                             end(idx_terminals_sorted),
-                             [&namedness](const Edge& edge1, const Edge& edge2) {
-                               const auto n1 = namedness(edge1.idx());  // 1 -> named, 0 -> anonymous
-                               const auto n2 = namedness(edge2.idx());
-                               if (n1 == n2)
-                                 return edge1 < edge2;
-                               else
-                                 return n1 > n2;
-                             }
-                             );
+      std::partial_sort_copy(
+          begin(edges_), end(edges_), begin(idx_terminals_sorted),
+          end(idx_terminals_sorted),
+          [&namedness](const Edge &edge1, const Edge &edge2) {
+            const auto n1 =
+                namedness(edge1.idx());  // 1 -> named, 0 -> anonymous
+            const auto n2 = namedness(edge2.idx());
+            if (n1 == n2)
+              return edge1 < edge2;
+            else
+              return n1 > n2;
+          });
 
       // make index replacement list for anonymous indices only
       const auto num_named_indices = named_indices.size();
-      std::for_each(begin(idx_terminals_sorted) + num_named_indices,
-                    end(idx_terminals_sorted),
-                    [&idxrepl, &idxfac, &is_anonymous_index](const auto &terminals) {
-                      const auto &idx = terminals.idx();
-                      assert(is_anonymous_index(idx));  // should only encounter anonymous indices here
-                      idxrepl.emplace(std::make_pair(idx, idxfac.make(idx)));
-                    });
+      std::for_each(
+          begin(idx_terminals_sorted) + num_named_indices,
+          end(idx_terminals_sorted),
+          [&idxrepl, &idxfac, &is_anonymous_index](const auto &terminals) {
+            const auto &idx = terminals.idx();
+            assert(is_anonymous_index(
+                idx));  // should only encounter anonymous indices here
+            idxrepl.emplace(std::make_pair(idx, idxfac.make(idx)));
+          });
     }
   }  // canonical index replacement list computed
 
   if (Logger::get_instance().canonicalize) {
     for (const auto &idxpair : idxrepl) {
-      std::wcout << "TensorNetwork::canonicalize(" << (fast ? "fast" : "slow") << "): replacing "
-                 << to_latex(idxpair.first) << " with "
+      std::wcout << "TensorNetwork::canonicalize(" << (fast ? "fast" : "slow")
+                 << "): replacing " << to_latex(idxpair.first) << " with "
                  << to_latex(idxpair.second) << std::endl;
     }
   }
@@ -341,8 +344,7 @@
   do {
     pass_mutated = false;
     for (auto &tensor : tensors_) {
-      pass_mutated |=
-          transform_indices(*tensor, idxrepl);
+      pass_mutated |= transform_indices(*tensor, idxrepl);
     }
     mutated |= pass_mutated;
   } while (pass_mutated);  // transform till stops changing
@@ -371,16 +373,19 @@
 }
 
 std::tuple<std::shared_ptr<bliss::Graph>, std::vector<std::wstring>,
-           std::vector<std::size_t>, std::vector<typename TensorNetwork::VertexType>>
-TensorNetwork::make_bliss_graph(const named_indices_t* named_indices_ptr) const {
-
+           std::vector<std::size_t>,
+           std::vector<typename TensorNetwork::VertexType>>
+TensorNetwork::make_bliss_graph(
+    const named_indices_t *named_indices_ptr) const {
   // must call init_edges() prior to calling this
   if (edges_.empty()) {
     init_edges();
   }
 
-  // initialize named_indices by default to all external indices (these HAVE been computed in init_edges)
-  const auto& named_indices = named_indices_ptr == nullptr ? this->ext_indices() : *named_indices_ptr;
+  // initialize named_indices by default to all external indices (these HAVE
+  // been computed in init_edges)
+  const auto &named_indices =
+      named_indices_ptr == nullptr ? this->ext_indices() : *named_indices_ptr;
 
   // results
   std::shared_ptr<bliss::Graph> graph;
@@ -391,25 +396,21 @@
   std::vector<VertexType> vertex_type(
       edges_.size());  // the size will be updated
 
-<<<<<<< HEAD
-  // N.B. Colors [0, 2 max rank + ext_indices_.size()) are reserved:
-  // 0 - the bra vertex (for particle 0, if particle-asymmetric, or for the entire bra, if particle-symmetric)
-  // 1 - the bra vertex for particle 1, if particle-asymmetric
-=======
   // N.B. Colors [0, 2 max rank + named_indices.size()) are reserved:
-  // 0 - the bra vertex (for particle 0, if bra is nonsymm, or for the entire bra, if (anti)symm)
-  // 1 - the bra vertex for particle 1, if bra is nonsymm
->>>>>>> 14b5b84b
+  // 0 - the bra vertex (for particle 0, if bra is nonsymm, or for the entire
+  // bra, if (anti)symm) 1 - the bra vertex for particle 1, if bra is nonsymm
   // ...
-  // max_rank - the ket vertex (for particle 0, if particle-asymmetric, or for the entire ket, if particle-symmetric)
-  // max_rank+1 - the ket vertex for particle 1, if particle-asymmetric
+  // max_rank - the ket vertex (for particle 0, if particle-asymmetric, or for
+  // the entire ket, if particle-symmetric) max_rank+1 - the ket vertex for
+  // particle 1, if particle-asymmetric
   // ...
   // 2 max_rank - first named index
   // 2 max_rank + 1 - second named index
   // ...
-  // N.B. For braket-symmetric tensors the ket vertices use the same indices as the bra vertices
+  // N.B. For braket-symmetric tensors the ket vertices use the same indices as
+  // the bra vertices
   auto nonreserved_color = [this, &named_indices](size_t color) -> bool {
-    return color >= 2*max_rank + named_indices.size();
+    return color >= 2 * max_rank + named_indices.size();
   };
 
   // compute # of vertices
@@ -431,14 +432,14 @@
     vertex_type.at(index_cnt) = VertexType::Index;
     // assign color: named indices use reserved colors
     const auto named_index_it = named_indices.find(idx);
-    if (named_index_it == named_indices.end()) {  // anonymous index? use Index::color
+    if (named_index_it ==
+        named_indices.end()) {  // anonymous index? use Index::color
       const auto idx_color = idx.color();
       assert(nonreserved_color(idx_color));
       vertex_color.at(index_cnt) = idx_color;
-    }
-    else {
+    } else {
       const auto named_index_rank = named_index_it - named_indices.begin();
-      vertex_color.at(index_cnt) = 2*max_rank + named_index_rank;
+      vertex_color.at(index_cnt) = 2 * max_rank + named_index_rank;
     }
     // each symmetric proto index bundle will have a vertex
     if (idx.has_proto_indices()) {
@@ -485,7 +486,7 @@
     // - bra
     // - ket
     // - braket (connecting bra and ket to the core)
-    auto& tref = *t;
+    auto &tref = *t;
     if (symmetry(tref) != Symmetry::nonsymm) {
       nv += 3;
       vertex_labels.push_back(
@@ -497,7 +498,8 @@
           std::wstring(L"ket") + to_wstring(ket_rank(tref)) +
           ((symmetry(tref) == Symmetry::antisymm) ? L"a" : L"s"));
       vertex_type.push_back(VertexType::TensorKet);
-      vertex_color.push_back(braket_symmetry(tref) == BraKetSymmetry::symm ? 0 : max_rank);
+      vertex_color.push_back(
+          braket_symmetry(tref) == BraKetSymmetry::symm ? 0 : max_rank);
       vertex_labels.push_back(
           std::wstring(L"bk") +
           ((symmetry(tref) == Symmetry::antisymm) ? L"a" : L"s"));
@@ -508,18 +510,21 @@
     // max(bra_rank(),ket_rank())
     else {
       const auto rank = std::max(bra_rank(tref), ket_rank(tref));
-      assert(rank<=max_rank);
+      assert(rank <= max_rank);
       for (size_t p = 0; p != rank; ++p) {
         nv += 3;
         auto pstr = to_wstring(p + 1);
         vertex_labels.push_back(std::wstring(L"bra") + pstr);
         vertex_type.push_back(VertexType::TensorBra);
-        const bool t_is_particle_symmetric = particle_symmetry(tref) == ParticleSymmetry::nonsymm;
+        const bool t_is_particle_symmetric =
+            particle_symmetry(tref) == ParticleSymmetry::nonsymm;
         const auto bra_color = t_is_particle_symmetric ? p : 0;
         vertex_color.push_back(bra_color);
         vertex_labels.push_back(std::wstring(L"ket") + pstr);
         vertex_type.push_back(VertexType::TensorKet);
-        vertex_color.push_back(braket_symmetry(tref) == BraKetSymmetry::symm ? bra_color : bra_color+max_rank);
+        vertex_color.push_back(braket_symmetry(tref) == BraKetSymmetry::symm
+                                   ? bra_color
+                                   : bra_color + max_rank);
         vertex_labels.push_back(std::wstring(L"bk") + pstr);
         vertex_type.push_back(VertexType::TensorBraKet);
         vertex_color.push_back(t_color);
@@ -543,7 +548,7 @@
         const auto tidx = std::abs(terminal_index) - 1;
         const auto ttpos = terminal_position;
         const bool bra = terminal_index > 0;
-        const auto& tptr = tensors_.at(tidx);
+        const auto &tptr = tensors_.at(tidx);
         const size_t braket_vertex_index = tensor_vertex_offset[tidx] +
                                            /* core */ 1 + 3 * ttpos +
                                            (bra ? 0 : 1);
@@ -585,7 +590,7 @@
                               &tensor_vertex_offset](const auto &t) {
     const auto vertex_offset = tensor_vertex_offset.at(tensor_cnt);
     // for each braket terminal linker
-    auto& tref = *t;
+    auto &tref = *t;
     const size_t nbk = symmetry(tref) == Symmetry::nonsymm
                            ? std::max(bra_rank(tref), ket_rank(tref))
                            : 1;
@@ -638,15 +643,15 @@
   };
 
   int t_idx = 1;
-  for (auto&&t : tensors_) {
+  for (auto &&t : tensors_) {
     const auto t_is_nonsymm = symmetry(*t) == Symmetry::nonsymm;
     size_t cnt = 0;
-    for (const Index& idx : bra(*t)) {
+    for (const Index &idx : bra(*t)) {
       idx_insert(idx, t_idx, t_is_nonsymm ? cnt : 0);
       ++cnt;
     }
     cnt = 0;
-    for (const Index& idx : ket(*t)) {
+    for (const Index &idx : ket(*t)) {
       idx_insert(idx, -t_idx, t_is_nonsymm ? cnt : 0);
       ++cnt;
     }
@@ -669,8 +674,7 @@
   have_edges_ = true;
 }
 
-container::vector<std::pair<long,long>>
-TensorNetwork::factorize() {
+container::vector<std::pair<long, long>> TensorNetwork::factorize() {
   abort();  // not yet implemented
 }
 
